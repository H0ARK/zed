use crate::handle_open_request;
use crate::restorable_workspace_locations;
use anyhow::{Context as _, Result};
use cli::{CliRequest, CliResponse, ipc::IpcSender};
use cli::{IpcHandshake, ipc};
use client::parse_zed_link;
use collections::HashMap;
use db::kvp::KEY_VALUE_STORE;
use editor::Editor;
use fs::Fs;
use futures::channel::mpsc::{UnboundedReceiver, UnboundedSender};
use futures::channel::{mpsc, oneshot};
use futures::future::join_all;
use futures::{FutureExt, SinkExt, StreamExt};
use gpui::{App, AsyncApp, Global, WindowHandle};
use language::Point;
use recent_projects::{SshSettings, open_ssh_project};
use remote::SshConnectionOptions;
use settings::Settings;
use std::path::{Path, PathBuf};
use std::sync::Arc;
use std::thread;
use std::time::Duration;
use util::ResultExt;
use util::paths::PathWithPosition;
use welcome::{FIRST_OPEN, show_welcome_view};
use workspace::item::ItemHandle;
use workspace::{AppState, OpenOptions, SerializedWorkspaceLocation, Workspace};

#[derive(Default, Debug)]
pub struct OpenRequest {
    pub cli_connection: Option<(mpsc::Receiver<CliRequest>, IpcSender<CliResponse>)>,
    pub open_paths: Vec<String>,
    pub open_channel_notes: Vec<(u64, Option<String>)>,
    pub join_channel: Option<u64>,
    pub ssh_connection: Option<SshConnectionOptions>,
    pub dock_menu_action: Option<usize>,
}

impl OpenRequest {
    pub fn parse(urls: Vec<String>, cx: &App) -> Result<Self> {
        let mut this = Self::default();
        for url in urls {
            if let Some(server_name) = url.strip_prefix("zed-cli://") {
                this.cli_connection = Some(connect_to_cli(server_name)?);
            } else if let Some(action_index) = url.strip_prefix("zed-dock-action://") {
                this.dock_menu_action = Some(action_index.parse()?);
            } else if let Some(file) = url.strip_prefix("file://") {
                this.parse_file_path(file)
            } else if let Some(file) = url.strip_prefix("zed://file") {
                this.parse_file_path(file)
            } else if let Some(file) = url.strip_prefix("zed://ssh") {
                let ssh_url = "ssh:/".to_string() + file;
                this.parse_ssh_file_path(&ssh_url, cx)?
            } else if url.starts_with("ssh://") {
                this.parse_ssh_file_path(&url, cx)?
            } else if let Some(request_path) = parse_zed_link(&url, cx) {
                this.parse_request_path(request_path).log_err();
            } else {
                log::error!("unhandled url: {}", url);
            }
        }

        Ok(this)
    }

    fn parse_file_path(&mut self, file: &str) {
        if let Some(decoded) = urlencoding::decode(file).log_err() {
            self.open_paths.push(decoded.into_owned())
        }
    }

    fn parse_ssh_file_path(&mut self, file: &str, cx: &App) -> Result<()> {
        let url = url::Url::parse(file)?;
        let host = url
            .host()
            .with_context(|| format!("missing host in ssh url: {file}"))?
            .to_string();
        let username = Some(url.username().to_string()).filter(|s| !s.is_empty());
        let port = url.port();
        anyhow::ensure!(
            self.open_paths.is_empty(),
            "cannot open both local and ssh paths"
        );
        let mut connection_options = SshSettings::get_global(cx).connection_options_for(
            host.clone(),
            port,
            username.clone(),
        );
        if let Some(password) = url.password() {
            connection_options.password = Some(password.to_string());
        }
        if let Some(ssh_connection) = &self.ssh_connection {
            anyhow::ensure!(
                *ssh_connection == connection_options,
                "cannot open multiple ssh connections"
            );
        }
        self.ssh_connection = Some(connection_options);
        self.parse_file_path(url.path());
        Ok(())
    }

    fn parse_request_path(&mut self, request_path: &str) -> Result<()> {
        let mut parts = request_path.split('/');
        if parts.next() == Some("channel") {
            if let Some(slug) = parts.next() {
                if let Some(id_str) = slug.split('-').next_back() {
                    if let Ok(channel_id) = id_str.parse::<u64>() {
                        let Some(next) = parts.next() else {
                            self.join_channel = Some(channel_id);
                            return Ok(());
                        };

                        if let Some(heading) = next.strip_prefix("notes#") {
                            self.open_channel_notes
                                .push((channel_id, Some(heading.to_string())));
                            return Ok(());
                        }
                        if next == "notes" {
                            self.open_channel_notes.push((channel_id, None));
                            return Ok(());
                        }
                    }
                }
            }
        }
        anyhow::bail!("invalid zed url: {request_path}")
    }
}

#[derive(Clone)]
pub struct OpenListener(UnboundedSender<Vec<String>>);

impl Global for OpenListener {}

impl OpenListener {
    pub fn new() -> (Self, UnboundedReceiver<Vec<String>>) {
        let (tx, rx) = mpsc::unbounded();
        (OpenListener(tx), rx)
    }

    pub fn open_urls(&self, urls: Vec<String>) {
        self.0
            .unbounded_send(urls)
            .context("no listener for open requests")
            .log_err();
    }
}

#[cfg(any(target_os = "linux", target_os = "freebsd"))]
pub fn listen_for_cli_connections(opener: OpenListener) -> Result<()> {
    use release_channel::RELEASE_CHANNEL_NAME;
    use std::os::unix::net::UnixDatagram;

    let sock_path = paths::data_dir().join(format!("zed-{}.sock", *RELEASE_CHANNEL_NAME));
    // remove the socket if the process listening on it has died
    if let Err(e) = UnixDatagram::unbound()?.connect(&sock_path) {
        if e.kind() == std::io::ErrorKind::ConnectionRefused {
            std::fs::remove_file(&sock_path)?;
        }
    }
    let listener = UnixDatagram::bind(&sock_path)?;
    thread::spawn(move || {
        let mut buf = [0u8; 1024];
        while let Ok(len) = listener.recv(&mut buf) {
            opener.open_urls(vec![String::from_utf8_lossy(&buf[..len]).to_string()]);
        }
    });
    Ok(())
}

fn connect_to_cli(
    server_name: &str,
) -> Result<(mpsc::Receiver<CliRequest>, IpcSender<CliResponse>)> {
    let handshake_tx = cli::ipc::IpcSender::<IpcHandshake>::connect(server_name.to_string())
        .context("error connecting to cli")?;
    let (request_tx, request_rx) = ipc::channel::<CliRequest>()?;
    let (response_tx, response_rx) = ipc::channel::<CliResponse>()?;

    handshake_tx
        .send(IpcHandshake {
            requests: request_tx,
            responses: response_rx,
        })
        .context("error sending ipc handshake")?;

    let (mut async_request_tx, async_request_rx) =
        futures::channel::mpsc::channel::<CliRequest>(16);
    thread::spawn(move || {
        while let Ok(cli_request) = request_rx.recv() {
            if smol::block_on(async_request_tx.send(cli_request)).is_err() {
                break;
            }
        }
        anyhow::Ok(())
    });

    Ok((async_request_rx, response_tx))
}

pub async fn open_paths_with_positions(
    path_positions: &[PathWithPosition],
    app_state: Arc<AppState>,
    open_options: workspace::OpenOptions,
    cx: &mut AsyncApp,
) -> Result<(
    WindowHandle<Workspace>,
    Vec<Option<Result<Box<dyn ItemHandle>>>>,
)> {
    let mut caret_positions = HashMap::default();

    let paths = path_positions
        .iter()
        .map(|path_with_position| {
            let path = path_with_position.path.clone();
            if let Some(row) = path_with_position.row {
                if path.is_file() {
                    let row = row.saturating_sub(1);
                    let col = path_with_position.column.unwrap_or(0).saturating_sub(1);
                    caret_positions.insert(path.clone(), Point::new(row, col));
                }
            }
            path
        })
        .collect::<Vec<_>>();

    let (workspace, items) = cx
        .update(|cx| workspace::open_paths(&paths, app_state, open_options, cx))?
        .await?;

    for (item, path) in items.iter().zip(&paths) {
        let Some(Ok(item)) = item else {
            continue;
        };
        let Some(point) = caret_positions.remove(path) else {
            continue;
        };
        if let Some(active_editor) = item.downcast::<Editor>() {
            workspace
                .update(cx, |_, window, cx| {
                    active_editor.update(cx, |editor, cx| {
                        editor.go_to_singleton_buffer_point(point, window, cx);
                    });
                })
                .log_err();
        }
    }

    Ok((workspace, items))
}

pub async fn handle_cli_connection(
    (mut requests, responses): (mpsc::Receiver<CliRequest>, IpcSender<CliResponse>),
    app_state: Arc<AppState>,
    cx: &mut AsyncApp,
) {
    if let Some(request) = requests.next().await {
        match request {
            CliRequest::Open {
                urls,
                paths,
                wait,
                open_new_workspace,
                env,
                user_data_dir: _, // Ignore user_data_dir
            } => {
                if !urls.is_empty() {
                    cx.update(|cx| {
                        match OpenRequest::parse(urls, cx) {
                            Ok(open_request) => {
                                handle_open_request(open_request, app_state.clone(), cx);
                                responses.send(CliResponse::Exit { status: 0 }).log_err();
                            }
                            Err(e) => {
                                responses
                                    .send(CliResponse::Stderr {
                                        message: format!("{e}"),
                                    })
                                    .log_err();
                                responses.send(CliResponse::Exit { status: 1 }).log_err();
                            }
                        };
                    })
                    .log_err();
                    return;
                }

                let open_workspace_result = open_workspaces(
                    paths,
                    open_new_workspace,
                    &responses,
                    wait,
                    app_state.clone(),
                    env,
                    cx,
                )
                .await;

                let status = if open_workspace_result.is_err() { 1 } else { 0 };
                responses.send(CliResponse::Exit { status }).log_err();
            }
<<<<<<< HEAD
            CliRequest::Agent { .. } => {
                responses
                    .send(CliResponse::Stderr {
                        message: "Agent CLI features are not yet implemented".to_string(),
                    })
                    .log_err();
                responses.send(CliResponse::Exit { status: 1 }).log_err();
            }
            CliRequest::CopilotAuth => {
                responses
                    .send(CliResponse::Stderr {
                        message: "Copilot auth CLI not yet implemented".to_string(),
                    })
                    .log_err();
                responses.send(CliResponse::Exit { status: 1 }).log_err();
            }
            CliRequest::ListSessions => {
                responses
                    .send(CliResponse::Stderr {
                        message: "List sessions CLI not yet implemented".to_string(),
                    })
                    .log_err();
                responses.send(CliResponse::Exit { status: 1 }).log_err();
            }
            CliRequest::RemoveSession { .. } => {
                responses
                    .send(CliResponse::Stderr {
                        message: "Remove session CLI not yet implemented".to_string(),
                    })
                    .log_err();
                responses.send(CliResponse::Exit { status: 1 }).log_err();
            }
            CliRequest::SessionStats => {
                responses
                    .send(CliResponse::Stderr {
                        message: "Session stats CLI not yet implemented".to_string(),
                    })
                    .log_err();
                responses.send(CliResponse::Exit { status: 1 }).log_err();
            }
            CliRequest::CreateSession { .. } => {
                responses
                    .send(CliResponse::Stderr {
                        message: "Create session CLI not yet implemented".to_string(),
                    })
                    .log_err();
                responses.send(CliResponse::Exit { status: 1 }).log_err();
            }
            CliRequest::JoinSession { .. } => {
                responses
                    .send(CliResponse::Stderr {
                        message: "Join session CLI not yet implemented".to_string(),
                    })
                    .log_err();
                responses.send(CliResponse::Exit { status: 1 }).log_err();
            }
            CliRequest::SetActiveSession { .. } => {
                responses
                    .send(CliResponse::Stderr {
                        message: "Set active session CLI not yet implemented".to_string(),
                    })
                    .log_err();
                responses.send(CliResponse::Exit { status: 1 }).log_err();
            }
            CliRequest::CloneSession { .. } => {
                responses
                    .send(CliResponse::Stderr {
                        message: "Clone session CLI not yet implemented".to_string(),
                    })
                    .log_err();
                responses.send(CliResponse::Exit { status: 1 }).log_err();
            }
            CliRequest::SendMessageToSession { .. } => {
                responses
                    .send(CliResponse::Stderr {
                        message: "Send message to session CLI not yet implemented".to_string(),
                    })
                    .log_err();
                responses.send(CliResponse::Exit { status: 1 }).log_err();
            }
            CliRequest::ExportSession { .. } => {
                responses
                    .send(CliResponse::Stderr {
                        message: "Export session CLI not yet implemented".to_string(),
                    })
                    .log_err();
                responses.send(CliResponse::Exit { status: 1 }).log_err();
            }
            CliRequest::ImportSession { .. } => {
                responses
                    .send(CliResponse::Stderr {
                        message: "Import session CLI not yet implemented".to_string(),
                    })
                    .log_err();
                responses.send(CliResponse::Exit { status: 1 }).log_err();
            }
            CliRequest::SessionInfo { .. } => {
                responses
                    .send(CliResponse::Stderr {
                        message: "Session info CLI not yet implemented".to_string(),
                    })
                    .log_err();
                responses.send(CliResponse::Exit { status: 1 }).log_err();
=======
            CliRequest::AgentChat {
                prompt,
                context_paths,
                wait,
            } => {
                handle_agent_chat_request(prompt, context_paths, wait, responses, app_state, cx).await;
>>>>>>> e8f42a90
            }
        }
    }
}

async fn handle_agent_chat_request(
    prompt: String,
    context_paths: Vec<String>,
    wait: bool,
    responses: IpcSender<CliResponse>,
    app_state: Arc<AppState>,
    cx: &mut AsyncApp,
) {
    responses
        .send(CliResponse::AgentProgress {
            status: "Initializing agent...".to_string(),
        })
        .log_err();

    // For now, just echo back the prompt as a simple test
    responses
        .send(CliResponse::AgentResponse {
            message: format!("Agent received prompt: {}", prompt),
        })
        .log_err();

    if !context_paths.is_empty() {
        responses
            .send(CliResponse::AgentResponse {
                message: format!("Context paths: {:?}", context_paths),
            })
            .log_err();
    }

    responses
        .send(CliResponse::AgentResponse {
            message: "Agent chat functionality is not yet fully implemented. This is a placeholder response.".to_string(),
        })
        .log_err();

    responses.send(CliResponse::Exit { status: 0 }).log_err();
}

async fn open_workspaces(
    paths: Vec<String>,
    open_new_workspace: Option<bool>,
    responses: &IpcSender<CliResponse>,
    wait: bool,
    app_state: Arc<AppState>,
    env: Option<collections::HashMap<String, String>>,
    cx: &mut AsyncApp,
) -> Result<()> {
    let grouped_locations = if paths.is_empty() {
        // If no paths are provided, restore from previous workspaces unless a new workspace is requested with -n
        if open_new_workspace == Some(true) {
            Vec::new()
        } else {
            let locations = restorable_workspace_locations(cx, &app_state).await;
            locations.unwrap_or_default()
        }
    } else {
        vec![SerializedWorkspaceLocation::from_local_paths(
            paths.into_iter().map(PathBuf::from),
        )]
    };

    if grouped_locations.is_empty() {
        // If we have no paths to open, show the welcome screen if this is the first launch
        if matches!(KEY_VALUE_STORE.read_kvp(FIRST_OPEN), Ok(None)) {
            cx.update(|cx| show_welcome_view(app_state, cx).detach())
                .log_err();
        }
        // If not the first launch, show an empty window with empty editor
        else {
            cx.update(|cx| {
                let open_options = OpenOptions {
                    env,
                    ..Default::default()
                };
                workspace::open_new(open_options, app_state, cx, |workspace, window, cx| {
                    Editor::new_file(workspace, &Default::default(), window, cx)
                })
                .detach();
            })
            .log_err();
        }
    } else {
        // If there are paths to open, open a workspace for each grouping of paths
        let mut errored = false;

        for location in grouped_locations {
            match location {
                SerializedWorkspaceLocation::Local(workspace_paths, _) => {
                    let workspace_paths = workspace_paths
                        .paths()
                        .iter()
                        .map(|path| path.to_string_lossy().to_string())
                        .collect();

                    let workspace_failed_to_open = open_local_workspace(
                        workspace_paths,
                        open_new_workspace,
                        wait,
                        responses,
                        env.as_ref(),
                        &app_state,
                        cx,
                    )
                    .await;

                    if workspace_failed_to_open {
                        errored = true
                    }
                }
                SerializedWorkspaceLocation::Ssh(ssh) => {
                    let app_state = app_state.clone();
                    let connection_options = cx.update(|cx| {
                        SshSettings::get_global(cx)
                            .connection_options_for(ssh.host, ssh.port, ssh.user)
                    });
                    if let Ok(connection_options) = connection_options {
                        cx.spawn(async move |mut cx| {
                            open_ssh_project(
                                connection_options,
                                ssh.paths.into_iter().map(PathBuf::from).collect(),
                                app_state,
                                OpenOptions::default(),
                                &mut cx,
                            )
                            .await
                            .log_err();
                        })
                        .detach();
                        // We don't set `errored` here if `open_ssh_project` fails, because for ssh projects, the
                        // error is displayed in the window.
                    } else {
                        errored = false;
                    }
                }
            }
        }

        anyhow::ensure!(!errored, "failed to open a workspace");
    }

    Ok(())
}

async fn open_local_workspace(
    workspace_paths: Vec<String>,
    open_new_workspace: Option<bool>,
    wait: bool,
    responses: &IpcSender<CliResponse>,
    env: Option<&HashMap<String, String>>,
    app_state: &Arc<AppState>,
    cx: &mut AsyncApp,
) -> bool {
    let mut errored = false;

    let paths_with_position =
        derive_paths_with_position(app_state.fs.as_ref(), workspace_paths).await;
    match open_paths_with_positions(
        &paths_with_position,
        app_state.clone(),
        workspace::OpenOptions {
            open_new_workspace,
            env: env.cloned(),
            ..Default::default()
        },
        cx,
    )
    .await
    {
        Ok((workspace, items)) => {
            let mut item_release_futures = Vec::new();

            for (item, path) in items.into_iter().zip(&paths_with_position) {
                match item {
                    Some(Ok(item)) => {
                        cx.update(|cx| {
                            let released = oneshot::channel();
                            item.on_release(
                                cx,
                                Box::new(move |_| {
                                    let _ = released.0.send(());
                                }),
                            )
                            .detach();
                            item_release_futures.push(released.1);
                        })
                        .log_err();
                    }
                    Some(Err(err)) => {
                        responses
                            .send(CliResponse::Stderr {
                                message: format!("error opening {path:?}: {err}"),
                            })
                            .log_err();
                        errored = true;
                    }
                    None => {}
                }
            }

            if wait {
                let background = cx.background_executor().clone();
                let wait = async move {
                    if paths_with_position.is_empty() {
                        let (done_tx, done_rx) = oneshot::channel();
                        let _subscription = workspace.update(cx, |_, _, cx| {
                            cx.on_release(move |_, _| {
                                let _ = done_tx.send(());
                            })
                        });
                        let _ = done_rx.await;
                    } else {
                        let _ = futures::future::try_join_all(item_release_futures).await;
                    };
                }
                .fuse();

                futures::pin_mut!(wait);

                loop {
                    // Repeatedly check if CLI is still open to avoid wasting resources
                    // waiting for files or workspaces to close.
                    let mut timer = background.timer(Duration::from_secs(1)).fuse();
                    futures::select_biased! {
                        _ = wait => break,
                        _ = timer => {
                            if responses.send(CliResponse::Ping).is_err() {
                                break;
                            }
                        }
                    }
                }
            }
        }
        Err(error) => {
            errored = true;
            responses
                .send(CliResponse::Stderr {
                    message: format!("error opening {paths_with_position:?}: {error}"),
                })
                .log_err();
        }
    }
    errored
}

pub async fn derive_paths_with_position(
    fs: &dyn Fs,
    path_strings: impl IntoIterator<Item = impl AsRef<str>>,
) -> Vec<PathWithPosition> {
    join_all(path_strings.into_iter().map(|path_str| async move {
        let canonicalized = fs.canonicalize(Path::new(path_str.as_ref())).await;
        (path_str, canonicalized)
    }))
    .await
    .into_iter()
    .map(|(original, canonicalized)| match canonicalized {
        Ok(canonicalized) => PathWithPosition::from_path(canonicalized),
        Err(_) => PathWithPosition::parse_str(original.as_ref()),
    })
    .collect()
}

#[cfg(test)]
mod tests {
    use super::*;
    use crate::zed::{open_listener::open_local_workspace, tests::init_test};
    use cli::{
        CliResponse,
        ipc::{self},
    };
    use editor::Editor;
    use gpui::TestAppContext;
    use serde_json::json;
    use std::sync::Arc;
    use util::path;
    use workspace::{AppState, Workspace};

    #[gpui::test]
    fn test_parse_ssh_url(cx: &mut TestAppContext) {
        let _app_state = init_test(cx);
        cx.update(|cx| {
            SshSettings::register(cx);
        });
        let request =
            cx.update(|cx| OpenRequest::parse(vec!["ssh://me@localhost:/".into()], cx).unwrap());
        assert_eq!(
            request.ssh_connection.unwrap(),
            SshConnectionOptions {
                host: "localhost".into(),
                username: Some("me".into()),
                port: None,
                password: None,
                args: None,
                port_forwards: None,
                nickname: None,
                upload_binary_over_ssh: false,
            }
        );
        assert_eq!(request.open_paths, vec!["/"]);
    }

    #[gpui::test]
    async fn test_open_workspace_with_directory(cx: &mut TestAppContext) {
        let app_state = init_test(cx);

        app_state
            .fs
            .as_fake()
            .insert_tree(
                path!("/root"),
                json!({
                    "dir1": {
                        "file1.txt": "content1",
                        "file2.txt": "content2",
                    },
                }),
            )
            .await;

        assert_eq!(cx.windows().len(), 0);

        // First open the workspace directory
        open_workspace_file(path!("/root/dir1"), None, app_state.clone(), cx).await;

        assert_eq!(cx.windows().len(), 1);
        let workspace = cx.windows()[0].downcast::<Workspace>().unwrap();
        workspace
            .update(cx, |workspace, _, cx| {
                assert!(workspace.active_item_as::<Editor>(cx).is_none())
            })
            .unwrap();

        // Now open a file inside that workspace
        open_workspace_file(path!("/root/dir1/file1.txt"), None, app_state.clone(), cx).await;

        assert_eq!(cx.windows().len(), 1);
        workspace
            .update(cx, |workspace, _, cx| {
                assert!(workspace.active_item_as::<Editor>(cx).is_some());
            })
            .unwrap();

        // Now open a file inside that workspace, but tell Zed to open a new window
        open_workspace_file(
            path!("/root/dir1/file1.txt"),
            Some(true),
            app_state.clone(),
            cx,
        )
        .await;

        assert_eq!(cx.windows().len(), 2);

        let workspace_2 = cx.windows()[1].downcast::<Workspace>().unwrap();
        workspace_2
            .update(cx, |workspace, _, cx| {
                assert!(workspace.active_item_as::<Editor>(cx).is_some());
                let items = workspace.items(cx).collect::<Vec<_>>();
                assert_eq!(items.len(), 1, "Workspace should have two items");
            })
            .unwrap();
    }

    #[gpui::test]
    async fn test_open_workspace_with_nonexistent_files(cx: &mut TestAppContext) {
        let app_state = init_test(cx);

        app_state
            .fs
            .as_fake()
            .insert_tree(path!("/root"), json!({}))
            .await;

        assert_eq!(cx.windows().len(), 0);

        // Test case 1: Open a single file that does not exist yet
        open_workspace_file(path!("/root/file5.txt"), None, app_state.clone(), cx).await;

        assert_eq!(cx.windows().len(), 1);
        let workspace_1 = cx.windows()[0].downcast::<Workspace>().unwrap();
        workspace_1
            .update(cx, |workspace, _, cx| {
                assert!(workspace.active_item_as::<Editor>(cx).is_some())
            })
            .unwrap();

        // Test case 2: Open a single file that does not exist yet,
        // but tell Zed to add it to the current workspace
        open_workspace_file(path!("/root/file6.txt"), Some(false), app_state.clone(), cx).await;

        assert_eq!(cx.windows().len(), 1);
        workspace_1
            .update(cx, |workspace, _, cx| {
                let items = workspace.items(cx).collect::<Vec<_>>();
                assert_eq!(items.len(), 2, "Workspace should have two items");
            })
            .unwrap();

        // Test case 3: Open a single file that does not exist yet,
        // but tell Zed to NOT add it to the current workspace
        open_workspace_file(path!("/root/file7.txt"), Some(true), app_state.clone(), cx).await;

        assert_eq!(cx.windows().len(), 2);
        let workspace_2 = cx.windows()[1].downcast::<Workspace>().unwrap();
        workspace_2
            .update(cx, |workspace, _, cx| {
                let items = workspace.items(cx).collect::<Vec<_>>();
                assert_eq!(items.len(), 1, "Workspace should have two items");
            })
            .unwrap();
    }

    async fn open_workspace_file(
        path: &str,
        open_new_workspace: Option<bool>,
        app_state: Arc<AppState>,
        cx: &TestAppContext,
    ) {
        let (response_tx, _) = ipc::channel::<CliResponse>().unwrap();

        let workspace_paths = vec![path.to_owned()];

        let errored = cx
            .spawn(|mut cx| async move {
                open_local_workspace(
                    workspace_paths,
                    open_new_workspace,
                    false,
                    &response_tx,
                    None,
                    &app_state,
                    &mut cx,
                )
                .await
            })
            .await;

        assert!(!errored);
    }
}<|MERGE_RESOLUTION|>--- conflicted
+++ resolved
@@ -300,7 +300,6 @@
                 let status = if open_workspace_result.is_err() { 1 } else { 0 };
                 responses.send(CliResponse::Exit { status }).log_err();
             }
-<<<<<<< HEAD
             CliRequest::Agent { .. } => {
                 responses
                     .send(CliResponse::Stderr {
@@ -404,14 +403,13 @@
                     })
                     .log_err();
                 responses.send(CliResponse::Exit { status: 1 }).log_err();
-=======
+            }
             CliRequest::AgentChat {
                 prompt,
                 context_paths,
                 wait,
             } => {
                 handle_agent_chat_request(prompt, context_paths, wait, responses, app_state, cx).await;
->>>>>>> e8f42a90
             }
         }
     }
