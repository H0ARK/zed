mod app_menus;
pub mod component_preview;
pub mod edit_prediction_registry;
#[cfg(target_os = "macos")]
pub(crate) mod mac_only_instance;
mod migrate;
mod open_listener;
mod quick_action_bar;
#[cfg(target_os = "windows")]
pub(crate) mod windows_only_instance;

use agent_ui::{AgentDiffToolbar, AgentItem, AgentPanelDelegate};
use anyhow::Context as _;
pub use app_menus::*;
use assets::Assets;
use breadcrumbs::Breadcrumbs;
use client::zed_urls;
use collections::VecDeque;
use debugger_ui::debugger_panel::DebugPanel;
use editor::ProposedChangesEditorToolbar;
use editor::{Editor, MultiBuffer};
use feature_flags::{FeatureFlagAppExt, PanicFeatureFlag};
use futures::future::Either;
use futures::{StreamExt, channel::mpsc, select_biased};
use git_ui::git_panel::GitPanel;
use git_ui::project_diff::ProjectDiffToolbar;
use gpui::{
    Action, App, AppContext as _, Context, DismissEvent, Element, Entity, Focusable, KeyBinding,
    ParentElement, PathPromptOptions, PromptLevel, ReadGlobal, SharedString, Styled, Task,
    TitlebarOptions, UpdateGlobal, Window, WindowKind, WindowOptions, actions, image_cache, point,
    px, retain_all,
};
use image_viewer::ImageInfo;
use language_tools::lsp_tool::{self, LspTool};
use migrate::{MigrationBanner, MigrationEvent, MigrationNotification, MigrationType};
use migrator::{migrate_keymap, migrate_settings};
use onboarding::DOCS_URL;
use onboarding::multibuffer_hint::MultibufferHint;
pub use open_listener::*;
use outline_panel::OutlinePanel;
use paths::{
    local_debug_file_relative_path, local_settings_file_relative_path,
    local_tasks_file_relative_path,
};
use project::{DirectoryLister, ProjectItem};
use project_panel::ProjectPanel;
use prompt_store::PromptBuilder;
use quick_action_bar::QuickActionBar;
use recent_projects::open_ssh_project;
use release_channel::{AppCommitSha, ReleaseChannel};
use rope::Rope;
use search::project_search::ProjectSearchBar;
use settings::{
    BaseKeymap, DEFAULT_KEYMAP_PATH, InvalidSettingsError, KeybindSource, KeymapFile,
    KeymapFileLoadResult, Settings, SettingsStore, VIM_KEYMAP_PATH,
    initial_local_debug_tasks_content, initial_project_settings_content, initial_tasks_content,
    update_settings_file,
};
use std::{
    borrow::Cow,
    path::{Path, PathBuf},
    sync::Arc,
    sync::atomic::{self, AtomicBool},
};
use terminal_view::terminal_panel::{self, TerminalPanel};
use theme::{ActiveTheme, ThemeSettings};
use ui::{PopoverMenuHandle, prelude::*};
use util::markdown::MarkdownString;
use util::{ResultExt, asset_str};
use uuid::Uuid;
use vim_mode_setting::VimModeSetting;
use workspace::notifications::{NotificationId, dismiss_app_notification, show_app_notification};
use workspace::{
    AppState, NewFile, NewWindow, OpenLog, Toast, Workspace, WorkspaceSettings,
    create_and_open_local_file, notifications::simple_message_notification::MessageNotification,
    open_new,
};
use workspace::{CloseIntent, CloseWindow, RestoreBanner, with_active_or_new_workspace};
use workspace::{Pane, notifications::DetachAndPromptErr};
use zed_actions::{
    OpenAccountSettings, OpenBrowser, OpenDocs, OpenServerSettings, OpenSettings, OpenZedUrl, Quit,
};

actions!(
    zed,
    [
        /// Opens the element inspector for debugging UI.
        DebugElements,
        /// Hides the application window.
        Hide,
        /// Hides all other application windows.
        HideOthers,
        /// Minimizes the current window.
        Minimize,
        /// Opens the default settings file.
        OpenDefaultSettings,
        /// Opens project-specific settings.
        OpenProjectSettings,
        /// Opens the project tasks configuration.
        OpenProjectTasks,
        /// Opens the tasks panel.
        OpenTasks,
        /// Opens debug tasks configuration.
        OpenDebugTasks,
        /// Resets the application database.
        ResetDatabase,
        /// Shows all hidden windows.
        ShowAll,
        /// Toggles fullscreen mode.
        ToggleFullScreen,
        /// Zooms the window.
        Zoom,
        /// Triggers a test panic for debugging.
        TestPanic,
<<<<<<< HEAD
        OpenAgentTab,
=======
        /// Triggers a hard crash for debugging.
        TestCrash,
>>>>>>> 32f9de61
    ]
);

pub fn init(cx: &mut App) {
    #[cfg(target_os = "macos")]
    cx.on_action(|_: &Hide, cx| cx.hide());
    #[cfg(target_os = "macos")]
    cx.on_action(|_: &HideOthers, cx| cx.hide_other_apps());
    #[cfg(target_os = "macos")]
    cx.on_action(|_: &ShowAll, cx| cx.unhide_other_apps());
    cx.on_action(quit);

    cx.on_action(|_: &RestoreBanner, cx| title_bar::restore_banner(cx));
    let flag = cx.wait_for_flag::<PanicFeatureFlag>();
    cx.spawn(async |cx| {
        if cx
            .update(|cx| ReleaseChannel::global(cx) == ReleaseChannel::Dev)
            .unwrap_or_default()
            || flag.await
        {
            cx.update(|cx| {
                cx.on_action(|_: &TestPanic, _| panic!("Ran the TestPanic action"));
                cx.on_action(|_: &TestCrash, _| {
                    unsafe extern "C" {
                        fn puts(s: *const i8);
                    }
                    unsafe {
                        puts(0xabad1d3a as *const i8);
                    }
                });
            })
            .ok();
        };
    })
    .detach();
    cx.on_action(|_: &OpenLog, cx| {
        with_active_or_new_workspace(cx, |workspace, window, cx| {
            open_log_file(workspace, window, cx);
        });
    });
    cx.on_action(|_: &zed_actions::OpenLicenses, cx| {
        with_active_or_new_workspace(cx, |workspace, window, cx| {
            open_bundled_file(
                workspace,
                asset_str::<Assets>("licenses.md"),
                "Open Source License Attribution",
                "Markdown",
                window,
                cx,
            );
        });
    });
    cx.on_action(|_: &zed_actions::OpenTelemetryLog, cx| {
        with_active_or_new_workspace(cx, |workspace, window, cx| {
            open_telemetry_log_file(workspace, window, cx);
        });
    });
    cx.on_action(|&zed_actions::OpenKeymap, cx| {
        with_active_or_new_workspace(cx, |_, window, cx| {
            open_settings_file(
                paths::keymap_file(),
                || settings::initial_keymap_content().as_ref().into(),
                window,
                cx,
            );
        });
    });
    cx.on_action(|_: &OpenSettings, cx| {
        with_active_or_new_workspace(cx, |_, window, cx| {
            open_settings_file(
                paths::settings_file(),
                || settings::initial_user_settings_content().as_ref().into(),
                window,
                cx,
            );
        });
    });
    cx.on_action(|_: &OpenAccountSettings, cx| {
        with_active_or_new_workspace(cx, |_, _, cx| {
            cx.open_url(&zed_urls::account_url(cx));
        });
    });
    cx.on_action(|_: &OpenTasks, cx| {
        with_active_or_new_workspace(cx, |_, window, cx| {
            open_settings_file(
                paths::tasks_file(),
                || settings::initial_tasks_content().as_ref().into(),
                window,
                cx,
            );
        });
    });
    cx.on_action(|_: &OpenDebugTasks, cx| {
        with_active_or_new_workspace(cx, |_, window, cx| {
            open_settings_file(
                paths::debug_scenarios_file(),
                || settings::initial_debug_tasks_content().as_ref().into(),
                window,
                cx,
            );
        });
    });
    cx.on_action(|_: &OpenDefaultSettings, cx| {
        with_active_or_new_workspace(cx, |workspace, window, cx| {
            open_bundled_file(
                workspace,
                settings::default_settings(),
                "Default Settings",
                "JSON",
                window,
                cx,
            );
        });
    });
    cx.on_action(|_: &zed_actions::OpenDefaultKeymap, cx| {
        with_active_or_new_workspace(cx, |workspace, window, cx| {
            open_bundled_file(
                workspace,
                settings::default_keymap(),
                "Default Key Bindings",
                "JSON",
                window,
                cx,
            );
        });
    });
}

fn bind_on_window_closed(cx: &mut App) -> Option<gpui::Subscription> {
    WorkspaceSettings::get_global(cx)
        .on_last_window_closed
        .is_quit_app()
        .then(|| {
            cx.on_window_closed(|cx| {
                if cx.windows().is_empty() {
                    cx.quit();
                }
            })
        })
}

pub fn build_window_options(display_uuid: Option<Uuid>, cx: &mut App) -> WindowOptions {
    let display = display_uuid.and_then(|uuid| {
        cx.displays()
            .into_iter()
            .find(|display| display.uuid().ok() == Some(uuid))
    });
    let app_id = ReleaseChannel::global(cx).app_id();
    let window_decorations = match std::env::var("ZED_WINDOW_DECORATIONS") {
        Ok(val) if val == "server" => gpui::WindowDecorations::Server,
        Ok(val) if val == "client" => gpui::WindowDecorations::Client,
        _ => gpui::WindowDecorations::Client,
    };

    WindowOptions {
        titlebar: Some(TitlebarOptions {
            title: None,
            appears_transparent: true,
            traffic_light_position: Some(point(px(9.0), px(9.0))),
        }),
        window_bounds: None,
        focus: false,
        show: false,
        kind: WindowKind::Normal,
        is_movable: true,
        display_id: display.map(|display| display.id()),
        window_background: cx.theme().window_background_appearance(),
        app_id: Some(app_id.to_owned()),
        window_decorations: Some(window_decorations),
        window_min_size: Some(gpui::Size {
            width: px(360.0),
            height: px(240.0),
        }),
    }
}

pub fn initialize_workspace(
    app_state: Arc<AppState>,
    prompt_builder: Arc<PromptBuilder>,
    cx: &mut App,
) {
    let mut _on_close_subscription = bind_on_window_closed(cx);
    cx.observe_global::<SettingsStore>(move |cx| {
        _on_close_subscription = bind_on_window_closed(cx);
    })
    .detach();

    cx.observe_new(move |workspace: &mut Workspace, window, cx| {
        let Some(window) = window else {
            return;
        };

        let workspace_handle = cx.entity().clone();
        let center_pane = workspace.active_pane().clone();
        initialize_pane(workspace, &center_pane, window, cx);

        cx.subscribe_in(&workspace_handle, window, {
            move |workspace, _, event, window, cx| match event {
                workspace::Event::PaneAdded(pane) => {
                    initialize_pane(workspace, &pane, window, cx);
                }
                workspace::Event::OpenBundledFile {
                    text,
                    title,
                    language,
                } => open_bundled_file(workspace, text.clone(), title, language, window, cx),
                _ => {}
            }
        })
        .detach();

        #[cfg(not(target_os = "macos"))]
        initialize_file_watcher(window, cx);

        if let Some(specs) = window.gpu_specs() {
            log::info!("Using GPU: {:?}", specs);
            show_software_emulation_warning_if_needed(specs, window, cx);
        }

<<<<<<< HEAD
        let popover_menu_handle = PopoverMenuHandle::default();

        let _edit_prediction_button = cx.new(|cx| {
            inline_completion_button::InlineCompletionButton::new(
=======
        let edit_prediction_menu_handle = PopoverMenuHandle::default();
        let edit_prediction_button = cx.new(|cx| {
            edit_prediction_button::EditPredictionButton::new(
>>>>>>> 32f9de61
                app_state.fs.clone(),
                app_state.user_store.clone(),
                edit_prediction_menu_handle.clone(),
                cx,
            )
        });
        workspace.register_action({
            move |_, _: &edit_prediction_button::ToggleMenu, window, cx| {
                edit_prediction_menu_handle.toggle(window, cx);
            }
        });

        let _search_button = cx.new(|_| search::search_status_button::SearchButton::new());
        let _diagnostic_summary =
            cx.new(|cx| diagnostics::items::DiagnosticIndicator::new(workspace, cx));
        let _activity_indicator = activity_indicator::ActivityIndicator::new(
            workspace,
            workspace.project().read(cx).languages().clone(),
            window,
            cx,
        );
        let _active_buffer_language =
            cx.new(|_| language_selector::ActiveBufferLanguage::new(workspace));
        let _active_toolchain_language =
            cx.new(|cx| toolchain_selector::ActiveToolchain::new(workspace, window, cx));
<<<<<<< HEAD
        let _vim_mode_indicator = cx.new(|cx| vim::ModeIndicator::new(window, cx));
        let _image_info = cx.new(|_cx| ImageInfo::new(workspace));
        let _lsp_tool = cx.new(|cx| LspTool::new(workspace, window, cx));
=======
        let vim_mode_indicator = cx.new(|cx| vim::ModeIndicator::new(window, cx));
        let image_info = cx.new(|_cx| ImageInfo::new(workspace));

        let lsp_tool_menu_handle = PopoverMenuHandle::default();
        let lsp_tool =
            cx.new(|cx| LspTool::new(workspace, lsp_tool_menu_handle.clone(), window, cx));
        workspace.register_action({
            move |_, _: &lsp_tool::ToggleMenu, window, cx| {
                lsp_tool_menu_handle.toggle(window, cx);
            }
        });
>>>>>>> 32f9de61

        let _cursor_position =
            cx.new(|_| go_to_line::cursor_position::CursorPosition::new(workspace));
<<<<<<< HEAD
        // Bottom status bar removed; skip adding status bar items.
=======
        workspace.status_bar().update(cx, |status_bar, cx| {
            status_bar.add_left_item(search_button, window, cx);
            status_bar.add_left_item(lsp_tool, window, cx);
            status_bar.add_left_item(diagnostic_summary, window, cx);
            status_bar.add_left_item(activity_indicator, window, cx);
            status_bar.add_right_item(edit_prediction_button, window, cx);
            status_bar.add_right_item(active_buffer_language, window, cx);
            status_bar.add_right_item(active_toolchain_language, window, cx);
            status_bar.add_right_item(vim_mode_indicator, window, cx);
            status_bar.add_right_item(cursor_position, window, cx);
            status_bar.add_right_item(image_info, window, cx);
        });
>>>>>>> 32f9de61

        let handle = cx.entity().downgrade();
        window.on_window_should_close(cx, move |window, cx| {
            handle
                .update(cx, |workspace, cx| {
                    // We'll handle closing asynchronously
                    workspace.close_window(&CloseWindow, window, cx);
                    false
                })
                .unwrap_or(true)
        });

        initialize_panels(prompt_builder.clone(), window, cx);
        register_actions(app_state.clone(), prompt_builder.clone(), workspace, window, cx);

        workspace.focus_handle(cx).focus(window);
    })
    .detach();
}

#[cfg(any(target_os = "linux", target_os = "freebsd"))]
fn initialize_file_watcher(window: &mut Window, cx: &mut Context<Workspace>) {
    if let Err(e) = fs::fs_watcher::global(|_| {}) {
        let message = format!(
            db::indoc! {r#"
            inotify_init returned {}

            This may be due to system-wide limits on inotify instances. For troubleshooting see: https://zed.dev/docs/linux
            "#},
            e
        );
        let prompt = window.prompt(
            PromptLevel::Critical,
            "Could not start inotify",
            Some(&message),
            &["Troubleshoot and Quit"],
            cx,
        );
        cx.spawn(async move |_, cx| {
            if prompt.await == Ok(0) {
                cx.update(|cx| {
                    cx.open_url("https://zed.dev/docs/linux#could-not-start-inotify");
                    cx.quit();
                })
                .ok();
            }
        })
        .detach()
    }
}

#[cfg(target_os = "windows")]
fn initialize_file_watcher(window: &mut Window, cx: &mut Context<Workspace>) {
    if let Err(e) = fs::fs_watcher::global(|_| {}) {
        let message = format!(
            db::indoc! {r#"
            ReadDirectoryChangesW initialization failed: {}

            This may occur on network filesystems and WSL paths. For troubleshooting see: https://zed.dev/docs/windows
            "#},
            e
        );
        let prompt = window.prompt(
            PromptLevel::Critical,
            "Could not start ReadDirectoryChangesW",
            Some(&message),
            &["Troubleshoot and Quit"],
            cx,
        );
        cx.spawn(async move |_, cx| {
            if prompt.await == Ok(0) {
                cx.update(|cx| {
                    cx.open_url("https://zed.dev/docs/windows");
                    cx.quit()
                })
                .ok();
            }
        })
        .detach()
    }
}

fn show_software_emulation_warning_if_needed(
    specs: gpui::GpuSpecs,
    window: &mut Window,
    cx: &mut Context<Workspace>,
) {
    if specs.is_software_emulated && std::env::var("ZED_ALLOW_EMULATED_GPU").is_err() {
        let message = format!(
            db::indoc! {r#"
            Zed uses Vulkan for rendering and requires a compatible GPU.

            Currently you are using a software emulated GPU ({}) which
            will result in awful performance.

            For troubleshooting see: https://zed.dev/docs/linux
            Set ZED_ALLOW_EMULATED_GPU=1 env var to permanently override.
            "#},
            specs.device_name
        );
        let prompt = window.prompt(
            PromptLevel::Critical,
            "Unsupported GPU",
            Some(&message),
            &["Skip", "Troubleshoot and Quit"],
            cx,
        );
        cx.spawn(async move |_, cx| {
            if prompt.await == Ok(1) {
                cx.update(|cx| {
                    cx.open_url("https://zed.dev/docs/linux#zed-fails-to-open-windows");
                    cx.quit();
                })
                .ok();
            }
        })
        .detach()
    }
}

fn initialize_panels(
    prompt_builder: Arc<PromptBuilder>,
    window: &mut Window,
    cx: &mut Context<Workspace>,
) {
    let prompt_builder = prompt_builder.clone();

    cx.spawn_in(window, async move |workspace_handle, cx| {
        let project_panel = ProjectPanel::load(workspace_handle.clone(), cx.clone());
        let outline_panel = OutlinePanel::load(workspace_handle.clone(), cx.clone());
        let terminal_panel = TerminalPanel::load(workspace_handle.clone(), cx.clone());
        let git_panel = GitPanel::load(workspace_handle.clone(), cx.clone());
        let channels_panel =
            collab_ui::collab_panel::CollabPanel::load(workspace_handle.clone(), cx.clone());
        let chat_panel =
            collab_ui::chat_panel::ChatPanel::load(workspace_handle.clone(), cx.clone());
        let notification_panel = collab_ui::notification_panel::NotificationPanel::load(
            workspace_handle.clone(),
            cx.clone(),
        );
        let debug_panel = DebugPanel::load(workspace_handle.clone(), cx);

        let (
            project_panel,
            outline_panel,
            terminal_panel,
            git_panel,
            channels_panel,
            chat_panel,
            notification_panel,
            debug_panel,
        ) = futures::try_join!(
            project_panel,
            outline_panel,
            git_panel,
            terminal_panel,
            channels_panel,
            chat_panel,
            notification_panel,
            debug_panel,
        )?;

        workspace_handle.update_in(cx, |workspace, window, cx| {
            workspace.add_panel(project_panel, window, cx);
            workspace.add_panel(outline_panel, window, cx);
            workspace.add_panel(terminal_panel, window, cx);
            workspace.add_panel(git_panel, window, cx);
            workspace.add_panel(channels_panel, window, cx);
            workspace.add_panel(chat_panel, window, cx);
            workspace.add_panel(notification_panel, window, cx);
            workspace.add_panel(debug_panel, window, cx);
        })?;

        let is_assistant2_enabled = !cfg!(test);
        
        workspace_handle.update_in(cx, |workspace, window, cx| {
            // Open the agent tab as the main item instead of adding as a panel
            if is_assistant2_enabled {
                let task = AgentItem::load(
                    workspace.weak_handle(),
                    prompt_builder.clone(),
                    window.to_async(cx),
                );
                cx.spawn_in(window, async move |workspace, cx| {
                    if let Ok(agent_item) = task.await {
                        workspace.update_in(cx, |workspace, window, cx| {
                            workspace.add_item_to_active_pane(Box::new(agent_item), None, true, window, cx);
                        })?;
                    }
                    anyhow::Ok(())
                })
                .detach_and_log_err(cx);
            }

            // Register the actions that are shared between `assistant` and `assistant2`.
            //
            // We need to do this here instead of within the individual `init`
            // functions so that we only register the actions once.
            //
            // Once we ship `assistant2` we can push this back down into `agent::agent_panel::init`.
            if is_assistant2_enabled {
                <dyn AgentPanelDelegate>::set_global(
                    Arc::new(agent_ui::ConcreteAssistantPanelDelegate),
                    cx,
                );

                workspace
                    .register_action(agent_ui::AgentPanel::toggle_focus)
                    .register_action(agent_ui::InlineAssistant::inline_assist)
                    .register_action({
                        let prompt_builder = prompt_builder.clone();
                        move |workspace, _: &agent_ui::NewAgentTab, window, cx| {
                            let task = agent_ui::AgentItem::load(
                                workspace.weak_handle(),
                                prompt_builder.clone(),
                                window.to_async(cx),
                            );
                            cx.spawn_in(window, async move |workspace, cx| {
                                if let Ok(agent_item) = task.await {
                                    workspace.update_in(cx, |workspace, window, cx| {
                                        workspace.add_item_to_active_pane(Box::new(agent_item), None, true, window, cx);
                                    })?;
                                }
                                anyhow::Ok(())
                            })
                            .detach_and_log_err(cx);
                        }
                    });
            }
        })?;

        anyhow::Ok(())
    })
    .detach();
}

fn register_actions(
    app_state: Arc<AppState>,
    prompt_builder: Arc<PromptBuilder>,
    workspace: &mut Workspace,
    _: &mut Window,
    cx: &mut Context<Workspace>,
) {
    workspace
        .register_action(about)
        .register_action(|_, _: &OpenDocs, _, cx| cx.open_url(DOCS_URL))
        .register_action(|_, _: &Minimize, window, _| {
            window.minimize_window();
        })
        .register_action(|_, _: &Zoom, window, _| {
            window.zoom_window();
        })
        .register_action(|_, _: &ToggleFullScreen, window, _| {
            window.toggle_fullscreen();
        })
        .register_action(|_, action: &OpenZedUrl, _, cx| {
            OpenListener::global(cx).open(RawOpenRequest {
                urls: vec![action.url.clone()],
                ..Default::default()
            })
        })
        .register_action(|_, action: &OpenBrowser, _window, cx| cx.open_url(&action.url))
        .register_action(|workspace, _: &workspace::Open, window, cx| {
            telemetry::event!("Project Opened");
            let paths = workspace.prompt_for_open_path(
                PathPromptOptions {
                    files: true,
                    directories: true,
                    multiple: true,
                },
                DirectoryLister::Local(
                    workspace.project().clone(),
                    workspace.app_state().fs.clone(),
                ),
                window,
                cx,
            );

            cx.spawn_in(window, async move |this, cx| {
                let Some(paths) = paths.await.log_err().flatten() else {
                    return;
                };

                if let Some(task) = this
                    .update_in(cx, |this, window, cx| {
                        this.open_workspace_for_paths(false, paths, window, cx)
                    })
                    .log_err()
                {
                    task.await.log_err();
                }
            })
            .detach()
        })
        .register_action(|workspace, action: &zed_actions::OpenRemote, window, cx| {
            if !action.from_existing_connection {
                cx.propagate();
                return;
            }
            // You need existing remote connection to open it this way
            if workspace.project().read(cx).is_local() {
                return;
            }
            telemetry::event!("Project Opened");
            let paths = workspace.prompt_for_open_path(
                PathPromptOptions {
                    files: true,
                    directories: true,
                    multiple: true,
                },
                DirectoryLister::Project(workspace.project().clone()),
                window,
                cx,
            );
            cx.spawn_in(window, async move |this, cx| {
                let Some(paths) = paths.await.log_err().flatten() else {
                    return;
                };
                if let Some(task) = this
                    .update_in(cx, |this, window, cx| {
                        open_new_ssh_project_from_project(this, paths, window, cx)
                    })
                    .log_err()
                {
                    task.await.log_err();
                }
            })
            .detach()
        })
        .register_action({
            let fs = app_state.fs.clone();
            move |_, action: &zed_actions::IncreaseUiFontSize, _window, cx| {
                if action.persist {
                    update_settings_file::<ThemeSettings>(fs.clone(), cx, move |settings, cx| {
                        let ui_font_size = ThemeSettings::get_global(cx).ui_font_size(cx) + px(1.0);
                        let _ = settings
                            .ui_font_size
                            .insert(theme::clamp_font_size(ui_font_size).0);
                    });
                } else {
                    theme::adjust_ui_font_size(cx, |size| {
                        *size += px(1.0);
                    });
                }
            }
        })
        .register_action({
            let fs = app_state.fs.clone();
            move |_, action: &zed_actions::DecreaseUiFontSize, _window, cx| {
                if action.persist {
                    update_settings_file::<ThemeSettings>(fs.clone(), cx, move |settings, cx| {
                        let ui_font_size = ThemeSettings::get_global(cx).ui_font_size(cx) - px(1.0);
                        let _ = settings
                            .ui_font_size
                            .insert(theme::clamp_font_size(ui_font_size).0);
                    });
                } else {
                    theme::adjust_ui_font_size(cx, |size| {
                        *size -= px(1.0);
                    });
                }
            }
        })
        .register_action({
            let fs = app_state.fs.clone();
            move |_, action: &zed_actions::ResetUiFontSize, _window, cx| {
                if action.persist {
                    update_settings_file::<ThemeSettings>(fs.clone(), cx, move |settings, _| {
                        settings.ui_font_size = None;
                    });
                } else {
                    theme::reset_ui_font_size(cx);
                }
            }
        })
        .register_action({
            let fs = app_state.fs.clone();
            move |_, action: &zed_actions::IncreaseBufferFontSize, _window, cx| {
                if action.persist {
                    update_settings_file::<ThemeSettings>(fs.clone(), cx, move |settings, cx| {
                        let buffer_font_size =
                            ThemeSettings::get_global(cx).buffer_font_size(cx) + px(1.0);
                        let _ = settings
                            .buffer_font_size
                            .insert(theme::clamp_font_size(buffer_font_size).0);
                    });
                } else {
                    theme::adjust_buffer_font_size(cx, |size| {
                        *size += px(1.0);
                    });
                }
            }
        })
        .register_action({
            let fs = app_state.fs.clone();
            move |_, action: &zed_actions::DecreaseBufferFontSize, _window, cx| {
                if action.persist {
                    update_settings_file::<ThemeSettings>(fs.clone(), cx, move |settings, cx| {
                        let buffer_font_size =
                            ThemeSettings::get_global(cx).buffer_font_size(cx) - px(1.0);
                        let _ = settings
                            .buffer_font_size
                            .insert(theme::clamp_font_size(buffer_font_size).0);
                    });
                } else {
                    theme::adjust_buffer_font_size(cx, |size| {
                        *size -= px(1.0);
                    });
                }
            }
        })
        .register_action({
            let fs = app_state.fs.clone();
            move |_, action: &zed_actions::ResetBufferFontSize, _window, cx| {
                if action.persist {
                    update_settings_file::<ThemeSettings>(fs.clone(), cx, move |settings, _| {
                        settings.buffer_font_size = None;
                    });
                } else {
                    theme::reset_buffer_font_size(cx);
                }
            }
        })
        .register_action(install_cli)
        .register_action(|_, _: &install_cli::RegisterZedScheme, window, cx| {
            cx.spawn_in(window, async move |workspace, cx| {
                install_cli::register_zed_scheme(&cx).await?;
                workspace.update_in(cx, |workspace, _, cx| {
                    struct RegisterZedScheme;

                    workspace.show_toast(
                        Toast::new(
                            NotificationId::unique::<RegisterZedScheme>(),
                            format!(
                                "zed:// links will now open in {}.",
                                ReleaseChannel::global(cx).display_name()
                            ),
                        ),
                        cx,
                    )
                })?;
                Ok(())
            })
            .detach_and_prompt_err(
                "Error registering zed:// scheme",
                window,
                cx,
                |_, _, _| None,
            );
        })
        .register_action(open_project_settings_file)
        .register_action(open_project_tasks_file)
        .register_action(open_project_debug_tasks_file)
        .register_action(
            |workspace: &mut Workspace,
             _: &project_panel::ToggleFocus,
             window: &mut Window,
             cx: &mut Context<Workspace>| {
                workspace.toggle_panel_focus::<ProjectPanel>(window, cx);
            },
        )
        .register_action(
            |workspace: &mut Workspace,
             _: &outline_panel::ToggleFocus,
             window: &mut Window,
             cx: &mut Context<Workspace>| {
                workspace.toggle_panel_focus::<OutlinePanel>(window, cx);
            },
        )
        .register_action(
            |workspace: &mut Workspace,
             _: &collab_ui::collab_panel::ToggleFocus,
             window: &mut Window,
             cx: &mut Context<Workspace>| {
                workspace.toggle_panel_focus::<collab_ui::collab_panel::CollabPanel>(window, cx);
            },
        )
        .register_action(
            |workspace: &mut Workspace,
             _: &collab_ui::chat_panel::ToggleFocus,
             window: &mut Window,
             cx: &mut Context<Workspace>| {
                workspace.toggle_panel_focus::<collab_ui::chat_panel::ChatPanel>(window, cx);
            },
        )
        .register_action(
            |workspace: &mut Workspace,
             _: &collab_ui::notification_panel::ToggleFocus,
             window: &mut Window,
             cx: &mut Context<Workspace>| {
                workspace.toggle_panel_focus::<collab_ui::notification_panel::NotificationPanel>(
                    window, cx,
                );
            },
        )
        .register_action(
            |workspace: &mut Workspace,
             _: &terminal_panel::ToggleFocus,
             window: &mut Window,
             cx: &mut Context<Workspace>| {
                workspace.toggle_panel_focus::<TerminalPanel>(window, cx);
            },
        )
        .register_action({
            let app_state = Arc::downgrade(&app_state);
            move |_, _: &NewWindow, _, cx| {
                if let Some(app_state) = app_state.upgrade() {
                    open_new(
                        Default::default(),
                        app_state,
                        cx,
                        |workspace, window, cx| {
                            cx.activate(true);
                            Editor::new_file(workspace, &Default::default(), window, cx)
                        },
                    )
                    .detach();
                }
            }
        })
        .register_action({
            let app_state = Arc::downgrade(&app_state);
            move |_, _: &NewFile, _, cx| {
                if let Some(app_state) = app_state.upgrade() {
                    open_new(
                        Default::default(),
                        app_state,
                        cx,
                        |workspace, window, cx| {
                            Editor::new_file(workspace, &Default::default(), window, cx)
                        },
                    )
                    .detach();
                }
            }
        })
        .register_action({
            let prompt_builder = prompt_builder.clone();
            move |workspace, _: &workspace::OpenAgentTab, window, cx| {
                let task = AgentItem::load(
                    workspace.weak_handle(),
                    prompt_builder.clone(),
                    window.to_async(cx),
                );
                cx.spawn_in(window, async move |workspace, cx| {
                    if let Ok(agent_item) = task.await {
                        workspace.update_in(cx, |workspace, window, cx| {
                            workspace.add_item_to_active_pane(Box::new(agent_item), None, true, window, cx);
                        })?;
                    }
                    anyhow::Ok(())
                })
                .detach_and_log_err(cx);
            }
        });
    if workspace.project().read(cx).is_via_ssh() {
        workspace.register_action({
            move |workspace, _: &OpenServerSettings, window, cx| {
                let open_server_settings = workspace
                    .project()
                    .update(cx, |project, cx| project.open_server_settings(cx));

                cx.spawn_in(window, async move |workspace, cx| {
                    let buffer = open_server_settings.await?;

                    workspace
                        .update_in(cx, |workspace, window, cx| {
                            workspace.open_path(
                                buffer
                                    .read(cx)
                                    .project_path(cx)
                                    .expect("Settings file must have a location"),
                                None,
                                true,
                                window,
                                cx,
                            )
                        })?
                        .await?;

                    anyhow::Ok(())
                })
                .detach_and_log_err(cx);
            }
        });
    }
}

fn initialize_pane(
    workspace: &Workspace,
    pane: &Entity<Pane>,
    window: &mut Window,
    cx: &mut Context<Workspace>,
) {
    pane.update(cx, |pane, cx| {
        pane.toolbar().update(cx, |toolbar, cx| {
            let multibuffer_hint = cx.new(|_| MultibufferHint::new());
            toolbar.add_item(multibuffer_hint, window, cx);
            let breadcrumbs = cx.new(|_| Breadcrumbs::new());
            toolbar.add_item(breadcrumbs, window, cx);
            let buffer_search_bar = cx.new(|cx| {
                search::BufferSearchBar::new(
                    Some(workspace.project().read(cx).languages().clone()),
                    window,
                    cx,
                )
            });
            toolbar.add_item(buffer_search_bar.clone(), window, cx);
            let proposed_change_bar = cx.new(|_| ProposedChangesEditorToolbar::new());
            toolbar.add_item(proposed_change_bar, window, cx);
            let quick_action_bar =
                cx.new(|cx| QuickActionBar::new(buffer_search_bar, workspace, cx));
            toolbar.add_item(quick_action_bar, window, cx);
            let diagnostic_editor_controls = cx.new(|_| diagnostics::ToolbarControls::new());
            toolbar.add_item(diagnostic_editor_controls, window, cx);
            let project_search_bar = cx.new(|_| ProjectSearchBar::new());
            toolbar.add_item(project_search_bar, window, cx);
            let lsp_log_item = cx.new(|_| language_tools::LspLogToolbarItemView::new());
            toolbar.add_item(lsp_log_item, window, cx);
            let dap_log_item = cx.new(|_| debugger_tools::DapLogToolbarItemView::new());
            toolbar.add_item(dap_log_item, window, cx);
            let syntax_tree_item = cx.new(|_| language_tools::SyntaxTreeToolbarItemView::new());
            toolbar.add_item(syntax_tree_item, window, cx);
            let migration_banner = cx.new(|cx| MigrationBanner::new(workspace, cx));
            toolbar.add_item(migration_banner, window, cx);
            let project_diff_toolbar = cx.new(|cx| ProjectDiffToolbar::new(workspace, cx));
            toolbar.add_item(project_diff_toolbar, window, cx);
            let agent_diff_toolbar = cx.new(AgentDiffToolbar::new);
            toolbar.add_item(agent_diff_toolbar, window, cx);
        })
    });
}

fn about(
    _: &mut Workspace,
    _: &zed_actions::About,
    window: &mut Window,
    cx: &mut Context<Workspace>,
) {
    let release_channel = ReleaseChannel::global(cx).display_name();
    let version = env!("CARGO_PKG_VERSION");
    let debug = if cfg!(debug_assertions) {
        "(debug)"
    } else {
        ""
    };
    let message = format!("{release_channel} {version} {debug}");
    let detail = AppCommitSha::try_global(cx).map(|sha| sha.full());

    let prompt = window.prompt(
        PromptLevel::Info,
        &message,
        detail.as_deref(),
        &["Copy", "OK"],
        cx,
    );
    cx.spawn(async move |_, cx| {
        if let Ok(0) = prompt.await {
            let content = format!("{}\n{}", message, detail.as_deref().unwrap_or(""));
            cx.update(|cx| {
                cx.write_to_clipboard(gpui::ClipboardItem::new_string(content));
            })
            .ok();
        }
    })
    .detach();
}

fn install_cli(
    _: &mut Workspace,
    _: &install_cli::Install,
    window: &mut Window,
    cx: &mut Context<Workspace>,
) {
    install_cli::install_cli(window, cx);
}

static WAITING_QUIT_CONFIRMATION: AtomicBool = AtomicBool::new(false);
fn quit(_: &Quit, cx: &mut App) {
    if WAITING_QUIT_CONFIRMATION.load(atomic::Ordering::Acquire) {
        return;
    }

    let should_confirm = WorkspaceSettings::get_global(cx).confirm_quit;
    cx.spawn(async move |cx| {
        let mut workspace_windows = cx.update(|cx| {
            cx.windows()
                .into_iter()
                .filter_map(|window| window.downcast::<Workspace>())
                .collect::<Vec<_>>()
        })?;

        // If multiple windows have unsaved changes, and need a save prompt,
        // prompt in the active window before switching to a different window.
        cx.update(|cx| {
            workspace_windows.sort_by_key(|window| window.is_active(cx) == Some(false));
        })
        .log_err();

        if should_confirm {
            if let Some(workspace) = workspace_windows.first() {
                let answer = workspace
                    .update(cx, |_, window, cx| {
                        window.prompt(
                            PromptLevel::Info,
                            "Are you sure you want to quit?",
                            None,
                            &["Quit", "Cancel"],
                            cx,
                        )
                    })
                    .log_err();

                if let Some(answer) = answer {
                    WAITING_QUIT_CONFIRMATION.store(true, atomic::Ordering::Release);
                    let answer = answer.await.ok();
                    WAITING_QUIT_CONFIRMATION.store(false, atomic::Ordering::Release);
                    if answer != Some(0) {
                        return Ok(());
                    }
                }
            }
        }

        // If the user cancels any save prompt, then keep the app open.
        for window in workspace_windows {
            if let Some(should_close) = window
                .update(cx, |workspace, window, cx| {
                    workspace.prepare_to_close(CloseIntent::Quit, window, cx)
                })
                .log_err()
            {
                if !should_close.await? {
                    return Ok(());
                }
            }
        }
        cx.update(|cx| cx.quit())?;
        anyhow::Ok(())
    })
    .detach_and_log_err(cx);
}

fn open_log_file(workspace: &mut Workspace, window: &mut Window, cx: &mut Context<Workspace>) {
    const MAX_LINES: usize = 1000;
    workspace
        .with_local_workspace(window, cx, move |workspace, window, cx| {
            let fs = workspace.app_state().fs.clone();
            cx.spawn_in(window, async move |workspace, cx| {
                let (old_log, new_log) =
                    futures::join!(fs.load(paths::old_log_file()), fs.load(paths::log_file()));
                let log = match (old_log, new_log) {
                    (Err(_), Err(_)) => None,
                    (old_log, new_log) => {
                        let mut lines = VecDeque::with_capacity(MAX_LINES);
                        for line in old_log
                            .iter()
                            .flat_map(|log| log.lines())
                            .chain(new_log.iter().flat_map(|log| log.lines()))
                        {
                            if lines.len() == MAX_LINES {
                                lines.pop_front();
                            }
                            lines.push_back(line);
                        }
                        Some(
                            lines
                                .into_iter()
                                .flat_map(|line| [line, "\n"])
                                .collect::<String>(),
                        )
                    }
                };

                workspace
                    .update_in(cx, |workspace, window, cx| {
                        let Some(log) = log else {
                            struct OpenLogError;

                            workspace.show_notification(
                                NotificationId::unique::<OpenLogError>(),
                                cx,
                                |cx| {
                                    cx.new(|cx| {
                                        MessageNotification::new(
                                            format!(
                                                "Unable to access/open log file at path {:?}",
                                                paths::log_file().as_path()
                                            ),
                                            cx,
                                        )
                                    })
                                },
                            );
                            return;
                        };
                        let project = workspace.project().clone();
                        let buffer = project.update(cx, |project, cx| {
                            project.create_local_buffer(&log, None, cx)
                        });

                        let buffer = cx
                            .new(|cx| MultiBuffer::singleton(buffer, cx).with_title("Log".into()));
                        let editor = cx.new(|cx| {
                            let mut editor =
                                Editor::for_multibuffer(buffer, Some(project), window, cx);
                            editor.set_read_only(true);
                            editor.set_breadcrumb_header(format!(
                                "Last {} lines in {}",
                                MAX_LINES,
                                paths::log_file().display()
                            ));
                            editor
                        });

                        editor.update(cx, |editor, cx| {
                            let last_multi_buffer_offset = editor.buffer().read(cx).len(cx);
                            editor.change_selections(Default::default(), window, cx, |s| {
                                s.select_ranges(Some(
                                    last_multi_buffer_offset..last_multi_buffer_offset,
                                ));
                            })
                        });

                        workspace.add_item_to_active_pane(Box::new(editor), None, true, window, cx);
                    })
                    .log_err();
            })
            .detach();
        })
        .detach();
}

pub fn handle_settings_file_changes(
    mut user_settings_file_rx: mpsc::UnboundedReceiver<String>,
    mut global_settings_file_rx: mpsc::UnboundedReceiver<String>,
    cx: &mut App,
    settings_changed: impl Fn(Option<anyhow::Error>, &mut App) + 'static,
) {
    MigrationNotification::set_global(cx.new(|_| MigrationNotification), cx);

    // Helper function to process settings content
    let process_settings =
        move |content: String, is_user: bool, store: &mut SettingsStore, cx: &mut App| -> bool {
            // Apply migrations to both user and global settings
            let (processed_content, content_migrated) =
                if let Ok(Some(migrated_content)) = migrate_settings(&content) {
                    (migrated_content, true)
                } else {
                    (content, false)
                };

            let result = if is_user {
                store.set_user_settings(&processed_content, cx)
            } else {
                store.set_global_settings(&processed_content, cx)
            };

            if let Err(err) = &result {
                let settings_type = if is_user { "user" } else { "global" };
                log::error!("Failed to load {} settings: {err}", settings_type);
            }

            settings_changed(result.err(), cx);

            content_migrated
        };

    // Initial load of both settings files
    let global_content = cx
        .background_executor()
        .block(global_settings_file_rx.next())
        .unwrap();
    let user_content = cx
        .background_executor()
        .block(user_settings_file_rx.next())
        .unwrap();

    SettingsStore::update_global(cx, |store, cx| {
        process_settings(global_content, false, store, cx);
        process_settings(user_content, true, store, cx);
    });

    // Watch for changes in both files
    cx.spawn(async move |cx| {
        let mut settings_streams = futures::stream::select(
            global_settings_file_rx.map(Either::Left),
            user_settings_file_rx.map(Either::Right),
        );

        while let Some(content) = settings_streams.next().await {
            let (content, is_user) = match content {
                Either::Left(content) => (content, false),
                Either::Right(content) => (content, true),
            };

            let result = cx.update_global(|store: &mut SettingsStore, cx| {
                let migrating_in_memory = process_settings(content, is_user, store, cx);
                if let Some(notifier) = MigrationNotification::try_global(cx) {
                    notifier.update(cx, |_, cx| {
                        cx.emit(MigrationEvent::ContentChanged {
                            migration_type: MigrationType::Settings,
                            migrating_in_memory,
                        });
                    });
                }
                cx.refresh_windows();
            });

            if result.is_err() {
                break; // App dropped
            }
        }
    })
    .detach();
}

pub fn handle_keymap_file_changes(
    mut user_keymap_file_rx: mpsc::UnboundedReceiver<String>,
    cx: &mut App,
) {
    BaseKeymap::register(cx);
    vim_mode_setting::init(cx);

    let (base_keymap_tx, mut base_keymap_rx) = mpsc::unbounded();
    let (keyboard_layout_tx, mut keyboard_layout_rx) = mpsc::unbounded();
    let mut old_base_keymap = *BaseKeymap::get_global(cx);
    let mut old_vim_enabled = VimModeSetting::get_global(cx).0;
    let mut old_helix_enabled = vim_mode_setting::HelixModeSetting::get_global(cx).0;

    cx.observe_global::<SettingsStore>(move |cx| {
        let new_base_keymap = *BaseKeymap::get_global(cx);
        let new_vim_enabled = VimModeSetting::get_global(cx).0;
        let new_helix_enabled = vim_mode_setting::HelixModeSetting::get_global(cx).0;

        if new_base_keymap != old_base_keymap
            || new_vim_enabled != old_vim_enabled
            || new_helix_enabled != old_helix_enabled
        {
            old_base_keymap = new_base_keymap;
            old_vim_enabled = new_vim_enabled;
            old_helix_enabled = new_helix_enabled;

            base_keymap_tx.unbounded_send(()).unwrap();
        }
    })
    .detach();

    let mut current_mapping = settings::get_key_equivalents(cx.keyboard_layout().id());
    cx.on_keyboard_layout_change(move |cx| {
        let next_mapping = settings::get_key_equivalents(cx.keyboard_layout().id());
        if next_mapping != current_mapping {
            current_mapping = next_mapping;
            keyboard_layout_tx.unbounded_send(()).ok();
        }
    })
    .detach();

    load_default_keymap(cx);

    struct KeymapParseErrorNotification;
    let notification_id = NotificationId::unique::<KeymapParseErrorNotification>();

    cx.spawn(async move |cx| {
        let mut user_keymap_content = String::new();
        let mut migrating_in_memory = false;
        loop {
            select_biased! {
                _ = base_keymap_rx.next() => {},
                _ = keyboard_layout_rx.next() => {},
                content = user_keymap_file_rx.next() => {
                    if let Some(content) = content {
                        if let Ok(Some(migrated_content)) = migrate_keymap(&content) {
                            user_keymap_content = migrated_content;
                            migrating_in_memory = true;
                        } else {
                            user_keymap_content = content;
                            migrating_in_memory = false;
                        }
                    }
                }
            };
            cx.update(|cx| {
                if let Some(notifier) = MigrationNotification::try_global(cx) {
                    notifier.update(cx, |_, cx| {
                        cx.emit(MigrationEvent::ContentChanged {
                            migration_type: MigrationType::Keymap,
                            migrating_in_memory,
                        });
                    });
                }
                let load_result = KeymapFile::load(&user_keymap_content, cx);
                match load_result {
                    KeymapFileLoadResult::Success { key_bindings } => {
                        reload_keymaps(cx, key_bindings);
                        dismiss_app_notification(&notification_id.clone(), cx);
                    }
                    KeymapFileLoadResult::SomeFailedToLoad {
                        key_bindings,
                        error_message,
                    } => {
                        if !key_bindings.is_empty() {
                            reload_keymaps(cx, key_bindings);
                        }
                        show_keymap_file_load_error(notification_id.clone(), error_message, cx);
                    }
                    KeymapFileLoadResult::JsonParseFailure { error } => {
                        show_keymap_file_json_error(notification_id.clone(), &error, cx)
                    }
                }
            })
            .ok();
        }
    })
    .detach();
}

fn show_keymap_file_json_error(
    notification_id: NotificationId,
    error: &anyhow::Error,
    cx: &mut App,
) {
    let message: SharedString =
        format!("JSON parse error in keymap file. Bindings not reloaded.\n\n{error}").into();
    show_app_notification(notification_id, cx, move |cx| {
        cx.new(|cx| {
            MessageNotification::new(message.clone(), cx)
                .primary_message("Open Keymap File")
                .primary_on_click(|window, cx| {
                    window.dispatch_action(zed_actions::OpenKeymap.boxed_clone(), cx);
                    cx.emit(DismissEvent);
                })
        })
    });
}

fn show_keymap_file_load_error(
    notification_id: NotificationId,
    error_message: MarkdownString,
    cx: &mut App,
) {
    show_markdown_app_notification(
        notification_id.clone(),
        error_message,
        "Open Keymap File".into(),
        |window, cx| {
            window.dispatch_action(zed_actions::OpenKeymap.boxed_clone(), cx);
            cx.emit(DismissEvent);
        },
        cx,
    )
}

fn show_markdown_app_notification<F>(
    notification_id: NotificationId,
    message: MarkdownString,
    primary_button_message: SharedString,
    primary_button_on_click: F,
    cx: &mut App,
) where
    F: 'static + Send + Sync + Fn(&mut Window, &mut Context<MessageNotification>),
{
    let parsed_markdown = cx.background_spawn(async move {
        let file_location_directory = None;
        let language_registry = None;
        markdown_preview::markdown_parser::parse_markdown(
            &message.0,
            file_location_directory,
            language_registry,
        )
        .await
    });

    cx.spawn(async move |cx| {
        let parsed_markdown = Arc::new(parsed_markdown.await);
        let primary_button_message = primary_button_message.clone();
        let primary_button_on_click = Arc::new(primary_button_on_click);
        cx.update(|cx| {
            show_app_notification(notification_id, cx, move |cx| {
                let workspace_handle = cx.entity().downgrade();
                let parsed_markdown = parsed_markdown.clone();
                let primary_button_message = primary_button_message.clone();
                let primary_button_on_click = primary_button_on_click.clone();
                cx.new(move |cx| {
                    MessageNotification::new_from_builder(cx, move |window, cx| {
                        image_cache(retain_all("notification-cache"))
                            .text_xs()
                            .child(markdown_preview::markdown_renderer::render_parsed_markdown(
                                &parsed_markdown.clone(),
                                Some(workspace_handle.clone()),
                                window,
                                cx,
                            ))
                            .into_any()
                    })
                    .primary_message(primary_button_message)
                    .primary_on_click_arc(primary_button_on_click)
                })
            })
        })
        .ok();
    })
    .detach();
}

fn reload_keymaps(cx: &mut App, mut user_key_bindings: Vec<KeyBinding>) {
    cx.clear_key_bindings();
    load_default_keymap(cx);

    for key_binding in &mut user_key_bindings {
        key_binding.set_meta(KeybindSource::User.meta());
    }
    cx.bind_keys(user_key_bindings);

    cx.set_menus(app_menus());
    // On Windows, this is set in the `update_jump_list` method of the `HistoryManager`.
    #[cfg(not(target_os = "windows"))]
    cx.set_dock_menu(vec![gpui::MenuItem::action(
        "New Window",
        workspace::NewWindow,
    )]);
    // todo: nicer api here?
    settings_ui::keybindings::KeymapEventChannel::trigger_keymap_changed(cx);
}

pub fn load_default_keymap(cx: &mut App) {
    let base_keymap = *BaseKeymap::get_global(cx);
    if base_keymap == BaseKeymap::None {
        return;
    }

    cx.bind_keys(
        KeymapFile::load_asset(DEFAULT_KEYMAP_PATH, Some(KeybindSource::Default), cx).unwrap(),
    );

    if let Some(asset_path) = base_keymap.asset_path() {
        cx.bind_keys(KeymapFile::load_asset(asset_path, Some(KeybindSource::Base), cx).unwrap());
    }

    if VimModeSetting::get_global(cx).0 || vim_mode_setting::HelixModeSetting::get_global(cx).0 {
        cx.bind_keys(
            KeymapFile::load_asset(VIM_KEYMAP_PATH, Some(KeybindSource::Vim), cx).unwrap(),
        );
    }
}

pub fn handle_settings_changed(error: Option<anyhow::Error>, cx: &mut App) {
    struct SettingsParseErrorNotification;
    let id = NotificationId::unique::<SettingsParseErrorNotification>();

    match error {
        Some(error) => {
            if let Some(InvalidSettingsError::LocalSettings { .. }) =
                error.downcast_ref::<InvalidSettingsError>()
            {
                // Local settings errors are displayed by the projects
                return;
            }
            show_app_notification(id, cx, move |cx| {
                cx.new(|cx| {
                    MessageNotification::new(format!("Invalid user settings file\n{error}"), cx)
                        .primary_message("Open Settings File")
                        .primary_icon(IconName::Settings)
                        .primary_on_click(|window, cx| {
                            window.dispatch_action(zed_actions::OpenSettings.boxed_clone(), cx);
                            cx.emit(DismissEvent);
                        })
                })
            });
        }
        None => {
            dismiss_app_notification(&id, cx);
        }
    }
}

pub fn open_new_ssh_project_from_project(
    workspace: &mut Workspace,
    paths: Vec<PathBuf>,
    window: &mut Window,
    cx: &mut Context<Workspace>,
) -> Task<anyhow::Result<()>> {
    let app_state = workspace.app_state().clone();
    let Some(ssh_client) = workspace.project().read(cx).ssh_client() else {
        return Task::ready(Err(anyhow::anyhow!("Not an ssh project")));
    };
    let connection_options = ssh_client.read(cx).connection_options();
    cx.spawn_in(window, async move |_, cx| {
        open_ssh_project(
            connection_options,
            paths,
            app_state,
            workspace::OpenOptions {
                open_new_workspace: Some(true),
                ..Default::default()
            },
            cx,
        )
        .await
    })
}

fn open_project_settings_file(
    workspace: &mut Workspace,
    _: &OpenProjectSettings,
    window: &mut Window,
    cx: &mut Context<Workspace>,
) {
    open_local_file(
        workspace,
        local_settings_file_relative_path(),
        initial_project_settings_content(),
        window,
        cx,
    )
}

fn open_project_tasks_file(
    workspace: &mut Workspace,
    _: &OpenProjectTasks,
    window: &mut Window,
    cx: &mut Context<Workspace>,
) {
    open_local_file(
        workspace,
        local_tasks_file_relative_path(),
        initial_tasks_content(),
        window,
        cx,
    )
}

fn open_project_debug_tasks_file(
    workspace: &mut Workspace,
    _: &zed_actions::OpenProjectDebugTasks,
    window: &mut Window,
    cx: &mut Context<Workspace>,
) {
    open_local_file(
        workspace,
        local_debug_file_relative_path(),
        initial_local_debug_tasks_content(),
        window,
        cx,
    )
}

fn open_local_file(
    workspace: &mut Workspace,
    settings_relative_path: &'static Path,
    initial_contents: Cow<'static, str>,
    window: &mut Window,
    cx: &mut Context<Workspace>,
) {
    let project = workspace.project().clone();
    let worktree = project
        .read(cx)
        .visible_worktrees(cx)
        .find_map(|tree| tree.read(cx).root_entry()?.is_dir().then_some(tree));
    if let Some(worktree) = worktree {
        let tree_id = worktree.read(cx).id();
        cx.spawn_in(window, async move |workspace, cx| {
            // Check if the file actually exists on disk (even if it's excluded from worktree)
            let file_exists = {
                let full_path = worktree
                    .read_with(cx, |tree, _| tree.abs_path().join(settings_relative_path))?;

                let fs = project.read_with(cx, |project, _| project.fs().clone())?;
                let file_exists = fs
                    .metadata(&full_path)
                    .await
                    .ok()
                    .flatten()
                    .map_or(false, |metadata| !metadata.is_dir && !metadata.is_fifo);
                file_exists
            };

            if !file_exists {
                if let Some(dir_path) = settings_relative_path.parent() {
                    if worktree.read_with(cx, |tree, _| tree.entry_for_path(dir_path).is_none())? {
                        project
                            .update(cx, |project, cx| {
                                project.create_entry((tree_id, dir_path), true, cx)
                            })?
                            .await
                            .context("worktree was removed")?;
                    }
                }

                if worktree.read_with(cx, |tree, _| {
                    tree.entry_for_path(settings_relative_path).is_none()
                })? {
                    project
                        .update(cx, |project, cx| {
                            project.create_entry((tree_id, settings_relative_path), false, cx)
                        })?
                        .await
                        .context("worktree was removed")?;
                }
            }

            let editor = workspace
                .update_in(cx, |workspace, window, cx| {
                    workspace.open_path((tree_id, settings_relative_path), None, true, window, cx)
                })?
                .await?
                .downcast::<Editor>()
                .context("unexpected item type: expected editor item")?;

            editor
                .downgrade()
                .update(cx, |editor, cx| {
                    if let Some(buffer) = editor.buffer().read(cx).as_singleton() {
                        if buffer.read(cx).is_empty() {
                            buffer.update(cx, |buffer, cx| {
                                buffer.edit([(0..0, initial_contents)], None, cx)
                            });
                        }
                    }
                })
                .ok();

            anyhow::Ok(())
        })
        .detach();
    } else {
        struct NoOpenFolders;

        workspace.show_notification(NotificationId::unique::<NoOpenFolders>(), cx, |cx| {
            cx.new(|cx| MessageNotification::new("This project has no folders open.", cx))
        })
    }
}

fn open_telemetry_log_file(
    workspace: &mut Workspace,
    window: &mut Window,
    cx: &mut Context<Workspace>,
) {
    workspace.with_local_workspace(window, cx, move |workspace, window, cx| {
        let app_state = workspace.app_state().clone();
        cx.spawn_in(window, async move |workspace, cx| {
            async fn fetch_log_string(app_state: &Arc<AppState>) -> Option<String> {
                let path = client::telemetry::Telemetry::log_file_path();
                app_state.fs.load(&path).await.log_err()
            }

            let log = fetch_log_string(&app_state).await.unwrap_or_else(|| "// No data has been collected yet".to_string());

            const MAX_TELEMETRY_LOG_LEN: usize = 5 * 1024 * 1024;
            let mut start_offset = log.len().saturating_sub(MAX_TELEMETRY_LOG_LEN);
            if let Some(newline_offset) = log[start_offset..].find('\n') {
                start_offset += newline_offset + 1;
            }
            let log_suffix = &log[start_offset..];
            let header = concat!(
                "// Zed collects anonymous usage data to help us understand how people are using the app.\n",
                "// Telemetry can be disabled via the `settings.json` file.\n",
                "// Here is the data that has been reported for the current session:\n",
            );
            let content = format!("{}\n{}", header, log_suffix);
            let json = app_state.languages.language_for_name("JSON").await.log_err();

            workspace.update_in( cx, |workspace, window, cx| {
                let project = workspace.project().clone();
                let buffer = project.update(cx, |project, cx| project.create_local_buffer(&content, json, cx));
                let buffer = cx.new(|cx| {
                    MultiBuffer::singleton(buffer, cx).with_title("Telemetry Log".into())
                });
                workspace.add_item_to_active_pane(
                    Box::new(cx.new(|cx| {
                        let mut editor = Editor::for_multibuffer(buffer, Some(project), window, cx);
                        editor.set_read_only(true);
                        editor.set_breadcrumb_header("Telemetry Log".into());
                        editor
                    })),
                    None,
                    true,
                    window, cx,
                );
            }).log_err()?;

            Some(())
        })
        .detach();
    }).detach();
}

fn open_bundled_file(
    workspace: &Workspace,
    text: Cow<'static, str>,
    title: &'static str,
    language: &'static str,
    window: &mut Window,
    cx: &mut Context<Workspace>,
) {
    let language = workspace.app_state().languages.language_for_name(language);
    cx.spawn_in(window, async move |workspace, cx| {
        let language = language.await.log_err();
        workspace
            .update_in(cx, |workspace, window, cx| {
                workspace.with_local_workspace(window, cx, |workspace, window, cx| {
                    let project = workspace.project();
                    let buffer = project.update(cx, move |project, cx| {
                        project.create_local_buffer(text.as_ref(), language, cx)
                    });
                    let buffer =
                        cx.new(|cx| MultiBuffer::singleton(buffer, cx).with_title(title.into()));
                    workspace.add_item_to_active_pane(
                        Box::new(cx.new(|cx| {
                            let mut editor =
                                Editor::for_multibuffer(buffer, Some(project.clone()), window, cx);
                            editor.set_read_only(true);
                            editor.set_breadcrumb_header(title.into());
                            editor
                        })),
                        None,
                        true,
                        window,
                        cx,
                    );
                })
            })?
            .await
    })
    .detach_and_log_err(cx);
}

fn open_settings_file(
    abs_path: &'static Path,
    default_content: impl FnOnce() -> Rope + Send + 'static,
    window: &mut Window,
    cx: &mut Context<Workspace>,
) {
    cx.spawn_in(window, async move |workspace, cx| {
        let (worktree_creation_task, settings_open_task) = workspace
            .update_in(cx, |workspace, window, cx| {
                workspace.with_local_workspace(window, cx, move |workspace, window, cx| {
                    let worktree_creation_task = workspace.project().update(cx, |project, cx| {
                        // Set up a dedicated worktree for settings, since
                        // otherwise we're dropping and re-starting LSP servers
                        // for each file inside on every settings file
                        // close/open

                        // TODO: Do note that all other external files (e.g.
                        // drag and drop from OS) still have their worktrees
                        // released on file close, causing LSP servers'
                        // restarts.
                        project.find_or_create_worktree(paths::config_dir().as_path(), false, cx)
                    });
                    let settings_open_task =
                        create_and_open_local_file(abs_path, window, cx, default_content);
                    (worktree_creation_task, settings_open_task)
                })
            })?
            .await?;
        let _ = worktree_creation_task.await?;
        let _ = settings_open_task.await?;
        anyhow::Ok(())
    })
    .detach_and_log_err(cx);
}

#[cfg(test)]
mod tests {
    use super::*;
    use assets::Assets;
    use collections::HashSet;
    use editor::{DisplayPoint, Editor, SelectionEffects, display_map::DisplayRow};
    use gpui::{
        Action, AnyWindowHandle, App, AssetSource, BorrowAppContext, SemanticVersion,
        TestAppContext, UpdateGlobal, VisualTestContext, WindowHandle, actions,
    };
    use language::{LanguageMatcher, LanguageRegistry};
    use pretty_assertions::{assert_eq, assert_ne};
    use project::{Project, ProjectPath, WorktreeSettings, project_settings::ProjectSettings};
    use serde_json::json;
    use settings::{SettingsStore, watch_config_file};
    use std::{
        path::{Path, PathBuf},
        time::Duration,
    };
    use theme::{ThemeRegistry, ThemeSettings};
    use util::path;
    use workspace::{
        NewFile, OpenOptions, OpenVisible, SERIALIZATION_THROTTLE_TIME, SaveIntent, SplitDirection,
        WorkspaceHandle,
        item::SaveOptions,
        item::{Item, ItemHandle},
        open_new, open_paths, pane,
    };

    #[gpui::test]
    async fn test_open_non_existing_file(cx: &mut TestAppContext) {
        let app_state = init_test(cx);
        app_state
            .fs
            .as_fake()
            .insert_tree(
                path!("/root"),
                json!({
                    "a": {
                    },
                }),
            )
            .await;

        cx.update(|cx| {
            open_paths(
                &[PathBuf::from(path!("/root/a/new"))],
                app_state.clone(),
                workspace::OpenOptions::default(),
                cx,
            )
        })
        .await
        .unwrap();
        assert_eq!(cx.read(|cx| cx.windows().len()), 1);

        let workspace = cx.windows()[0].downcast::<Workspace>().unwrap();
        workspace
            .update(cx, |workspace, _, cx| {
                assert!(workspace.active_item_as::<Editor>(cx).is_some())
            })
            .unwrap();
    }

    #[gpui::test]
    async fn test_open_paths_action(cx: &mut TestAppContext) {
        let app_state = init_test(cx);
        app_state
            .fs
            .as_fake()
            .insert_tree(
                "/root",
                json!({
                    "a": {
                        "aa": null,
                        "ab": null,
                    },
                    "b": {
                        "ba": null,
                        "bb": null,
                    },
                    "c": {
                        "ca": null,
                        "cb": null,
                    },
                    "d": {
                        "da": null,
                        "db": null,
                    },
                    "e": {
                        "ea": null,
                        "eb": null,
                    }
                }),
            )
            .await;

        cx.update(|cx| {
            open_paths(
                &[PathBuf::from("/root/a"), PathBuf::from("/root/b")],
                app_state.clone(),
                workspace::OpenOptions::default(),
                cx,
            )
        })
        .await
        .unwrap();
        assert_eq!(cx.read(|cx| cx.windows().len()), 1);

        cx.update(|cx| {
            open_paths(
                &[PathBuf::from("/root/a")],
                app_state.clone(),
                workspace::OpenOptions::default(),
                cx,
            )
        })
        .await
        .unwrap();
        assert_eq!(cx.read(|cx| cx.windows().len()), 1);
        let workspace_1 = cx
            .read(|cx| cx.windows()[0].downcast::<Workspace>())
            .unwrap();
        cx.run_until_parked();
        workspace_1
            .update(cx, |workspace, window, cx| {
                assert_eq!(workspace.worktrees(cx).count(), 2);
                assert!(workspace.left_dock().read(cx).is_open());
                assert!(
                    workspace
                        .active_pane()
                        .read(cx)
                        .focus_handle(cx)
                        .is_focused(window)
                );
            })
            .unwrap();

        cx.update(|cx| {
            open_paths(
                &[PathBuf::from("/root/c"), PathBuf::from("/root/d")],
                app_state.clone(),
                workspace::OpenOptions::default(),
                cx,
            )
        })
        .await
        .unwrap();
        assert_eq!(cx.read(|cx| cx.windows().len()), 2);

        // Replace existing windows
        let window = cx
            .update(|cx| cx.windows()[0].downcast::<Workspace>())
            .unwrap();
        cx.update(|cx| {
            open_paths(
                &[PathBuf::from("/root/e")],
                app_state,
                workspace::OpenOptions {
                    replace_window: Some(window),
                    ..Default::default()
                },
                cx,
            )
        })
        .await
        .unwrap();
        cx.background_executor.run_until_parked();
        assert_eq!(cx.read(|cx| cx.windows().len()), 2);
        let workspace_1 = cx
            .update(|cx| cx.windows()[0].downcast::<Workspace>())
            .unwrap();
        workspace_1
            .update(cx, |workspace, window, cx| {
                assert_eq!(
                    workspace
                        .worktrees(cx)
                        .map(|w| w.read(cx).abs_path())
                        .collect::<Vec<_>>(),
                    &[Path::new("/root/e").into()]
                );
                assert!(workspace.left_dock().read(cx).is_open());
                assert!(workspace.active_pane().focus_handle(cx).is_focused(window));
            })
            .unwrap();
    }

    #[gpui::test]
    async fn test_open_add_new(cx: &mut TestAppContext) {
        let app_state = init_test(cx);
        app_state
            .fs
            .as_fake()
            .insert_tree(
                path!("/root"),
                json!({"a": "hey", "b": "", "dir": {"c": "f"}}),
            )
            .await;

        cx.update(|cx| {
            open_paths(
                &[PathBuf::from(path!("/root/dir"))],
                app_state.clone(),
                workspace::OpenOptions::default(),
                cx,
            )
        })
        .await
        .unwrap();
        assert_eq!(cx.update(|cx| cx.windows().len()), 1);

        cx.update(|cx| {
            open_paths(
                &[PathBuf::from(path!("/root/a"))],
                app_state.clone(),
                workspace::OpenOptions {
                    open_new_workspace: Some(false),
                    ..Default::default()
                },
                cx,
            )
        })
        .await
        .unwrap();
        assert_eq!(cx.update(|cx| cx.windows().len()), 1);

        cx.update(|cx| {
            open_paths(
                &[PathBuf::from(path!("/root/dir/c"))],
                app_state.clone(),
                workspace::OpenOptions {
                    open_new_workspace: Some(true),
                    ..Default::default()
                },
                cx,
            )
        })
        .await
        .unwrap();
        assert_eq!(cx.update(|cx| cx.windows().len()), 2);
    }

    #[gpui::test]
    async fn test_open_file_in_many_spaces(cx: &mut TestAppContext) {
        let app_state = init_test(cx);
        app_state
            .fs
            .as_fake()
            .insert_tree(
                path!("/root"),
                json!({"dir1": {"a": "b"}, "dir2": {"c": "d"}}),
            )
            .await;

        cx.update(|cx| {
            open_paths(
                &[PathBuf::from(path!("/root/dir1/a"))],
                app_state.clone(),
                workspace::OpenOptions::default(),
                cx,
            )
        })
        .await
        .unwrap();
        assert_eq!(cx.update(|cx| cx.windows().len()), 1);
        let window1 = cx.update(|cx| cx.active_window().unwrap());

        cx.update(|cx| {
            open_paths(
                &[PathBuf::from(path!("/root/dir2/c"))],
                app_state.clone(),
                workspace::OpenOptions::default(),
                cx,
            )
        })
        .await
        .unwrap();
        assert_eq!(cx.update(|cx| cx.windows().len()), 1);

        cx.update(|cx| {
            open_paths(
                &[PathBuf::from(path!("/root/dir2"))],
                app_state.clone(),
                workspace::OpenOptions::default(),
                cx,
            )
        })
        .await
        .unwrap();
        assert_eq!(cx.update(|cx| cx.windows().len()), 2);
        let window2 = cx.update(|cx| cx.active_window().unwrap());
        assert!(window1 != window2);
        cx.update_window(window1, |_, window, _| window.activate_window())
            .unwrap();

        cx.update(|cx| {
            open_paths(
                &[PathBuf::from(path!("/root/dir2/c"))],
                app_state.clone(),
                workspace::OpenOptions::default(),
                cx,
            )
        })
        .await
        .unwrap();
        assert_eq!(cx.update(|cx| cx.windows().len()), 2);
        // should have opened in window2 because that has dir2 visibly open (window1 has it open, but not in the project panel)
        assert!(cx.update(|cx| cx.active_window().unwrap()) == window2);
    }

    #[gpui::test]
    async fn test_window_edit_state_restoring_disabled(cx: &mut TestAppContext) {
        let executor = cx.executor();
        let app_state = init_test(cx);

        cx.update(|cx| {
            SettingsStore::update_global(cx, |store, cx| {
                store.update_user_settings::<ProjectSettings>(cx, |settings| {
                    settings.session.restore_unsaved_buffers = false
                });
            });
        });

        app_state
            .fs
            .as_fake()
            .insert_tree(path!("/root"), json!({"a": "hey"}))
            .await;

        cx.update(|cx| {
            open_paths(
                &[PathBuf::from(path!("/root/a"))],
                app_state.clone(),
                workspace::OpenOptions::default(),
                cx,
            )
        })
        .await
        .unwrap();
        assert_eq!(cx.update(|cx| cx.windows().len()), 1);

        // When opening the workspace, the window is not in a edited state.
        let window = cx.update(|cx| cx.windows()[0].downcast::<Workspace>().unwrap());

        let window_is_edited = |window: WindowHandle<Workspace>, cx: &mut TestAppContext| {
            cx.update(|cx| window.read(cx).unwrap().is_edited())
        };
        let pane = window
            .read_with(cx, |workspace, _| workspace.active_pane().clone())
            .unwrap();
        let editor = window
            .read_with(cx, |workspace, cx| {
                workspace
                    .active_item(cx)
                    .unwrap()
                    .downcast::<Editor>()
                    .unwrap()
            })
            .unwrap();

        assert!(!window_is_edited(window, cx));

        // Editing a buffer marks the window as edited.
        window
            .update(cx, |_, window, cx| {
                editor.update(cx, |editor, cx| editor.insert("EDIT", window, cx));
            })
            .unwrap();

        assert!(window_is_edited(window, cx));

        // Undoing the edit restores the window's edited state.
        window
            .update(cx, |_, window, cx| {
                editor.update(cx, |editor, cx| {
                    editor.undo(&Default::default(), window, cx)
                });
            })
            .unwrap();
        assert!(!window_is_edited(window, cx));

        // Redoing the edit marks the window as edited again.
        window
            .update(cx, |_, window, cx| {
                editor.update(cx, |editor, cx| {
                    editor.redo(&Default::default(), window, cx)
                });
            })
            .unwrap();
        assert!(window_is_edited(window, cx));
        let weak = editor.downgrade();

        // Closing the item restores the window's edited state.
        let close = window
            .update(cx, |_, window, cx| {
                pane.update(cx, |pane, cx| {
                    drop(editor);
                    pane.close_active_item(&Default::default(), window, cx)
                })
            })
            .unwrap();
        executor.run_until_parked();

        cx.simulate_prompt_answer("Don't Save");
        close.await.unwrap();

        // Advance the clock to ensure that the item has been serialized and dropped from the queue
        cx.executor().advance_clock(Duration::from_secs(1));

        weak.assert_released();
        assert!(!window_is_edited(window, cx));
        // Opening the buffer again doesn't impact the window's edited state.
        cx.update(|cx| {
            open_paths(
                &[PathBuf::from(path!("/root/a"))],
                app_state,
                workspace::OpenOptions::default(),
                cx,
            )
        })
        .await
        .unwrap();
        executor.run_until_parked();

        window
            .update(cx, |workspace, _, cx| {
                let editor = workspace
                    .active_item(cx)
                    .unwrap()
                    .downcast::<Editor>()
                    .unwrap();

                editor.update(cx, |editor, cx| {
                    assert_eq!(editor.text(cx), "hey");
                });
            })
            .unwrap();

        let editor = window
            .read_with(cx, |workspace, cx| {
                workspace
                    .active_item(cx)
                    .unwrap()
                    .downcast::<Editor>()
                    .unwrap()
            })
            .unwrap();
        assert!(!window_is_edited(window, cx));

        // Editing the buffer marks the window as edited.
        window
            .update(cx, |_, window, cx| {
                editor.update(cx, |editor, cx| editor.insert("EDIT", window, cx));
            })
            .unwrap();
        executor.run_until_parked();
        assert!(window_is_edited(window, cx));

        // Ensure closing the window via the mouse gets preempted due to the
        // buffer having unsaved changes.
        assert!(!VisualTestContext::from_window(window.into(), cx).simulate_close());
        executor.run_until_parked();
        assert_eq!(cx.update(|cx| cx.windows().len()), 1);

        // The window is successfully closed after the user dismisses the prompt.
        cx.simulate_prompt_answer("Don't Save");
        executor.run_until_parked();
        assert_eq!(cx.update(|cx| cx.windows().len()), 0);
    }

    #[gpui::test]
    async fn test_window_edit_state_restoring_enabled(cx: &mut TestAppContext) {
        let app_state = init_test(cx);
        app_state
            .fs
            .as_fake()
            .insert_tree(path!("/root"), json!({"a": "hey"}))
            .await;

        cx.update(|cx| {
            open_paths(
                &[PathBuf::from(path!("/root/a"))],
                app_state.clone(),
                workspace::OpenOptions::default(),
                cx,
            )
        })
        .await
        .unwrap();

        assert_eq!(cx.update(|cx| cx.windows().len()), 1);

        // When opening the workspace, the window is not in a edited state.
        let window = cx.update(|cx| cx.windows()[0].downcast::<Workspace>().unwrap());

        let window_is_edited = |window: WindowHandle<Workspace>, cx: &mut TestAppContext| {
            cx.update(|cx| window.read(cx).unwrap().is_edited())
        };

        let editor = window
            .read_with(cx, |workspace, cx| {
                workspace
                    .active_item(cx)
                    .unwrap()
                    .downcast::<Editor>()
                    .unwrap()
            })
            .unwrap();

        assert!(!window_is_edited(window, cx));

        // Editing a buffer marks the window as edited.
        window
            .update(cx, |_, window, cx| {
                editor.update(cx, |editor, cx| editor.insert("EDIT", window, cx));
            })
            .unwrap();

        assert!(window_is_edited(window, cx));
        cx.run_until_parked();

        // Advance the clock to make sure the workspace is serialized
        cx.executor().advance_clock(Duration::from_secs(1));

        // When closing the window, no prompt shows up and the window is closed.
        // buffer having unsaved changes.
        assert!(!VisualTestContext::from_window(window.into(), cx).simulate_close());
        cx.run_until_parked();
        assert_eq!(cx.update(|cx| cx.windows().len()), 0);

        // When we now reopen the window, the edited state and the edited buffer are back
        cx.update(|cx| {
            open_paths(
                &[PathBuf::from(path!("/root/a"))],
                app_state.clone(),
                workspace::OpenOptions::default(),
                cx,
            )
        })
        .await
        .unwrap();

        assert_eq!(cx.update(|cx| cx.windows().len()), 1);
        assert!(cx.update(|cx| cx.active_window().is_some()));

        cx.run_until_parked();

        // When opening the workspace, the window is not in a edited state.
        let window = cx.update(|cx| cx.active_window().unwrap().downcast::<Workspace>().unwrap());
        assert!(window_is_edited(window, cx));

        window
            .update(cx, |workspace, _, cx| {
                let editor = workspace
                    .active_item(cx)
                    .unwrap()
                    .downcast::<editor::Editor>()
                    .unwrap();
                editor.update(cx, |editor, cx| {
                    assert_eq!(editor.text(cx), "EDIThey");
                    assert!(editor.is_dirty(cx));
                });

                editor
            })
            .unwrap();
    }

    #[gpui::test]
    async fn test_new_empty_workspace(cx: &mut TestAppContext) {
        let app_state = init_test(cx);
        cx.update(|cx| {
            open_new(
                Default::default(),
                app_state.clone(),
                cx,
                |workspace, window, cx| {
                    Editor::new_file(workspace, &Default::default(), window, cx)
                },
            )
        })
        .await
        .unwrap();
        cx.run_until_parked();

        let workspace = cx
            .update(|cx| cx.windows().first().unwrap().downcast::<Workspace>())
            .unwrap();

        let editor = workspace
            .update(cx, |workspace, _, cx| {
                let editor = workspace
                    .active_item(cx)
                    .unwrap()
                    .downcast::<editor::Editor>()
                    .unwrap();
                editor.update(cx, |editor, cx| {
                    assert!(editor.text(cx).is_empty());
                    assert!(!editor.is_dirty(cx));
                });

                editor
            })
            .unwrap();

        let save_task = workspace
            .update(cx, |workspace, window, cx| {
                workspace.save_active_item(SaveIntent::Save, window, cx)
            })
            .unwrap();
        app_state.fs.create_dir(Path::new("/root")).await.unwrap();
        cx.background_executor.run_until_parked();
        cx.simulate_new_path_selection(|_| Some(PathBuf::from("/root/the-new-name")));
        save_task.await.unwrap();
        workspace
            .update(cx, |_, _, cx| {
                editor.update(cx, |editor, cx| {
                    assert!(!editor.is_dirty(cx));
                    assert_eq!(editor.title(cx), "the-new-name");
                });
            })
            .unwrap();
    }

    #[gpui::test]
    async fn test_open_entry(cx: &mut TestAppContext) {
        let app_state = init_test(cx);
        app_state
            .fs
            .as_fake()
            .insert_tree(
                path!("/root"),
                json!({
                    "a": {
                        "file1": "contents 1",
                        "file2": "contents 2",
                        "file3": "contents 3",
                    },
                }),
            )
            .await;

        let project = Project::test(app_state.fs.clone(), [path!("/root").as_ref()], cx).await;
        project.update(cx, |project, _cx| {
            project.languages().add(markdown_language())
        });
        let window = cx.add_window(|window, cx| Workspace::test_new(project, window, cx));
        let workspace = window.root(cx).unwrap();

        let entries = cx.read(|cx| workspace.file_project_paths(cx));
        let file1 = entries[0].clone();
        let file2 = entries[1].clone();
        let file3 = entries[2].clone();

        // Open the first entry
        let entry_1 = window
            .update(cx, |w, window, cx| {
                w.open_path(file1.clone(), None, true, window, cx)
            })
            .unwrap()
            .await
            .unwrap();
        cx.read(|cx| {
            let pane = workspace.read(cx).active_pane().read(cx);
            assert_eq!(
                pane.active_item().unwrap().project_path(cx),
                Some(file1.clone())
            );
            assert_eq!(pane.items_len(), 1);
        });

        // Open the second entry
        window
            .update(cx, |w, window, cx| {
                w.open_path(file2.clone(), None, true, window, cx)
            })
            .unwrap()
            .await
            .unwrap();
        cx.read(|cx| {
            let pane = workspace.read(cx).active_pane().read(cx);
            assert_eq!(
                pane.active_item().unwrap().project_path(cx),
                Some(file2.clone())
            );
            assert_eq!(pane.items_len(), 2);
        });

        // Open the first entry again. The existing pane item is activated.
        let entry_1b = window
            .update(cx, |w, window, cx| {
                w.open_path(file1.clone(), None, true, window, cx)
            })
            .unwrap()
            .await
            .unwrap();
        assert_eq!(entry_1.item_id(), entry_1b.item_id());

        cx.read(|cx| {
            let pane = workspace.read(cx).active_pane().read(cx);
            assert_eq!(
                pane.active_item().unwrap().project_path(cx),
                Some(file1.clone())
            );
            assert_eq!(pane.items_len(), 2);
        });

        // Split the pane with the first entry, then open the second entry again.
        window
            .update(cx, |w, window, cx| {
                w.split_and_clone(w.active_pane().clone(), SplitDirection::Right, window, cx);
                w.open_path(file2.clone(), None, true, window, cx)
            })
            .unwrap()
            .await
            .unwrap();

        window
            .read_with(cx, |w, cx| {
                assert_eq!(
                    w.active_pane()
                        .read(cx)
                        .active_item()
                        .unwrap()
                        .project_path(cx),
                    Some(file2.clone())
                );
            })
            .unwrap();

        // Open the third entry twice concurrently. Only one pane item is added.
        let (t1, t2) = window
            .update(cx, |w, window, cx| {
                (
                    w.open_path(file3.clone(), None, true, window, cx),
                    w.open_path(file3.clone(), None, true, window, cx),
                )
            })
            .unwrap();
        t1.await.unwrap();
        t2.await.unwrap();
        cx.read(|cx| {
            let pane = workspace.read(cx).active_pane().read(cx);
            assert_eq!(
                pane.active_item().unwrap().project_path(cx),
                Some(file3.clone())
            );
            let pane_entries = pane
                .items()
                .map(|i| i.project_path(cx).unwrap())
                .collect::<Vec<_>>();
            assert_eq!(pane_entries, &[file1, file2, file3]);
        });
    }

    #[gpui::test]
    async fn test_open_paths(cx: &mut TestAppContext) {
        let app_state = init_test(cx);

        app_state
            .fs
            .as_fake()
            .insert_tree(
                path!("/"),
                json!({
                    "dir1": {
                        "a.txt": ""
                    },
                    "dir2": {
                        "b.txt": ""
                    },
                    "dir3": {
                        "c.txt": ""
                    },
                    "d.txt": ""
                }),
            )
            .await;

        cx.update(|cx| {
            open_paths(
                &[PathBuf::from(path!("/dir1/"))],
                app_state,
                workspace::OpenOptions::default(),
                cx,
            )
        })
        .await
        .unwrap();
        assert_eq!(cx.update(|cx| cx.windows().len()), 1);
        let window = cx.update(|cx| cx.windows()[0].downcast::<Workspace>().unwrap());
        let workspace = window.root(cx).unwrap();

        #[track_caller]
        fn assert_project_panel_selection(
            workspace: &Workspace,
            expected_worktree_path: &Path,
            expected_entry_path: &Path,
            cx: &App,
        ) {
            let project_panel = [
                workspace.left_dock().read(cx).panel::<ProjectPanel>(),
                workspace.right_dock().read(cx).panel::<ProjectPanel>(),
                workspace.bottom_dock().read(cx).panel::<ProjectPanel>(),
            ]
            .into_iter()
            .find_map(std::convert::identity)
            .expect("found no project panels")
            .read(cx);
            let (selected_worktree, selected_entry) = project_panel
                .selected_entry(cx)
                .expect("project panel should have a selected entry");
            assert_eq!(
                selected_worktree.abs_path().as_ref(),
                expected_worktree_path,
                "Unexpected project panel selected worktree path"
            );
            assert_eq!(
                selected_entry.path.as_ref(),
                expected_entry_path,
                "Unexpected project panel selected entry path"
            );
        }

        // Open a file within an existing worktree.
        window
            .update(cx, |workspace, window, cx| {
                workspace.open_paths(
                    vec![path!("/dir1/a.txt").into()],
                    OpenOptions {
                        visible: Some(OpenVisible::All),
                        ..Default::default()
                    },
                    None,
                    window,
                    cx,
                )
            })
            .unwrap()
            .await;
        cx.read(|cx| {
            let workspace = workspace.read(cx);
            assert_project_panel_selection(
                workspace,
                Path::new(path!("/dir1")),
                Path::new("a.txt"),
                cx,
            );
            assert_eq!(
                workspace
                    .active_pane()
                    .read(cx)
                    .active_item()
                    .unwrap()
                    .act_as::<Editor>(cx)
                    .unwrap()
                    .read(cx)
                    .title(cx),
                "a.txt"
            );
        });

        // Open a file outside of any existing worktree.
        window
            .update(cx, |workspace, window, cx| {
                workspace.open_paths(
                    vec![path!("/dir2/b.txt").into()],
                    OpenOptions {
                        visible: Some(OpenVisible::All),
                        ..Default::default()
                    },
                    None,
                    window,
                    cx,
                )
            })
            .unwrap()
            .await;
        cx.read(|cx| {
            let workspace = workspace.read(cx);
            assert_project_panel_selection(
                workspace,
                Path::new(path!("/dir2/b.txt")),
                Path::new(""),
                cx,
            );
            let worktree_roots = workspace
                .worktrees(cx)
                .map(|w| w.read(cx).as_local().unwrap().abs_path().as_ref())
                .collect::<HashSet<_>>();
            assert_eq!(
                worktree_roots,
                vec![path!("/dir1"), path!("/dir2/b.txt")]
                    .into_iter()
                    .map(Path::new)
                    .collect(),
            );
            assert_eq!(
                workspace
                    .active_pane()
                    .read(cx)
                    .active_item()
                    .unwrap()
                    .act_as::<Editor>(cx)
                    .unwrap()
                    .read(cx)
                    .title(cx),
                "b.txt"
            );
        });

        // Ensure opening a directory and one of its children only adds one worktree.
        window
            .update(cx, |workspace, window, cx| {
                workspace.open_paths(
                    vec![path!("/dir3").into(), path!("/dir3/c.txt").into()],
                    OpenOptions {
                        visible: Some(OpenVisible::All),
                        ..Default::default()
                    },
                    None,
                    window,
                    cx,
                )
            })
            .unwrap()
            .await;
        cx.read(|cx| {
            let workspace = workspace.read(cx);
            assert_project_panel_selection(
                workspace,
                Path::new(path!("/dir3")),
                Path::new("c.txt"),
                cx,
            );
            let worktree_roots = workspace
                .worktrees(cx)
                .map(|w| w.read(cx).as_local().unwrap().abs_path().as_ref())
                .collect::<HashSet<_>>();
            assert_eq!(
                worktree_roots,
                vec![path!("/dir1"), path!("/dir2/b.txt"), path!("/dir3")]
                    .into_iter()
                    .map(Path::new)
                    .collect(),
            );
            assert_eq!(
                workspace
                    .active_pane()
                    .read(cx)
                    .active_item()
                    .unwrap()
                    .act_as::<Editor>(cx)
                    .unwrap()
                    .read(cx)
                    .title(cx),
                "c.txt"
            );
        });

        // Ensure opening invisibly a file outside an existing worktree adds a new, invisible worktree.
        window
            .update(cx, |workspace, window, cx| {
                workspace.open_paths(
                    vec![path!("/d.txt").into()],
                    OpenOptions {
                        visible: Some(OpenVisible::None),
                        ..Default::default()
                    },
                    None,
                    window,
                    cx,
                )
            })
            .unwrap()
            .await;
        cx.read(|cx| {
            let workspace = workspace.read(cx);
            assert_project_panel_selection(
                workspace,
                Path::new(path!("/d.txt")),
                Path::new(""),
                cx,
            );
            let worktree_roots = workspace
                .worktrees(cx)
                .map(|w| w.read(cx).as_local().unwrap().abs_path().as_ref())
                .collect::<HashSet<_>>();
            assert_eq!(
                worktree_roots,
                vec![
                    path!("/dir1"),
                    path!("/dir2/b.txt"),
                    path!("/dir3"),
                    path!("/d.txt")
                ]
                .into_iter()
                .map(Path::new)
                .collect(),
            );

            let visible_worktree_roots = workspace
                .visible_worktrees(cx)
                .map(|w| w.read(cx).as_local().unwrap().abs_path().as_ref())
                .collect::<HashSet<_>>();
            assert_eq!(
                visible_worktree_roots,
                vec![path!("/dir1"), path!("/dir2/b.txt"), path!("/dir3")]
                    .into_iter()
                    .map(Path::new)
                    .collect(),
            );

            assert_eq!(
                workspace
                    .active_pane()
                    .read(cx)
                    .active_item()
                    .unwrap()
                    .act_as::<Editor>(cx)
                    .unwrap()
                    .read(cx)
                    .title(cx),
                "d.txt"
            );
        });
    }

    #[gpui::test]
    async fn test_opening_excluded_paths(cx: &mut TestAppContext) {
        let app_state = init_test(cx);
        cx.update(|cx| {
            cx.update_global::<SettingsStore, _>(|store, cx| {
                store.update_user_settings::<WorktreeSettings>(cx, |project_settings| {
                    project_settings.file_scan_exclusions =
                        Some(vec!["excluded_dir".to_string(), "**/.git".to_string()]);
                });
            });
        });
        app_state
            .fs
            .as_fake()
            .insert_tree(
                path!("/root"),
                json!({
                    ".gitignore": "ignored_dir\n",
                    ".git": {
                        "HEAD": "ref: refs/heads/main",
                    },
                    "regular_dir": {
                        "file": "regular file contents",
                    },
                    "ignored_dir": {
                        "ignored_subdir": {
                            "file": "ignored subfile contents",
                        },
                        "file": "ignored file contents",
                    },
                    "excluded_dir": {
                        "file": "excluded file contents",
                        "ignored_subdir": {
                            "file": "ignored subfile contents",
                        },
                    },
                }),
            )
            .await;

        let project = Project::test(app_state.fs.clone(), [path!("/root").as_ref()], cx).await;
        project.update(cx, |project, _cx| {
            project.languages().add(markdown_language())
        });
        let window = cx.add_window(|window, cx| Workspace::test_new(project, window, cx));
        let workspace = window.root(cx).unwrap();

        let initial_entries = cx.read(|cx| workspace.file_project_paths(cx));
        let paths_to_open = [
            PathBuf::from(path!("/root/excluded_dir/file")),
            PathBuf::from(path!("/root/.git/HEAD")),
            PathBuf::from(path!("/root/excluded_dir/ignored_subdir")),
        ];
        let (opened_workspace, new_items) = cx
            .update(|cx| {
                workspace::open_paths(
                    &paths_to_open,
                    app_state,
                    workspace::OpenOptions::default(),
                    cx,
                )
            })
            .await
            .unwrap();

        assert_eq!(
            opened_workspace.root(cx).unwrap().entity_id(),
            workspace.entity_id(),
            "Excluded files in subfolders of a workspace root should be opened in the workspace"
        );
        let mut opened_paths = cx.read(|cx| {
            assert_eq!(
                new_items.len(),
                paths_to_open.len(),
                "Expect to get the same number of opened items as submitted paths to open"
            );
            new_items
                .iter()
                .zip(paths_to_open.iter())
                .map(|(i, path)| {
                    match i {
                        Some(Ok(i)) => {
                            Some(i.project_path(cx).map(|p| p.path.display().to_string()))
                        }
                        Some(Err(e)) => panic!("Excluded file {path:?} failed to open: {e:?}"),
                        None => None,
                    }
                    .flatten()
                })
                .collect::<Vec<_>>()
        });
        opened_paths.sort();
        assert_eq!(
            opened_paths,
            vec![
                None,
                Some(path!(".git/HEAD").to_string()),
                Some(path!("excluded_dir/file").to_string()),
            ],
            "Excluded files should get opened, excluded dir should not get opened"
        );

        let entries = cx.read(|cx| workspace.file_project_paths(cx));
        assert_eq!(
            initial_entries, entries,
            "Workspace entries should not change after opening excluded files and directories paths"
        );

        cx.read(|cx| {
                let pane = workspace.read(cx).active_pane().read(cx);
                let mut opened_buffer_paths = pane
                    .items()
                    .map(|i| {
                        i.project_path(cx)
                            .expect("all excluded files that got open should have a path")
                            .path
                            .display()
                            .to_string()
                    })
                    .collect::<Vec<_>>();
                opened_buffer_paths.sort();
                assert_eq!(
                    opened_buffer_paths,
                    vec![path!(".git/HEAD").to_string(), path!("excluded_dir/file").to_string()],
                    "Despite not being present in the worktrees, buffers for excluded files are opened and added to the pane"
                );
            });
    }

    #[gpui::test]
    async fn test_save_conflicting_item(cx: &mut TestAppContext) {
        let app_state = init_test(cx);
        app_state
            .fs
            .as_fake()
            .insert_tree(path!("/root"), json!({ "a.txt": "" }))
            .await;

        let project = Project::test(app_state.fs.clone(), [path!("/root").as_ref()], cx).await;
        project.update(cx, |project, _cx| {
            project.languages().add(markdown_language())
        });
        let window = cx.add_window(|window, cx| Workspace::test_new(project, window, cx));
        let workspace = window.root(cx).unwrap();

        // Open a file within an existing worktree.
        window
            .update(cx, |workspace, window, cx| {
                workspace.open_paths(
                    vec![PathBuf::from(path!("/root/a.txt"))],
                    OpenOptions {
                        visible: Some(OpenVisible::All),
                        ..Default::default()
                    },
                    None,
                    window,
                    cx,
                )
            })
            .unwrap()
            .await;
        let editor = cx.read(|cx| {
            let pane = workspace.read(cx).active_pane().read(cx);
            let item = pane.active_item().unwrap();
            item.downcast::<Editor>().unwrap()
        });

        window
            .update(cx, |_, window, cx| {
                editor.update(cx, |editor, cx| editor.handle_input("x", window, cx));
            })
            .unwrap();

        app_state
            .fs
            .as_fake()
            .insert_file(path!("/root/a.txt"), b"changed".to_vec())
            .await;

        cx.run_until_parked();
        cx.read(|cx| assert!(editor.is_dirty(cx)));
        cx.read(|cx| assert!(editor.has_conflict(cx)));

        let save_task = window
            .update(cx, |workspace, window, cx| {
                workspace.save_active_item(SaveIntent::Save, window, cx)
            })
            .unwrap();
        cx.background_executor.run_until_parked();
        cx.simulate_prompt_answer("Overwrite");
        save_task.await.unwrap();
        window
            .update(cx, |_, _, cx| {
                editor.update(cx, |editor, cx| {
                    assert!(!editor.is_dirty(cx));
                    assert!(!editor.has_conflict(cx));
                });
            })
            .unwrap();
    }

    #[gpui::test]
    async fn test_open_and_save_new_file(cx: &mut TestAppContext) {
        let app_state = init_test(cx);
        app_state
            .fs
            .create_dir(Path::new(path!("/root")))
            .await
            .unwrap();

        let project = Project::test(app_state.fs.clone(), [path!("/root").as_ref()], cx).await;
        project.update(cx, |project, _| {
            project.languages().add(markdown_language());
            project.languages().add(rust_lang());
        });
        let window = cx.add_window(|window, cx| Workspace::test_new(project, window, cx));
        let worktree = cx.update(|cx| window.read(cx).unwrap().worktrees(cx).next().unwrap());

        // Create a new untitled buffer
        cx.dispatch_action(window.into(), NewFile);
        let editor = window
            .read_with(cx, |workspace, cx| {
                workspace
                    .active_item(cx)
                    .unwrap()
                    .downcast::<Editor>()
                    .unwrap()
            })
            .unwrap();

        window
            .update(cx, |_, window, cx| {
                editor.update(cx, |editor, cx| {
                    assert!(!editor.is_dirty(cx));
                    assert_eq!(editor.title(cx), "untitled");
                    assert!(Arc::ptr_eq(
                        &editor.buffer().read(cx).language_at(0, cx).unwrap(),
                        &languages::PLAIN_TEXT
                    ));
                    editor.handle_input("hi", window, cx);
                    assert!(editor.is_dirty(cx));
                });
            })
            .unwrap();

        // Save the buffer. This prompts for a filename.
        let save_task = window
            .update(cx, |workspace, window, cx| {
                workspace.save_active_item(SaveIntent::Save, window, cx)
            })
            .unwrap();
        cx.background_executor.run_until_parked();
        cx.simulate_new_path_selection(|parent_dir| {
            assert_eq!(parent_dir, Path::new(path!("/root")));
            Some(parent_dir.join("the-new-name.rs"))
        });
        cx.read(|cx| {
            assert!(editor.is_dirty(cx));
            assert_eq!(editor.read(cx).title(cx), "hi");
        });

        // When the save completes, the buffer's title is updated and the language is assigned based
        // on the path.
        save_task.await.unwrap();
        window
            .update(cx, |_, _, cx| {
                editor.update(cx, |editor, cx| {
                    assert!(!editor.is_dirty(cx));
                    assert_eq!(editor.title(cx), "the-new-name.rs");
                    assert_eq!(
                        editor.buffer().read(cx).language_at(0, cx).unwrap().name(),
                        "Rust".into()
                    );
                });
            })
            .unwrap();

        // Edit the file and save it again. This time, there is no filename prompt.
        window
            .update(cx, |_, window, cx| {
                editor.update(cx, |editor, cx| {
                    editor.handle_input(" there", window, cx);
                    assert!(editor.is_dirty(cx));
                });
            })
            .unwrap();

        let save_task = window
            .update(cx, |workspace, window, cx| {
                workspace.save_active_item(SaveIntent::Save, window, cx)
            })
            .unwrap();
        save_task.await.unwrap();

        assert!(!cx.did_prompt_for_new_path());
        window
            .update(cx, |_, _, cx| {
                editor.update(cx, |editor, cx| {
                    assert!(!editor.is_dirty(cx));
                    assert_eq!(editor.title(cx), "the-new-name.rs")
                });
            })
            .unwrap();

        // Open the same newly-created file in another pane item. The new editor should reuse
        // the same buffer.
        cx.dispatch_action(window.into(), NewFile);
        window
            .update(cx, |workspace, window, cx| {
                workspace.split_and_clone(
                    workspace.active_pane().clone(),
                    SplitDirection::Right,
                    window,
                    cx,
                );
                workspace.open_path(
                    (worktree.read(cx).id(), "the-new-name.rs"),
                    None,
                    true,
                    window,
                    cx,
                )
            })
            .unwrap()
            .await
            .unwrap();
        let editor2 = window
            .update(cx, |workspace, _, cx| {
                workspace
                    .active_item(cx)
                    .unwrap()
                    .downcast::<Editor>()
                    .unwrap()
            })
            .unwrap();
        cx.read(|cx| {
            assert_eq!(
                editor2.read(cx).buffer().read(cx).as_singleton().unwrap(),
                editor.read(cx).buffer().read(cx).as_singleton().unwrap()
            );
        })
    }

    #[gpui::test]
    async fn test_setting_language_when_saving_as_single_file_worktree(cx: &mut TestAppContext) {
        let app_state = init_test(cx);
        app_state.fs.create_dir(Path::new("/root")).await.unwrap();

        let project = Project::test(app_state.fs.clone(), [], cx).await;
        project.update(cx, |project, _| {
            project.languages().add(rust_lang());
            project.languages().add(markdown_language());
        });
        let window = cx.add_window(|window, cx| Workspace::test_new(project, window, cx));

        // Create a new untitled buffer
        cx.dispatch_action(window.into(), NewFile);
        let editor = window
            .read_with(cx, |workspace, cx| {
                workspace
                    .active_item(cx)
                    .unwrap()
                    .downcast::<Editor>()
                    .unwrap()
            })
            .unwrap();
        window
            .update(cx, |_, window, cx| {
                editor.update(cx, |editor, cx| {
                    assert!(Arc::ptr_eq(
                        &editor.buffer().read(cx).language_at(0, cx).unwrap(),
                        &languages::PLAIN_TEXT
                    ));
                    editor.handle_input("hi", window, cx);
                    assert!(editor.is_dirty(cx));
                });
            })
            .unwrap();

        // Save the buffer. This prompts for a filename.
        let save_task = window
            .update(cx, |workspace, window, cx| {
                workspace.save_active_item(SaveIntent::Save, window, cx)
            })
            .unwrap();
        cx.background_executor.run_until_parked();
        cx.simulate_new_path_selection(|_| Some(PathBuf::from("/root/the-new-name.rs")));
        save_task.await.unwrap();
        // The buffer is not dirty anymore and the language is assigned based on the path.
        window
            .update(cx, |_, _, cx| {
                editor.update(cx, |editor, cx| {
                    assert!(!editor.is_dirty(cx));
                    assert_eq!(
                        editor.buffer().read(cx).language_at(0, cx).unwrap().name(),
                        "Rust".into()
                    )
                });
            })
            .unwrap();
    }

    #[gpui::test]
    async fn test_pane_actions(cx: &mut TestAppContext) {
        let app_state = init_test(cx);
        app_state
            .fs
            .as_fake()
            .insert_tree(
                path!("/root"),
                json!({
                    "a": {
                        "file1": "contents 1",
                        "file2": "contents 2",
                        "file3": "contents 3",
                    },
                }),
            )
            .await;

        let project = Project::test(app_state.fs.clone(), [path!("/root").as_ref()], cx).await;
        project.update(cx, |project, _cx| {
            project.languages().add(markdown_language())
        });
        let window = cx.add_window(|window, cx| Workspace::test_new(project, window, cx));
        let workspace = window.root(cx).unwrap();

        let entries = cx.read(|cx| workspace.file_project_paths(cx));
        let file1 = entries[0].clone();

        let pane_1 = cx.read(|cx| workspace.read(cx).active_pane().clone());

        window
            .update(cx, |w, window, cx| {
                w.open_path(file1.clone(), None, true, window, cx)
            })
            .unwrap()
            .await
            .unwrap();

        let (editor_1, buffer) = window
            .update(cx, |_, window, cx| {
                pane_1.update(cx, |pane_1, cx| {
                    let editor = pane_1.active_item().unwrap().downcast::<Editor>().unwrap();
                    assert_eq!(editor.project_path(cx), Some(file1.clone()));
                    let buffer = editor.update(cx, |editor, cx| {
                        editor.insert("dirt", window, cx);
                        editor.buffer().downgrade()
                    });
                    (editor.downgrade(), buffer)
                })
            })
            .unwrap();

        cx.dispatch_action(window.into(), pane::SplitRight);
        let editor_2 = cx.update(|cx| {
            let pane_2 = workspace.read(cx).active_pane().clone();
            assert_ne!(pane_1, pane_2);

            let pane2_item = pane_2.read(cx).active_item().unwrap();
            assert_eq!(pane2_item.project_path(cx), Some(file1.clone()));

            pane2_item.downcast::<Editor>().unwrap().downgrade()
        });
        cx.dispatch_action(
            window.into(),
            workspace::CloseActiveItem {
                save_intent: None,
                close_pinned: false,
            },
        );

        cx.background_executor.run_until_parked();
        window
            .read_with(cx, |workspace, _| {
                assert_eq!(workspace.panes().len(), 1);
                assert_eq!(workspace.active_pane(), &pane_1);
            })
            .unwrap();

        cx.dispatch_action(
            window.into(),
            workspace::CloseActiveItem {
                save_intent: None,
                close_pinned: false,
            },
        );
        cx.background_executor.run_until_parked();
        cx.simulate_prompt_answer("Don't Save");
        cx.background_executor.run_until_parked();

        window
            .update(cx, |workspace, _, cx| {
                assert_eq!(workspace.panes().len(), 1);
                assert!(workspace.active_item(cx).is_none());
            })
            .unwrap();

        cx.background_executor
            .advance_clock(SERIALIZATION_THROTTLE_TIME);
        cx.update(|_| {});
        editor_1.assert_released();
        editor_2.assert_released();
        buffer.assert_released();
    }

    #[gpui::test]
    async fn test_navigation(cx: &mut TestAppContext) {
        let app_state = init_test(cx);
        app_state
            .fs
            .as_fake()
            .insert_tree(
                path!("/root"),
                json!({
                    "a": {
                        "file1": "contents 1\n".repeat(20),
                        "file2": "contents 2\n".repeat(20),
                        "file3": "contents 3\n".repeat(20),
                    },
                }),
            )
            .await;

        let project = Project::test(app_state.fs.clone(), [path!("/root").as_ref()], cx).await;
        project.update(cx, |project, _cx| {
            project.languages().add(markdown_language())
        });
        let workspace =
            cx.add_window(|window, cx| Workspace::test_new(project.clone(), window, cx));
        let pane = workspace
            .read_with(cx, |workspace, _| workspace.active_pane().clone())
            .unwrap();

        let entries = cx.update(|cx| workspace.root(cx).unwrap().file_project_paths(cx));
        let file1 = entries[0].clone();
        let file2 = entries[1].clone();
        let file3 = entries[2].clone();

        let editor1 = workspace
            .update(cx, |w, window, cx| {
                w.open_path(file1.clone(), None, true, window, cx)
            })
            .unwrap()
            .await
            .unwrap()
            .downcast::<Editor>()
            .unwrap();
        workspace
            .update(cx, |_, window, cx| {
                editor1.update(cx, |editor, cx| {
                    editor.change_selections(Default::default(), window, cx, |s| {
                        s.select_display_ranges([DisplayPoint::new(DisplayRow(10), 0)
                            ..DisplayPoint::new(DisplayRow(10), 0)])
                    });
                });
            })
            .unwrap();

        let editor2 = workspace
            .update(cx, |w, window, cx| {
                w.open_path(file2.clone(), None, true, window, cx)
            })
            .unwrap()
            .await
            .unwrap()
            .downcast::<Editor>()
            .unwrap();
        let editor3 = workspace
            .update(cx, |w, window, cx| {
                w.open_path(file3.clone(), None, true, window, cx)
            })
            .unwrap()
            .await
            .unwrap()
            .downcast::<Editor>()
            .unwrap();

        workspace
            .update(cx, |_, window, cx| {
                editor3.update(cx, |editor, cx| {
                    editor.change_selections(Default::default(), window, cx, |s| {
                        s.select_display_ranges([DisplayPoint::new(DisplayRow(12), 0)
                            ..DisplayPoint::new(DisplayRow(12), 0)])
                    });
                    editor.newline(&Default::default(), window, cx);
                    editor.newline(&Default::default(), window, cx);
                    editor.move_down(&Default::default(), window, cx);
                    editor.move_down(&Default::default(), window, cx);
                    editor.save(
                        SaveOptions {
                            format: true,
                            autosave: false,
                        },
                        project.clone(),
                        window,
                        cx,
                    )
                })
            })
            .unwrap()
            .await
            .unwrap();
        workspace
            .update(cx, |_, window, cx| {
                editor3.update(cx, |editor, cx| {
                    editor.set_scroll_position(point(0., 12.5), window, cx)
                });
            })
            .unwrap();
        assert_eq!(
            active_location(&workspace, cx),
            (file3.clone(), DisplayPoint::new(DisplayRow(16), 0), 12.5)
        );

        workspace
            .update(cx, |w, window, cx| {
                w.go_back(w.active_pane().downgrade(), window, cx)
            })
            .unwrap()
            .await
            .unwrap();
        assert_eq!(
            active_location(&workspace, cx),
            (file3.clone(), DisplayPoint::new(DisplayRow(0), 0), 0.)
        );

        workspace
            .update(cx, |w, window, cx| {
                w.go_back(w.active_pane().downgrade(), window, cx)
            })
            .unwrap()
            .await
            .unwrap();
        assert_eq!(
            active_location(&workspace, cx),
            (file2.clone(), DisplayPoint::new(DisplayRow(0), 0), 0.)
        );

        workspace
            .update(cx, |w, window, cx| {
                w.go_back(w.active_pane().downgrade(), window, cx)
            })
            .unwrap()
            .await
            .unwrap();
        assert_eq!(
            active_location(&workspace, cx),
            (file1.clone(), DisplayPoint::new(DisplayRow(10), 0), 0.)
        );

        workspace
            .update(cx, |w, window, cx| {
                w.go_back(w.active_pane().downgrade(), window, cx)
            })
            .unwrap()
            .await
            .unwrap();
        assert_eq!(
            active_location(&workspace, cx),
            (file1.clone(), DisplayPoint::new(DisplayRow(0), 0), 0.)
        );

        // Go back one more time and ensure we don't navigate past the first item in the history.
        workspace
            .update(cx, |w, window, cx| {
                w.go_back(w.active_pane().downgrade(), window, cx)
            })
            .unwrap()
            .await
            .unwrap();
        assert_eq!(
            active_location(&workspace, cx),
            (file1.clone(), DisplayPoint::new(DisplayRow(0), 0), 0.)
        );

        workspace
            .update(cx, |w, window, cx| {
                w.go_forward(w.active_pane().downgrade(), window, cx)
            })
            .unwrap()
            .await
            .unwrap();
        assert_eq!(
            active_location(&workspace, cx),
            (file1.clone(), DisplayPoint::new(DisplayRow(10), 0), 0.)
        );

        workspace
            .update(cx, |w, window, cx| {
                w.go_forward(w.active_pane().downgrade(), window, cx)
            })
            .unwrap()
            .await
            .unwrap();
        assert_eq!(
            active_location(&workspace, cx),
            (file2.clone(), DisplayPoint::new(DisplayRow(0), 0), 0.)
        );

        // Go forward to an item that has been closed, ensuring it gets re-opened at the same
        // location.
        workspace
            .update(cx, |_, window, cx| {
                pane.update(cx, |pane, cx| {
                    let editor3_id = editor3.entity_id();
                    drop(editor3);
                    pane.close_item_by_id(editor3_id, SaveIntent::Close, window, cx)
                })
            })
            .unwrap()
            .await
            .unwrap();
        workspace
            .update(cx, |w, window, cx| {
                w.go_forward(w.active_pane().downgrade(), window, cx)
            })
            .unwrap()
            .await
            .unwrap();
        assert_eq!(
            active_location(&workspace, cx),
            (file3.clone(), DisplayPoint::new(DisplayRow(0), 0), 0.)
        );

        workspace
            .update(cx, |w, window, cx| {
                w.go_forward(w.active_pane().downgrade(), window, cx)
            })
            .unwrap()
            .await
            .unwrap();
        assert_eq!(
            active_location(&workspace, cx),
            (file3.clone(), DisplayPoint::new(DisplayRow(16), 0), 12.5)
        );

        workspace
            .update(cx, |w, window, cx| {
                w.go_back(w.active_pane().downgrade(), window, cx)
            })
            .unwrap()
            .await
            .unwrap();
        assert_eq!(
            active_location(&workspace, cx),
            (file3.clone(), DisplayPoint::new(DisplayRow(0), 0), 0.)
        );

        // Go back to an item that has been closed and removed from disk
        workspace
            .update(cx, |_, window, cx| {
                pane.update(cx, |pane, cx| {
                    let editor2_id = editor2.entity_id();
                    drop(editor2);
                    pane.close_item_by_id(editor2_id, SaveIntent::Close, window, cx)
                })
            })
            .unwrap()
            .await
            .unwrap();
        app_state
            .fs
            .remove_file(Path::new(path!("/root/a/file2")), Default::default())
            .await
            .unwrap();
        cx.background_executor.run_until_parked();

        workspace
            .update(cx, |w, window, cx| {
                w.go_back(w.active_pane().downgrade(), window, cx)
            })
            .unwrap()
            .await
            .unwrap();
        assert_eq!(
            active_location(&workspace, cx),
            (file2.clone(), DisplayPoint::new(DisplayRow(0), 0), 0.)
        );
        workspace
            .update(cx, |w, window, cx| {
                w.go_forward(w.active_pane().downgrade(), window, cx)
            })
            .unwrap()
            .await
            .unwrap();
        assert_eq!(
            active_location(&workspace, cx),
            (file3.clone(), DisplayPoint::new(DisplayRow(0), 0), 0.)
        );

        // Modify file to collapse multiple nav history entries into the same location.
        // Ensure we don't visit the same location twice when navigating.
        workspace
            .update(cx, |_, window, cx| {
                editor1.update(cx, |editor, cx| {
                    editor.change_selections(SelectionEffects::no_scroll(), window, cx, |s| {
                        s.select_display_ranges([DisplayPoint::new(DisplayRow(15), 0)
                            ..DisplayPoint::new(DisplayRow(15), 0)])
                    })
                });
            })
            .unwrap();
        for _ in 0..5 {
            workspace
                .update(cx, |_, window, cx| {
                    editor1.update(cx, |editor, cx| {
                        editor.change_selections(SelectionEffects::no_scroll(), window, cx, |s| {
                            s.select_display_ranges([DisplayPoint::new(DisplayRow(3), 0)
                                ..DisplayPoint::new(DisplayRow(3), 0)])
                        });
                    });
                })
                .unwrap();

            workspace
                .update(cx, |_, window, cx| {
                    editor1.update(cx, |editor, cx| {
                        editor.change_selections(SelectionEffects::no_scroll(), window, cx, |s| {
                            s.select_display_ranges([DisplayPoint::new(DisplayRow(13), 0)
                                ..DisplayPoint::new(DisplayRow(13), 0)])
                        })
                    });
                })
                .unwrap();
        }
        workspace
            .update(cx, |_, window, cx| {
                editor1.update(cx, |editor, cx| {
                    editor.transact(window, cx, |editor, window, cx| {
                        editor.change_selections(SelectionEffects::no_scroll(), window, cx, |s| {
                            s.select_display_ranges([DisplayPoint::new(DisplayRow(2), 0)
                                ..DisplayPoint::new(DisplayRow(14), 0)])
                        });
                        editor.insert("", window, cx);
                    })
                });
            })
            .unwrap();

        workspace
            .update(cx, |_, window, cx| {
                editor1.update(cx, |editor, cx| {
                    editor.change_selections(SelectionEffects::no_scroll(), window, cx, |s| {
                        s.select_display_ranges([DisplayPoint::new(DisplayRow(1), 0)
                            ..DisplayPoint::new(DisplayRow(1), 0)])
                    })
                });
            })
            .unwrap();
        workspace
            .update(cx, |w, window, cx| {
                w.go_back(w.active_pane().downgrade(), window, cx)
            })
            .unwrap()
            .await
            .unwrap();
        assert_eq!(
            active_location(&workspace, cx),
            (file1.clone(), DisplayPoint::new(DisplayRow(2), 0), 0.)
        );
        workspace
            .update(cx, |w, window, cx| {
                w.go_back(w.active_pane().downgrade(), window, cx)
            })
            .unwrap()
            .await
            .unwrap();
        assert_eq!(
            active_location(&workspace, cx),
            (file1.clone(), DisplayPoint::new(DisplayRow(3), 0), 0.)
        );

        fn active_location(
            workspace: &WindowHandle<Workspace>,
            cx: &mut TestAppContext,
        ) -> (ProjectPath, DisplayPoint, f32) {
            workspace
                .update(cx, |workspace, _, cx| {
                    let item = workspace.active_item(cx).unwrap();
                    let editor = item.downcast::<Editor>().unwrap();
                    let (selections, scroll_position) = editor.update(cx, |editor, cx| {
                        (
                            editor.selections.display_ranges(cx),
                            editor.scroll_position(cx),
                        )
                    });
                    (
                        item.project_path(cx).unwrap(),
                        selections[0].start,
                        scroll_position.y,
                    )
                })
                .unwrap()
        }
    }

    #[gpui::test]
    async fn test_reopening_closed_items(cx: &mut TestAppContext) {
        let app_state = init_test(cx);
        app_state
            .fs
            .as_fake()
            .insert_tree(
                path!("/root"),
                json!({
                    "a": {
                        "file1": "",
                        "file2": "",
                        "file3": "",
                        "file4": "",
                    },
                }),
            )
            .await;

        let project = Project::test(app_state.fs.clone(), [path!("/root").as_ref()], cx).await;
        project.update(cx, |project, _cx| {
            project.languages().add(markdown_language())
        });
        let workspace = cx.add_window(|window, cx| Workspace::test_new(project, window, cx));
        let pane = workspace
            .read_with(cx, |workspace, _| workspace.active_pane().clone())
            .unwrap();

        let entries = cx.update(|cx| workspace.root(cx).unwrap().file_project_paths(cx));
        let file1 = entries[0].clone();
        let file2 = entries[1].clone();
        let file3 = entries[2].clone();
        let file4 = entries[3].clone();

        let file1_item_id = workspace
            .update(cx, |w, window, cx| {
                w.open_path(file1.clone(), None, true, window, cx)
            })
            .unwrap()
            .await
            .unwrap()
            .item_id();
        let file2_item_id = workspace
            .update(cx, |w, window, cx| {
                w.open_path(file2.clone(), None, true, window, cx)
            })
            .unwrap()
            .await
            .unwrap()
            .item_id();
        let file3_item_id = workspace
            .update(cx, |w, window, cx| {
                w.open_path(file3.clone(), None, true, window, cx)
            })
            .unwrap()
            .await
            .unwrap()
            .item_id();
        let file4_item_id = workspace
            .update(cx, |w, window, cx| {
                w.open_path(file4.clone(), None, true, window, cx)
            })
            .unwrap()
            .await
            .unwrap()
            .item_id();
        assert_eq!(active_path(&workspace, cx), Some(file4.clone()));

        // Close all the pane items in some arbitrary order.
        workspace
            .update(cx, |_, window, cx| {
                pane.update(cx, |pane, cx| {
                    pane.close_item_by_id(file1_item_id, SaveIntent::Close, window, cx)
                })
            })
            .unwrap()
            .await
            .unwrap();
        assert_eq!(active_path(&workspace, cx), Some(file4.clone()));

        workspace
            .update(cx, |_, window, cx| {
                pane.update(cx, |pane, cx| {
                    pane.close_item_by_id(file4_item_id, SaveIntent::Close, window, cx)
                })
            })
            .unwrap()
            .await
            .unwrap();
        assert_eq!(active_path(&workspace, cx), Some(file3.clone()));

        workspace
            .update(cx, |_, window, cx| {
                pane.update(cx, |pane, cx| {
                    pane.close_item_by_id(file2_item_id, SaveIntent::Close, window, cx)
                })
            })
            .unwrap()
            .await
            .unwrap();
        assert_eq!(active_path(&workspace, cx), Some(file3.clone()));
        workspace
            .update(cx, |_, window, cx| {
                pane.update(cx, |pane, cx| {
                    pane.close_item_by_id(file3_item_id, SaveIntent::Close, window, cx)
                })
            })
            .unwrap()
            .await
            .unwrap();

        assert_eq!(active_path(&workspace, cx), None);

        // Reopen all the closed items, ensuring they are reopened in the same order
        // in which they were closed.
        workspace
            .update(cx, Workspace::reopen_closed_item)
            .unwrap()
            .await
            .unwrap();
        assert_eq!(active_path(&workspace, cx), Some(file3.clone()));

        workspace
            .update(cx, Workspace::reopen_closed_item)
            .unwrap()
            .await
            .unwrap();
        assert_eq!(active_path(&workspace, cx), Some(file2.clone()));

        workspace
            .update(cx, Workspace::reopen_closed_item)
            .unwrap()
            .await
            .unwrap();
        assert_eq!(active_path(&workspace, cx), Some(file4.clone()));

        workspace
            .update(cx, Workspace::reopen_closed_item)
            .unwrap()
            .await
            .unwrap();
        assert_eq!(active_path(&workspace, cx), Some(file1.clone()));

        // Reopening past the last closed item is a no-op.
        workspace
            .update(cx, Workspace::reopen_closed_item)
            .unwrap()
            .await
            .unwrap();
        assert_eq!(active_path(&workspace, cx), Some(file1.clone()));

        // Reopening closed items doesn't interfere with navigation history.
        workspace
            .update(cx, |workspace, window, cx| {
                workspace.go_back(workspace.active_pane().downgrade(), window, cx)
            })
            .unwrap()
            .await
            .unwrap();
        assert_eq!(active_path(&workspace, cx), Some(file4.clone()));

        workspace
            .update(cx, |workspace, window, cx| {
                workspace.go_back(workspace.active_pane().downgrade(), window, cx)
            })
            .unwrap()
            .await
            .unwrap();
        assert_eq!(active_path(&workspace, cx), Some(file2.clone()));

        workspace
            .update(cx, |workspace, window, cx| {
                workspace.go_back(workspace.active_pane().downgrade(), window, cx)
            })
            .unwrap()
            .await
            .unwrap();
        assert_eq!(active_path(&workspace, cx), Some(file3.clone()));

        workspace
            .update(cx, |workspace, window, cx| {
                workspace.go_back(workspace.active_pane().downgrade(), window, cx)
            })
            .unwrap()
            .await
            .unwrap();
        assert_eq!(active_path(&workspace, cx), Some(file4.clone()));

        workspace
            .update(cx, |workspace, window, cx| {
                workspace.go_back(workspace.active_pane().downgrade(), window, cx)
            })
            .unwrap()
            .await
            .unwrap();
        assert_eq!(active_path(&workspace, cx), Some(file3.clone()));

        workspace
            .update(cx, |workspace, window, cx| {
                workspace.go_back(workspace.active_pane().downgrade(), window, cx)
            })
            .unwrap()
            .await
            .unwrap();
        assert_eq!(active_path(&workspace, cx), Some(file2.clone()));

        workspace
            .update(cx, |workspace, window, cx| {
                workspace.go_back(workspace.active_pane().downgrade(), window, cx)
            })
            .unwrap()
            .await
            .unwrap();
        assert_eq!(active_path(&workspace, cx), Some(file1.clone()));

        workspace
            .update(cx, |workspace, window, cx| {
                workspace.go_back(workspace.active_pane().downgrade(), window, cx)
            })
            .unwrap()
            .await
            .unwrap();
        assert_eq!(active_path(&workspace, cx), Some(file1.clone()));

        fn active_path(
            workspace: &WindowHandle<Workspace>,
            cx: &TestAppContext,
        ) -> Option<ProjectPath> {
            workspace
                .read_with(cx, |workspace, cx| {
                    let item = workspace.active_item(cx)?;
                    item.project_path(cx)
                })
                .unwrap()
        }
    }

    fn init_keymap_test(cx: &mut TestAppContext) -> Arc<AppState> {
        cx.update(|cx| {
            let app_state = AppState::test(cx);

            theme::init(theme::LoadThemes::JustBase, cx);
            client::init(&app_state.client, cx);
            language::init(cx);
            workspace::init(app_state.clone(), cx);
            onboarding::init(cx);
            Project::init_settings(cx);
            app_state
        })
    }

    actions!(test_only, [ActionA, ActionB]);

    #[gpui::test]
    async fn test_base_keymap(cx: &mut gpui::TestAppContext) {
        let executor = cx.executor();
        let app_state = init_keymap_test(cx);
        let project = Project::test(app_state.fs.clone(), [], cx).await;
        let workspace =
            cx.add_window(|window, cx| Workspace::test_new(project.clone(), window, cx));

        // From the Atom keymap
        use workspace::ActivatePreviousPane;
        // From the JetBrains keymap
        use workspace::ActivatePreviousItem;

        app_state
            .fs
            .save(
                "/settings.json".as_ref(),
                &r#"{"base_keymap": "Atom"}"#.into(),
                Default::default(),
            )
            .await
            .unwrap();

        app_state
            .fs
            .save(
                "/keymap.json".as_ref(),
                &r#"[{"bindings": {"backspace": "test_only::ActionA"}}]"#.into(),
                Default::default(),
            )
            .await
            .unwrap();
        executor.run_until_parked();
        cx.update(|cx| {
            let settings_rx = watch_config_file(
                &executor,
                app_state.fs.clone(),
                PathBuf::from("/settings.json"),
            );
            let keymap_rx = watch_config_file(
                &executor,
                app_state.fs.clone(),
                PathBuf::from("/keymap.json"),
            );
            let global_settings_rx = watch_config_file(
                &executor,
                app_state.fs.clone(),
                PathBuf::from("/global_settings.json"),
            );
            handle_settings_file_changes(settings_rx, global_settings_rx, cx, |_, _| {});
            handle_keymap_file_changes(keymap_rx, cx);
        });
        workspace
            .update(cx, |workspace, _, cx| {
                workspace.register_action(|_, _: &ActionA, _window, _cx| {});
                workspace.register_action(|_, _: &ActionB, _window, _cx| {});
                workspace.register_action(|_, _: &ActivatePreviousPane, _window, _cx| {});
                workspace.register_action(|_, _: &ActivatePreviousItem, _window, _cx| {});
                cx.notify();
            })
            .unwrap();
        executor.run_until_parked();
        // Test loading the keymap base at all
        assert_key_bindings_for(
            workspace.into(),
            cx,
            vec![("backspace", &ActionA), ("k", &ActivatePreviousPane)],
            line!(),
        );

        // Test modifying the users keymap, while retaining the base keymap
        app_state
            .fs
            .save(
                "/keymap.json".as_ref(),
                &r#"[{"bindings": {"backspace": "test_only::ActionB"}}]"#.into(),
                Default::default(),
            )
            .await
            .unwrap();

        executor.run_until_parked();

        assert_key_bindings_for(
            workspace.into(),
            cx,
            vec![("backspace", &ActionB), ("k", &ActivatePreviousPane)],
            line!(),
        );

        // Test modifying the base, while retaining the users keymap
        app_state
            .fs
            .save(
                "/settings.json".as_ref(),
                &r#"{"base_keymap": "JetBrains"}"#.into(),
                Default::default(),
            )
            .await
            .unwrap();

        executor.run_until_parked();

        assert_key_bindings_for(
            workspace.into(),
            cx,
            vec![("backspace", &ActionB), ("{", &ActivatePreviousItem)],
            line!(),
        );
    }

    #[gpui::test]
    async fn test_disabled_keymap_binding(cx: &mut gpui::TestAppContext) {
        let executor = cx.executor();
        let app_state = init_keymap_test(cx);
        let project = Project::test(app_state.fs.clone(), [], cx).await;
        let workspace =
            cx.add_window(|window, cx| Workspace::test_new(project.clone(), window, cx));

        // From the Atom keymap
        use workspace::ActivatePreviousPane;
        // From the JetBrains keymap
        use diagnostics::Deploy;

        workspace
            .update(cx, |workspace, _, _| {
                workspace.register_action(|_, _: &ActionA, _window, _cx| {});
                workspace.register_action(|_, _: &ActionB, _window, _cx| {});
                workspace.register_action(|_, _: &Deploy, _window, _cx| {});
            })
            .unwrap();
        app_state
            .fs
            .save(
                "/settings.json".as_ref(),
                &r#"{"base_keymap": "Atom"}"#.into(),
                Default::default(),
            )
            .await
            .unwrap();
        app_state
            .fs
            .save(
                "/keymap.json".as_ref(),
                &r#"[{"bindings": {"backspace": "test_only::ActionA"}}]"#.into(),
                Default::default(),
            )
            .await
            .unwrap();

        cx.update(|cx| {
            let settings_rx = watch_config_file(
                &executor,
                app_state.fs.clone(),
                PathBuf::from("/settings.json"),
            );
            let keymap_rx = watch_config_file(
                &executor,
                app_state.fs.clone(),
                PathBuf::from("/keymap.json"),
            );

            let global_settings_rx = watch_config_file(
                &executor,
                app_state.fs.clone(),
                PathBuf::from("/global_settings.json"),
            );
            handle_settings_file_changes(settings_rx, global_settings_rx, cx, |_, _| {});
            handle_keymap_file_changes(keymap_rx, cx);
        });

        cx.background_executor.run_until_parked();

        cx.background_executor.run_until_parked();
        // Test loading the keymap base at all
        assert_key_bindings_for(
            workspace.into(),
            cx,
            vec![("backspace", &ActionA), ("k", &ActivatePreviousPane)],
            line!(),
        );

        // Test disabling the key binding for the base keymap
        app_state
            .fs
            .save(
                "/keymap.json".as_ref(),
                &r#"[{"bindings": {"backspace": null}}]"#.into(),
                Default::default(),
            )
            .await
            .unwrap();

        cx.background_executor.run_until_parked();

        assert_key_bindings_for(
            workspace.into(),
            cx,
            vec![("k", &ActivatePreviousPane)],
            line!(),
        );

        // Test modifying the base, while retaining the users keymap
        app_state
            .fs
            .save(
                "/settings.json".as_ref(),
                &r#"{"base_keymap": "JetBrains"}"#.into(),
                Default::default(),
            )
            .await
            .unwrap();

        cx.background_executor.run_until_parked();

        assert_key_bindings_for(workspace.into(), cx, vec![("6", &Deploy)], line!());
    }

    #[gpui::test]
    async fn test_generate_keymap_json_schema_for_registered_actions(
        cx: &mut gpui::TestAppContext,
    ) {
        init_keymap_test(cx);
        cx.update(|cx| {
            // Make sure it doesn't panic.
            KeymapFile::generate_json_schema_for_registered_actions(cx);
        });
    }

    /// Actions that don't build from empty input won't work from command palette invocation.
    #[gpui::test]
    async fn test_actions_build_with_empty_input(cx: &mut gpui::TestAppContext) {
        init_keymap_test(cx);
        cx.update(|cx| {
            let all_actions = cx.all_action_names();
            let mut failing_names = Vec::new();
            let mut errors = Vec::new();
            for action in all_actions {
                match action.to_string().as_str() {
                    "vim::FindCommand"
                    | "vim::Literal"
                    | "vim::ResizePane"
                    | "vim::PushObject"
                    | "vim::PushFindForward"
                    | "vim::PushFindBackward"
                    | "vim::PushSneak"
                    | "vim::PushSneakBackward"
                    | "vim::PushChangeSurrounds"
                    | "vim::PushJump"
                    | "vim::PushDigraph"
                    | "vim::PushLiteral"
                    | "vim::Number"
                    | "vim::SelectRegister"
                    | "git::StageAndNext"
                    | "git::UnstageAndNext"
                    | "terminal::SendText"
                    | "terminal::SendKeystroke"
                    | "app_menu::OpenApplicationMenu"
                    | "picker::ConfirmInput"
                    | "editor::HandleInput"
                    | "editor::FoldAtLevel"
                    | "pane::ActivateItem"
                    | "workspace::ActivatePane"
                    | "workspace::MoveItemToPane"
                    | "workspace::MoveItemToPaneInDirection"
                    | "workspace::OpenTerminal"
                    | "workspace::SendKeystrokes"
                    | "zed::OpenBrowser"
                    | "zed::OpenZedUrl" => {}
                    _ => {
                        let result = cx.build_action(action, None);
                        match &result {
                            Ok(_) => {}
                            Err(err) => {
                                failing_names.push(action);
                                errors.push(format!("{action} failed to build: {err:?}"));
                            }
                        }
                    }
                }
            }
            if errors.len() > 0 {
                panic!(
                    "Failed to build actions using {{}} as input: {:?}. Errors:\n{}",
                    failing_names,
                    errors.join("\n")
                );
            }
        });
    }

    /// Checks that action namespaces are the expected set. The purpose of this is to prevent typos
    /// and let you know when introducing a new namespace.
    #[gpui::test]
    async fn test_action_namespaces(cx: &mut gpui::TestAppContext) {
        use itertools::Itertools;

        init_keymap_test(cx);
        cx.update(|cx| {
            let all_actions = cx.all_action_names();

            let mut actions_without_namespace = Vec::new();
            let all_namespaces = all_actions
                .iter()
                .filter_map(|action_name| {
                    let namespace = action_name
                        .split("::")
                        .collect::<Vec<_>>()
                        .into_iter()
                        .rev()
                        .skip(1)
                        .rev()
                        .join("::");
                    if namespace.is_empty() {
                        actions_without_namespace.push(*action_name);
                    }
                    if &namespace == "test_only" || &namespace == "stories" {
                        None
                    } else {
                        Some(namespace)
                    }
                })
                .sorted()
                .dedup()
                .collect::<Vec<_>>();
            assert_eq!(actions_without_namespace, Vec::<&str>::new());

            let expected_namespaces = vec![
                "activity_indicator",
                "agent",
                #[cfg(not(target_os = "macos"))]
                "app_menu",
                "assistant",
                "assistant2",
                "auto_update",
                "branches",
                "buffer_search",
                "channel_modal",
                "chat_panel",
                "cli",
                "client",
                "collab",
                "collab_panel",
                "command_palette",
                "console",
                "context_server",
                "copilot",
                "debug_panel",
                "debugger",
                "dev",
                "diagnostics",
                "edit_prediction",
                "editor",
                "feedback",
                "file_finder",
                "git",
                "git_onboarding",
                "git_panel",
                "go_to_line",
                "icon_theme_selector",
                "jj",
                "journal",
                "keymap_editor",
                "keystroke_input",
                "language_selector",
                "lsp_tool",
                "markdown",
                "menu",
                "notebook",
                "notification_panel",
                "onboarding",
                "outline",
                "outline_panel",
                "pane",
                "panel",
                "picker",
                "project_panel",
                "project_search",
                "project_symbols",
                "projects",
                "repl",
                "rules_library",
                "search",
                "settings_profile_selector",
                "snippets",
                "supermaven",
                "svg",
                "tab_switcher",
                "task",
                "terminal",
                "terminal_panel",
                "theme_selector",
                "toast",
                "toolchain",
                "variable_list",
                "vim",
                "workspace",
                "zed",
                "zed_predict_onboarding",
                "zeta",
            ];
            assert_eq!(
                all_namespaces,
                expected_namespaces
                    .into_iter()
                    .map(|namespace| namespace.to_string())
                    .sorted()
                    .collect::<Vec<_>>()
            );
        });
    }

    #[gpui::test]
    fn test_bundled_settings_and_themes(cx: &mut App) {
        cx.text_system()
            .add_fonts(vec![
                Assets
                    .load("fonts/lilex/Lilex-Regular.ttf")
                    .unwrap()
                    .unwrap(),
                Assets
                    .load("fonts/ibm-plex-sans/IBMPlexSans-Regular.ttf")
                    .unwrap()
                    .unwrap(),
            ])
            .unwrap();
        let themes = ThemeRegistry::default();
        settings::init(cx);
        theme::init(theme::LoadThemes::JustBase, cx);

        let mut has_default_theme = false;
        for theme_name in themes.list().into_iter().map(|meta| meta.name) {
            let theme = themes.get(&theme_name).unwrap();
            assert_eq!(theme.name, theme_name);
            if theme.name == ThemeSettings::get(None, cx).active_theme.name {
                has_default_theme = true;
            }
        }
        assert!(has_default_theme);
    }

    #[gpui::test]
    async fn test_bundled_languages(cx: &mut TestAppContext) {
        env_logger::builder().is_test(true).try_init().ok();
        let settings = cx.update(SettingsStore::test);
        cx.set_global(settings);
        let languages = LanguageRegistry::test(cx.executor());
        let languages = Arc::new(languages);
        let node_runtime = node_runtime::NodeRuntime::unavailable();
        cx.update(|cx| {
            languages::init(languages.clone(), node_runtime, cx);
        });
        for name in languages.language_names() {
            languages
                .language_for_name(name.as_ref())
                .await
                .with_context(|| format!("language name {name}"))
                .unwrap();
        }
        cx.run_until_parked();
    }

    pub(crate) fn init_test(cx: &mut TestAppContext) -> Arc<AppState> {
        init_test_with_state(cx, cx.update(AppState::test))
    }

    fn init_test_with_state(
        cx: &mut TestAppContext,
        mut app_state: Arc<AppState>,
    ) -> Arc<AppState> {
        cx.update(move |cx| {
            env_logger::builder().is_test(true).try_init().ok();

            let state = Arc::get_mut(&mut app_state).unwrap();
            state.build_window_options = build_window_options;

            app_state.languages.add(markdown_language());

            gpui_tokio::init(cx);
            vim_mode_setting::init(cx);
            theme::init(theme::LoadThemes::JustBase, cx);
            audio::init((), cx);
            channel::init(&app_state.client, app_state.user_store.clone(), cx);
            call::init(app_state.client.clone(), app_state.user_store.clone(), cx);
            notifications::init(app_state.client.clone(), app_state.user_store.clone(), cx);
            workspace::init(app_state.clone(), cx);
            Project::init_settings(cx);
            release_channel::init(SemanticVersion::default(), cx);
            command_palette::init(cx);
            language::init(cx);
            editor::init(cx);
            collab_ui::init(&app_state, cx);
            git_ui::init(cx);
            project_panel::init(cx);
            outline_panel::init(cx);
            terminal_view::init(cx);
            copilot::copilot_chat::init(
                app_state.fs.clone(),
                app_state.client.http_client(),
                copilot::copilot_chat::CopilotChatConfiguration::default(),
                cx,
            );
            image_viewer::init(cx);
            language_model::init(app_state.client.clone(), cx);
            language_models::init(app_state.user_store.clone(), app_state.client.clone(), cx);
            web_search::init(cx);
            web_search_providers::init(app_state.client.clone(), cx);
            let prompt_builder = PromptBuilder::load(app_state.fs.clone(), false, cx);
            agent_ui::init(
                app_state.fs.clone(),
                app_state.client.clone(),
                prompt_builder.clone(),
                app_state.languages.clone(),
                false,
                cx,
            );
            repl::init(app_state.fs.clone(), cx);
            repl::notebook::init(cx);
            tasks_ui::init(cx);
            project::debugger::breakpoint_store::BreakpointStore::init(
                &app_state.client.clone().into(),
            );
            project::debugger::dap_store::DapStore::init(&app_state.client.clone().into(), cx);
            debugger_ui::init(cx);
            initialize_workspace(app_state.clone(), prompt_builder, cx);
            search::init(cx);
            app_state
        })
    }

    fn rust_lang() -> Arc<language::Language> {
        Arc::new(language::Language::new(
            language::LanguageConfig {
                name: "Rust".into(),
                matcher: LanguageMatcher {
                    path_suffixes: vec!["rs".to_string()],
                    ..Default::default()
                },
                ..Default::default()
            },
            Some(tree_sitter_rust::LANGUAGE.into()),
        ))
    }

    fn markdown_language() -> Arc<language::Language> {
        Arc::new(language::Language::new(
            language::LanguageConfig {
                name: "Markdown".into(),
                matcher: LanguageMatcher {
                    path_suffixes: vec!["md".to_string()],
                    ..Default::default()
                },
                ..Default::default()
            },
            Some(tree_sitter_md::LANGUAGE.into()),
        ))
    }

    #[track_caller]
    fn assert_key_bindings_for(
        window: AnyWindowHandle,
        cx: &TestAppContext,
        actions: Vec<(&'static str, &dyn Action)>,
        line: u32,
    ) {
        let available_actions = cx
            .update(|cx| window.update(cx, |_, window, cx| window.available_actions(cx)))
            .unwrap();
        for (key, action) in actions {
            let bindings = cx
                .update(|cx| window.update(cx, |_, window, _| window.bindings_for_action(action)))
                .unwrap();
            // assert that...
            assert!(
                available_actions.iter().any(|bound_action| {
                    // actions match...
                    bound_action.partial_eq(action)
                }),
                "On {} Failed to find {}",
                line,
                action.name(),
            );
            assert!(
                // and key strokes contain the given key
                bindings
                    .into_iter()
                    .any(|binding| binding.keystrokes().iter().any(|k| k.key == key)),
                "On {} Failed to find {} with key binding {}",
                line,
                action.name(),
                key
            );
        }
    }

    #[gpui::test]
    async fn test_opening_project_settings_when_excluded(cx: &mut gpui::TestAppContext) {
        // Use the proper initialization for runtime state
        let app_state = init_keymap_test(cx);

        eprintln!("Running test_opening_project_settings_when_excluded");

        // 1. Set up a project with some project settings
        let settings_init =
            r#"{ "UNIQUEVALUE": true, "git": { "inline_blame": { "enabled": false } } }"#;
        app_state
            .fs
            .as_fake()
            .insert_tree(
                Path::new("/root"),
                json!({
                    ".zed": {
                        "settings.json": settings_init
                    }
                }),
            )
            .await;

        eprintln!("Created project with .zed/settings.json containing UNIQUEVALUE");

        // 2. Create a project with the file system and load it
        let project = Project::test(app_state.fs.clone(), [Path::new("/root")], cx).await;

        // Save original settings content for comparison
        let original_settings = app_state
            .fs
            .load(Path::new("/root/.zed/settings.json"))
            .await
            .unwrap();

        let original_settings_str = original_settings.clone();

        // Verify settings exist on disk and have expected content
        eprintln!("Original settings content: {}", original_settings_str);
        assert!(
            original_settings_str.contains("UNIQUEVALUE"),
            "Test setup failed - settings file doesn't contain our marker"
        );

        // 3. Add .zed to file scan exclusions in user settings
        cx.update_global::<SettingsStore, _>(|store, cx| {
            store.update_user_settings::<WorktreeSettings>(cx, |worktree_settings| {
                worktree_settings.file_scan_exclusions = Some(vec![".zed".to_string()]);
            });
        });

        eprintln!("Added .zed to file_scan_exclusions in settings");

        // 4. Run tasks to apply settings
        cx.background_executor.run_until_parked();

        // 5. Critical: Verify .zed is actually excluded from worktree
        let worktree = cx.update(|cx| project.read(cx).worktrees(cx).next().unwrap().clone());

        let has_zed_entry = cx.update(|cx| worktree.read(cx).entry_for_path(".zed").is_some());

        eprintln!(
            "Is .zed directory visible in worktree after exclusion: {}",
            has_zed_entry
        );

        // This assertion verifies the test is set up correctly to show the bug
        // If .zed is not excluded, the test will fail here
        assert!(
            !has_zed_entry,
            "Test precondition failed: .zed directory should be excluded but was found in worktree"
        );

        // 6. Create workspace and trigger the actual function that causes the bug
        let window = cx.add_window(|window, cx| Workspace::test_new(project.clone(), window, cx));
        window
            .update(cx, |workspace, window, cx| {
                // Call the exact function that contains the bug
                eprintln!("About to call open_project_settings_file");
                open_project_settings_file(workspace, &OpenProjectSettings, window, cx);
            })
            .unwrap();

        // 7. Run background tasks until completion
        cx.background_executor.run_until_parked();

        // 8. Verify file contents after calling function
        let new_content = app_state
            .fs
            .load(Path::new("/root/.zed/settings.json"))
            .await
            .unwrap();

        let new_content_str = new_content.clone();
        eprintln!("New settings content: {}", new_content_str);

        // The bug causes the settings to be overwritten with empty settings
        // So if the unique value is no longer present, the bug has been reproduced
        let bug_exists = !new_content_str.contains("UNIQUEVALUE");
        eprintln!("Bug reproduced: {}", bug_exists);

        // This assertion should fail if the bug exists - showing the bug is real
        assert!(
            new_content_str.contains("UNIQUEVALUE"),
            "BUG FOUND: Project settings were overwritten when opening via command - original custom content was lost"
        );
    }
}<|MERGE_RESOLUTION|>--- conflicted
+++ resolved
@@ -9,7 +9,7 @@
 #[cfg(target_os = "windows")]
 pub(crate) mod windows_only_instance;
 
-use agent_ui::{AgentDiffToolbar, AgentItem, AgentPanelDelegate};
+use agent_ui::{AgentDiffToolbar, AgentPanelDelegate};
 use anyhow::Context as _;
 pub use app_menus::*;
 use assets::Assets;
@@ -112,12 +112,8 @@
         Zoom,
         /// Triggers a test panic for debugging.
         TestPanic,
-<<<<<<< HEAD
-        OpenAgentTab,
-=======
         /// Triggers a hard crash for debugging.
         TestCrash,
->>>>>>> 32f9de61
     ]
 );
 
@@ -337,16 +333,9 @@
             show_software_emulation_warning_if_needed(specs, window, cx);
         }
 
-<<<<<<< HEAD
-        let popover_menu_handle = PopoverMenuHandle::default();
-
-        let _edit_prediction_button = cx.new(|cx| {
-            inline_completion_button::InlineCompletionButton::new(
-=======
         let edit_prediction_menu_handle = PopoverMenuHandle::default();
         let edit_prediction_button = cx.new(|cx| {
             edit_prediction_button::EditPredictionButton::new(
->>>>>>> 32f9de61
                 app_state.fs.clone(),
                 app_state.user_store.clone(),
                 edit_prediction_menu_handle.clone(),
@@ -359,24 +348,19 @@
             }
         });
 
-        let _search_button = cx.new(|_| search::search_status_button::SearchButton::new());
-        let _diagnostic_summary =
+        let search_button = cx.new(|_| search::search_status_button::SearchButton::new());
+        let diagnostic_summary =
             cx.new(|cx| diagnostics::items::DiagnosticIndicator::new(workspace, cx));
-        let _activity_indicator = activity_indicator::ActivityIndicator::new(
+        let activity_indicator = activity_indicator::ActivityIndicator::new(
             workspace,
             workspace.project().read(cx).languages().clone(),
             window,
             cx,
         );
-        let _active_buffer_language =
+        let active_buffer_language =
             cx.new(|_| language_selector::ActiveBufferLanguage::new(workspace));
-        let _active_toolchain_language =
+        let active_toolchain_language =
             cx.new(|cx| toolchain_selector::ActiveToolchain::new(workspace, window, cx));
-<<<<<<< HEAD
-        let _vim_mode_indicator = cx.new(|cx| vim::ModeIndicator::new(window, cx));
-        let _image_info = cx.new(|_cx| ImageInfo::new(workspace));
-        let _lsp_tool = cx.new(|cx| LspTool::new(workspace, window, cx));
-=======
         let vim_mode_indicator = cx.new(|cx| vim::ModeIndicator::new(window, cx));
         let image_info = cx.new(|_cx| ImageInfo::new(workspace));
 
@@ -388,13 +372,9 @@
                 lsp_tool_menu_handle.toggle(window, cx);
             }
         });
->>>>>>> 32f9de61
-
-        let _cursor_position =
+
+        let cursor_position =
             cx.new(|_| go_to_line::cursor_position::CursorPosition::new(workspace));
-<<<<<<< HEAD
-        // Bottom status bar removed; skip adding status bar items.
-=======
         workspace.status_bar().update(cx, |status_bar, cx| {
             status_bar.add_left_item(search_button, window, cx);
             status_bar.add_left_item(lsp_tool, window, cx);
@@ -407,7 +387,6 @@
             status_bar.add_right_item(cursor_position, window, cx);
             status_bar.add_right_item(image_info, window, cx);
         });
->>>>>>> 32f9de61
 
         let handle = cx.entity().downgrade();
         window.on_window_should_close(cx, move |window, cx| {
@@ -421,7 +400,7 @@
         });
 
         initialize_panels(prompt_builder.clone(), window, cx);
-        register_actions(app_state.clone(), prompt_builder.clone(), workspace, window, cx);
+        register_actions(app_state.clone(), workspace, window, cx);
 
         workspace.focus_handle(cx).focus(window);
     })
@@ -582,24 +561,19 @@
         })?;
 
         let is_assistant2_enabled = !cfg!(test);
-        
+        let agent_panel = if is_assistant2_enabled {
+            let agent_panel =
+                agent_ui::AgentPanel::load(workspace_handle.clone(), prompt_builder, cx.clone())
+                    .await?;
+
+            Some(agent_panel)
+        } else {
+            None
+        };
+
         workspace_handle.update_in(cx, |workspace, window, cx| {
-            // Open the agent tab as the main item instead of adding as a panel
-            if is_assistant2_enabled {
-                let task = AgentItem::load(
-                    workspace.weak_handle(),
-                    prompt_builder.clone(),
-                    window.to_async(cx),
-                );
-                cx.spawn_in(window, async move |workspace, cx| {
-                    if let Ok(agent_item) = task.await {
-                        workspace.update_in(cx, |workspace, window, cx| {
-                            workspace.add_item_to_active_pane(Box::new(agent_item), None, true, window, cx);
-                        })?;
-                    }
-                    anyhow::Ok(())
-                })
-                .detach_and_log_err(cx);
+            if let Some(agent_panel) = agent_panel {
+                workspace.add_panel(agent_panel, window, cx);
             }
 
             // Register the actions that are shared between `assistant` and `assistant2`.
@@ -616,26 +590,7 @@
 
                 workspace
                     .register_action(agent_ui::AgentPanel::toggle_focus)
-                    .register_action(agent_ui::InlineAssistant::inline_assist)
-                    .register_action({
-                        let prompt_builder = prompt_builder.clone();
-                        move |workspace, _: &agent_ui::NewAgentTab, window, cx| {
-                            let task = agent_ui::AgentItem::load(
-                                workspace.weak_handle(),
-                                prompt_builder.clone(),
-                                window.to_async(cx),
-                            );
-                            cx.spawn_in(window, async move |workspace, cx| {
-                                if let Ok(agent_item) = task.await {
-                                    workspace.update_in(cx, |workspace, window, cx| {
-                                        workspace.add_item_to_active_pane(Box::new(agent_item), None, true, window, cx);
-                                    })?;
-                                }
-                                anyhow::Ok(())
-                            })
-                            .detach_and_log_err(cx);
-                        }
-                    });
+                    .register_action(agent_ui::InlineAssistant::inline_assist);
             }
         })?;
 
@@ -646,7 +601,6 @@
 
 fn register_actions(
     app_state: Arc<AppState>,
-    prompt_builder: Arc<PromptBuilder>,
     workspace: &mut Workspace,
     _: &mut Window,
     cx: &mut Context<Workspace>,
@@ -942,25 +896,6 @@
                     )
                     .detach();
                 }
-            }
-        })
-        .register_action({
-            let prompt_builder = prompt_builder.clone();
-            move |workspace, _: &workspace::OpenAgentTab, window, cx| {
-                let task = AgentItem::load(
-                    workspace.weak_handle(),
-                    prompt_builder.clone(),
-                    window.to_async(cx),
-                );
-                cx.spawn_in(window, async move |workspace, cx| {
-                    if let Ok(agent_item) = task.await {
-                        workspace.update_in(cx, |workspace, window, cx| {
-                            workspace.add_item_to_active_pane(Box::new(agent_item), None, true, window, cx);
-                        })?;
-                    }
-                    anyhow::Ok(())
-                })
-                .detach_and_log_err(cx);
             }
         });
     if workspace.project().read(cx).is_via_ssh() {
