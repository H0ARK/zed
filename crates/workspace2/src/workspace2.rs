--- conflicted
+++ resolved
@@ -36,18 +36,11 @@
     Future, FutureExt, StreamExt,
 };
 use gpui::{
-<<<<<<< HEAD
-    actions, div, point, prelude::*, rems, size, Action, AnyModel, AnyView, AnyWeakView,
-    AppContext, AsyncAppContext, AsyncWindowContext, Bounds, Component, Div, Entity, EntityId,
-    EventEmitter, FocusHandle, FocusableView, GlobalPixels, KeyContext, Model, ModelContext,
-    ParentComponent, Point, Render, Size, Styled, Subscription, Task, View, ViewContext, WeakView,
-    WindowBounds, WindowContext, WindowHandle, WindowOptions,
-=======
     actions, div, point, prelude::*, size, Action, AnyModel, AnyView, AnyWeakView, AppContext,
-    AsyncAppContext, AsyncWindowContext, Bounds, Div, Entity, EntityId, EventEmitter, GlobalPixels,
-    KeyContext, Model, ModelContext, ParentComponent, Point, Render, Size, Styled, Subscription,
-    Task, View, ViewContext, WeakView, WindowBounds, WindowContext, WindowHandle, WindowOptions,
->>>>>>> 613add0a
+    AsyncAppContext, AsyncWindowContext, Bounds, Div, Entity, EntityId, EventEmitter, FocusHandle,
+    FocusableView, GlobalPixels, KeyContext, Model, ModelContext, ParentComponent, Point, Render,
+    Size, Styled, Subscription, Task, View, ViewContext, WeakView, WindowBounds, WindowContext,
+    WindowHandle, WindowOptions,
 };
 use item::{FollowableItem, FollowableItemHandle, Item, ItemHandle, ItemSettings, ProjectItem};
 use itertools::Itertools;
