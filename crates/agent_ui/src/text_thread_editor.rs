--- conflicted
+++ resolved
@@ -2476,55 +2476,6 @@
 impl EventEmitter<EditorEvent> for TextThreadEditor {}
 impl EventEmitter<SearchEvent> for TextThreadEditor {}
 
-impl TextThreadEditor {
-    fn render_token_count(&self, cx: &mut Context<Self>) -> Option<impl IntoElement> {
-        let (token_count_color, token_count, max_token_count, tooltip) = match token_state(&self.context, cx)?
-        {
-            TokenState::NoTokensLeft {
-                max_token_count,
-                token_count,
-            } => (
-                Color::Error,
-                token_count,
-                max_token_count,
-                Some("Token Limit Reached"),
-            ),
-            TokenState::HasMoreTokens {
-                max_token_count,
-                token_count,
-                over_warn_threshold,
-            } => {
-                let (color, tooltip) = if over_warn_threshold {
-                    (Color::Warning, Some("Token Limit is Close to Exhaustion"))
-                } else {
-                    (Color::Muted, None)
-                };
-                (color, token_count, max_token_count, tooltip)
-            }
-        };
-
-        Some(
-            h_flex()
-                .id("token-count")
-                .gap_0p5()
-                .child(
-                    Label::new(humanize_token_count(token_count))
-                        .size(LabelSize::Small)
-                        .color(token_count_color),
-                )
-                .child(Label::new("/").size(LabelSize::Small).color(Color::Muted))
-                .child(
-                    Label::new(humanize_token_count(max_token_count))
-                        .size(LabelSize::Small)
-                        .color(Color::Muted),
-                )
-                .when_some(tooltip, |element, tooltip| {
-                    element.tooltip(Tooltip::text(tooltip))
-                }),
-        )
-    }
-}
-
 impl Render for TextThreadEditor {
     fn render(&mut self, window: &mut Window, cx: &mut Context<Self>) -> impl IntoElement {
         let language_model_selector = self.language_model_selector_menu_handle.clone();
@@ -2571,7 +2522,6 @@
                     .child(
                         h_flex()
                             .gap_1()
-                            .children(self.render_token_count(cx))
                             .child(self.render_language_model_selector(window, cx))
                             .child(self.render_send_button(window, cx)),
                     ),
@@ -2861,104 +2811,6 @@
     }
 }
 
-<<<<<<< HEAD
-pub struct ContextEditorToolbarItem {
-    active_context_editor: Option<WeakEntity<TextThreadEditor>>,
-    model_summary_editor: Entity<Editor>,
-}
-
-impl ContextEditorToolbarItem {}
-
-
-impl Render for ContextEditorToolbarItem {
-    fn render(&mut self, _window: &mut Window, cx: &mut Context<Self>) -> impl IntoElement {
-        let left_side = h_flex()
-            .group("chat-title-group")
-            .gap_1()
-            .items_center()
-            .flex_grow()
-            .child(
-                div()
-                    .w_full()
-                    .when(self.active_context_editor.is_some(), |left_side| {
-                        left_side.child(self.model_summary_editor.clone())
-                    }),
-            )
-            .child(
-                div().visible_on_hover("chat-title-group").child(
-                    IconButton::new("regenerate-context", IconName::RefreshTitle)
-                        .shape(ui::IconButtonShape::Square)
-                        .tooltip(Tooltip::text("Regenerate Title"))
-                        .on_click(cx.listener(move |_, _, _window, cx| {
-                            cx.emit(ContextEditorToolbarItemEvent::RegenerateSummary)
-                        })),
-                ),
-            );
-
-        let right_side = h_flex()
-            .gap_2()
-            // TODO display this in a nicer way, once we have a design for it.
-            // .children({
-            //     let project = self
-            //         .workspace
-            //         .upgrade()
-            //         .map(|workspace| workspace.read(cx).project().downgrade());
-            //
-            //     let scan_items_remaining = cx.update_global(|db: &mut SemanticDb, cx| {
-            //         project.and_then(|project| db.remaining_summaries(&project, cx))
-            //     });
-            //     scan_items_remaining
-            //         .map(|remaining_items| format!("Files to scan: {}", remaining_items))
-            // })
-            // Token count now displayed directly in the TextThreadEditor
-            ;
-
-        h_flex()
-            .px_0p5()
-            .size_full()
-            .gap_2()
-            .justify_between()
-            .child(left_side)
-            .child(right_side)
-    }
-}
-
-impl ToolbarItemView for ContextEditorToolbarItem {
-    fn set_active_pane_item(
-        &mut self,
-        active_pane_item: Option<&dyn ItemHandle>,
-        _window: &mut Window,
-        cx: &mut Context<Self>,
-    ) -> ToolbarItemLocation {
-        self.active_context_editor = active_pane_item
-            .and_then(|item| item.act_as::<TextThreadEditor>(cx))
-            .map(|editor| editor.downgrade());
-        cx.notify();
-        if self.active_context_editor.is_none() {
-            ToolbarItemLocation::Hidden
-        } else {
-            ToolbarItemLocation::PrimaryRight
-        }
-    }
-
-    fn pane_focus_update(
-        &mut self,
-        _pane_focused: bool,
-        _window: &mut Window,
-        cx: &mut Context<Self>,
-    ) {
-        cx.notify();
-    }
-}
-
-impl EventEmitter<ToolbarItemEvent> for ContextEditorToolbarItem {}
-
-pub enum ContextEditorToolbarItemEvent {
-    RegenerateSummary,
-}
-impl EventEmitter<ContextEditorToolbarItemEvent> for ContextEditorToolbarItem {}
-
-=======
 pub fn render_remaining_tokens(
     context_editor: &Entity<TextThreadEditor>,
     cx: &App,
@@ -3011,7 +2863,6 @@
     )
 }
 
->>>>>>> 32f9de61
 enum PendingSlashCommand {}
 
 fn invoked_slash_command_fold_placeholder(
