use std::cell::RefCell;
use std::ops::{Not, Range};
use std::path::Path;
use std::rc::Rc;
use std::sync::Arc;
use std::time::Duration;

use agent_servers::AgentServer;
use db::kvp::{Dismissable, KEY_VALUE_STORE};
use serde::{Deserialize, Serialize};

use crate::NewExternalAgentThread;
use crate::agent_diff::AgentDiffThread;
use crate::message_editor::{MAX_EDITOR_LINES, MIN_EDITOR_LINES};
use crate::{
    AddContextServer, AgentDiffPane, ContinueThread, ContinueWithBurnMode,
    DeleteRecentlyOpenThread, ExpandMessageEditor, Follow, InlineAssistant, NewTextThread,
    NewThread, OpenActiveThreadAsMarkdown, OpenAgentDiff, OpenHistory, ResetTrialEndUpsell,
    ResetTrialUpsell, ToggleBurnMode, ToggleContextPicker, ToggleNavigationMenu,
    ToggleNewThreadMenu, ToggleOptionsMenu,
    acp::AcpThreadView,
    active_thread::{self, ActiveThread, ActiveThreadEvent},
    agent_configuration::{AgentConfiguration, AssistantConfigurationEvent},
    agent_diff::AgentDiff,
    message_editor::{MessageEditor, MessageEditorEvent},
    slash_command::SlashCommandCompletionProvider,
    text_thread_editor::{
        AgentPanelDelegate, TextThreadEditor, humanize_token_count, make_lsp_adapter_delegate,
    },
    thread_history::{HistoryEntryElement, ThreadHistory},
    ui::{AgentOnboardingModal, EndTrialUpsell},
};
use agent::{
    Thread, ThreadError, ThreadEvent, ThreadId, ThreadSummary, TokenUsageRatio,
    context_store::ContextStore,
    history_store::{HistoryEntryId, HistoryStore},
    thread_store::{TextThreadStore, ThreadStore},
};
use agent_settings::{AgentDockPosition, AgentSettings, CompletionMode, DefaultView};
use ai_onboarding::AgentPanelOnboarding;
use anyhow::{Result, anyhow};
use assistant_context::{AssistantContext, ContextEvent, ContextSummary};
use assistant_slash_command::SlashCommandWorkingSet;
use assistant_tool::ToolWorkingSet;
use client::{UserStore, zed_urls};
use cloud_llm_client::{CompletionIntent, Plan, UsageLimit};
use editor::{Anchor, AnchorRangeExt as _, Editor, EditorEvent, MultiBuffer};
use feature_flags::{self, FeatureFlagAppExt};
use fs::Fs;
use gpui::{
    Action, Animation, AnimationExt as _, AnyElement, App, AsyncWindowContext, ClipboardItem,
    Corner, DismissEvent, Entity, EventEmitter, ExternalPaths, FocusHandle, Focusable, Hsla,
    KeyContext, Pixels, Subscription, Task, UpdateGlobal, WeakEntity, prelude::*,
    pulsating_between,
};
use language::LanguageRegistry;
use language_model::{
    ConfigurationError, ConfiguredModel, LanguageModelProviderTosView, LanguageModelRegistry,
};
use project::{DisableAiSettings, Project, ProjectPath, Worktree};
use prompt_store::{PromptBuilder, PromptStore, UserPromptId};
use rules_library::{RulesLibrary, open_rules_library};
use search::{BufferSearchBar, buffer_search};
use settings::{Settings, update_settings_file};
use theme::ThemeSettings;
use time::UtcOffset;
use ui::utils::WithRemSize;
use ui::{
    Banner, Callout, ContextMenu, ContextMenuEntry, ElevationIndex, KeyBinding, PopoverMenu,
    PopoverMenuHandle, ProgressBar, Tab, Tooltip, prelude::*,
};
use util::ResultExt as _;
use workspace::{
    CollaboratorId, DraggedSelection, DraggedTab, ToggleZoom, ToolbarItemView, Workspace,
    dock::{DockPosition, Panel, PanelEvent},
};
use zed_actions::{
    DecreaseBufferFontSize, IncreaseBufferFontSize, ResetBufferFontSize,
    agent::{OpenOnboardingModal, OpenSettings, ResetOnboarding, ToggleModelSelector},
    assistant::{OpenRulesLibrary, ToggleFocus},
};

const AGENT_PANEL_KEY: &str = "agent_panel";

#[derive(Serialize, Deserialize)]
struct SerializedAgentPanel {
    width: Option<Pixels>,
    selected_agent: Option<AgentType>,
}

pub fn init(cx: &mut App) {
    cx.observe_new(
        |workspace: &mut Workspace, _window, _cx: &mut Context<Workspace>| {
            workspace
                .register_action(|workspace, action: &NewThread, window, cx| {
                    if let Some(panel) = workspace.panel::<AgentPanel>(cx) {
                        panel.update(cx, |panel, cx| panel.new_thread(action, window, cx));
                        workspace.focus_panel::<AgentPanel>(window, cx);
                    }
                })
                .register_action(|workspace, _: &OpenHistory, window, cx| {
                    if let Some(panel) = workspace.panel::<AgentPanel>(cx) {
                        workspace.focus_panel::<AgentPanel>(window, cx);
                        panel.update(cx, |panel, cx| panel.open_history(window, cx));
                    }
                })
                .register_action(|workspace, _: &OpenSettings, window, cx| {
                    if let Some(panel) = workspace.panel::<AgentPanel>(cx) {
                        workspace.focus_panel::<AgentPanel>(window, cx);
                        panel.update(cx, |panel, cx| panel.open_configuration(window, cx));
                    }
                })
                .register_action(|workspace, _: &NewTextThread, window, cx| {
                    if let Some(panel) = workspace.panel::<AgentPanel>(cx) {
                        workspace.focus_panel::<AgentPanel>(window, cx);
                        panel.update(cx, |panel, cx| panel.new_prompt_editor(window, cx));
                    }
                })
                .register_action(|workspace, action: &NewExternalAgentThread, window, cx| {
                    if let Some(panel) = workspace.panel::<AgentPanel>(cx) {
                        workspace.focus_panel::<AgentPanel>(window, cx);
                        panel.update(cx, |panel, cx| {
                            panel.new_external_thread(action.agent, window, cx)
                        });
                    }
                })
                .register_action(|workspace, action: &OpenRulesLibrary, window, cx| {
                    if let Some(panel) = workspace.panel::<AgentPanel>(cx) {
                        workspace.focus_panel::<AgentPanel>(window, cx);
                        panel.update(cx, |panel, cx| {
                            panel.deploy_rules_library(action, window, cx)
                        });
                    }
                })
                .register_action(|workspace, _: &OpenAgentDiff, window, cx| {
                    if let Some(panel) = workspace.panel::<AgentPanel>(cx) {
                        workspace.focus_panel::<AgentPanel>(window, cx);
                        match &panel.read(cx).active_view {
                            ActiveView::Thread { thread, .. } => {
                                let thread = thread.read(cx).thread().clone();
                                AgentDiffPane::deploy_in_workspace(thread, workspace, window, cx);
                            }
                            ActiveView::ExternalAgentThread { .. }
                            | ActiveView::TextThread { .. }
                            | ActiveView::History
                            | ActiveView::Configuration => {}
                        }
                    }
                })
                .register_action(|workspace, _: &Follow, window, cx| {
                    workspace.follow(CollaboratorId::Agent, window, cx);
                })
                .register_action(|workspace, _: &ExpandMessageEditor, window, cx| {
                    let Some(panel) = workspace.panel::<AgentPanel>(cx) else {
                        return;
                    };
                    workspace.focus_panel::<AgentPanel>(window, cx);
                    panel.update(cx, |panel, cx| {
                        if let Some(message_editor) = panel.active_message_editor() {
                            message_editor.update(cx, |editor, cx| {
                                editor.expand_message_editor(&ExpandMessageEditor, window, cx);
                            });
                        }
                    });
                })
                .register_action(|workspace, _: &ToggleNavigationMenu, window, cx| {
                    if let Some(panel) = workspace.panel::<AgentPanel>(cx) {
                        workspace.focus_panel::<AgentPanel>(window, cx);
                        panel.update(cx, |panel, cx| {
                            panel.toggle_navigation_menu(&ToggleNavigationMenu, window, cx);
                        });
                    }
                })
                .register_action(|workspace, _: &ToggleOptionsMenu, window, cx| {
                    if let Some(panel) = workspace.panel::<AgentPanel>(cx) {
                        workspace.focus_panel::<AgentPanel>(window, cx);
                        panel.update(cx, |panel, cx| {
                            panel.toggle_options_menu(&ToggleOptionsMenu, window, cx);
                        });
                    }
                })
                .register_action(|workspace, _: &ToggleNewThreadMenu, window, cx| {
                    if let Some(panel) = workspace.panel::<AgentPanel>(cx) {
                        workspace.focus_panel::<AgentPanel>(window, cx);
                        panel.update(cx, |panel, cx| {
                            panel.toggle_new_thread_menu(&ToggleNewThreadMenu, window, cx);
                        });
                    }
                })
                .register_action(|workspace, _: &OpenOnboardingModal, window, cx| {
                    AgentOnboardingModal::toggle(workspace, window, cx)
                })
                .register_action(|_workspace, _: &ResetOnboarding, window, cx| {
                    window.dispatch_action(workspace::RestoreBanner.boxed_clone(), cx);
                    window.refresh();
<<<<<<< HEAD
=======
                })
                .register_action(|_workspace, _: &ResetTrialUpsell, _window, cx| {
                    OnboardingUpsell::set_dismissed(false, cx);
                })
                .register_action(|_workspace, _: &ResetTrialEndUpsell, _window, cx| {
                    TrialEndUpsell::set_dismissed(false, cx);
>>>>>>> 32f9de61
                });
                // .register_action(|_workspace, _: &ResetTrialUpsell, _window, cx| {
                //     Upsell::set_dismissed(false, cx);
                // })
                // .register_action(|_workspace, _: &ResetTrialEndUpsell, _window, cx| {
                //     TrialEndUpsell::set_dismissed(false, cx);
                // });
        },
    )
    .detach();
}

enum ActiveView {
    Thread {
        thread: Entity<ActiveThread>,
        change_title_editor: Entity<Editor>,
        message_editor: Entity<MessageEditor>,
        _subscriptions: Vec<gpui::Subscription>,
    },
    ExternalAgentThread {
        thread_view: Entity<AcpThreadView>,
    },
    TextThread {
        context_editor: Entity<TextThreadEditor>,
        title_editor: Entity<Editor>,
        buffer_search_bar: Entity<BufferSearchBar>,
        _subscriptions: Vec<gpui::Subscription>,
    },
    History,
    Configuration,
}

enum WhichFontSize {
    AgentFont,
    BufferFont,
    None,
}

#[derive(Debug, Default, Clone, Copy, PartialEq, Eq, Serialize, Deserialize)]
pub enum AgentType {
    #[default]
    Zed,
    TextThread,
    Gemini,
    ClaudeCode,
    NativeAgent,
}

impl AgentType {
    fn label(self) -> impl Into<SharedString> {
        match self {
            Self::Zed | Self::TextThread => "Zed",
            Self::NativeAgent => "Agent 2",
            Self::Gemini => "Gemini",
            Self::ClaudeCode => "Claude Code",
        }
    }

    fn icon(self) -> IconName {
        match self {
            Self::Zed | Self::TextThread => IconName::AiZed,
            Self::NativeAgent => IconName::ZedAssistant,
            Self::Gemini => IconName::AiGemini,
            Self::ClaudeCode => IconName::AiClaude,
        }
    }
}

impl ActiveView {
    pub fn which_font_size_used(&self) -> WhichFontSize {
        match self {
            ActiveView::Thread { .. }
            | ActiveView::ExternalAgentThread { .. }
            | ActiveView::History => WhichFontSize::AgentFont,
            ActiveView::TextThread { .. } => WhichFontSize::BufferFont,
            ActiveView::Configuration => WhichFontSize::None,
        }
    }

    pub fn thread(
        active_thread: Entity<ActiveThread>,
        message_editor: Entity<MessageEditor>,
        window: &mut Window,
        cx: &mut Context<AgentPanel>,
    ) -> Self {
        let summary = active_thread.read(cx).summary(cx).or_default();

        let editor = cx.new(|cx| {
            let mut editor = Editor::single_line(window, cx);
            editor.set_text(summary.clone(), window, cx);
            editor
        });

        let subscriptions = vec![
            cx.subscribe(&message_editor, |this, _, event, cx| match event {
                MessageEditorEvent::Changed | MessageEditorEvent::EstimatedTokenCount => {
                    cx.notify();
                }
                MessageEditorEvent::ScrollThreadToBottom => match &this.active_view {
                    ActiveView::Thread { thread, .. } => {
                        thread.update(cx, |thread, cx| {
                            thread.scroll_to_bottom(cx);
                        });
                    }
                    ActiveView::ExternalAgentThread { .. } => {}
                    ActiveView::TextThread { .. }
                    | ActiveView::History
                    | ActiveView::Configuration => {}
                },
            }),
            window.subscribe(&editor, cx, {
                {
                    let thread = active_thread.clone();
                    move |editor, event, window, cx| match event {
                        EditorEvent::BufferEdited => {
                            let new_summary = editor.read(cx).text(cx);

                            thread.update(cx, |thread, cx| {
                                thread.thread().update(cx, |thread, cx| {
                                    thread.set_summary(new_summary, cx);
                                });
                            })
                        }
                        EditorEvent::Blurred => {
                            if editor.read(cx).text(cx).is_empty() {
                                let summary = thread.read(cx).summary(cx).or_default();

                                editor.update(cx, |editor, cx| {
                                    editor.set_text(summary, window, cx);
                                });
                            }
                        }
                        _ => {}
                    }
                }
            }),
            cx.subscribe(&active_thread, |_, _, event, cx| match &event {
                ActiveThreadEvent::EditingMessageTokenCountChanged => {
                    cx.notify();
                }
            }),
            cx.subscribe_in(&active_thread.read(cx).thread().clone(), window, {
                let editor = editor.clone();
                move |_, thread, event, window, cx| match event {
                    ThreadEvent::SummaryGenerated => {
                        let summary = thread.read(cx).summary().or_default();

                        editor.update(cx, |editor, cx| {
                            editor.set_text(summary, window, cx);
                        })
                    }
                    ThreadEvent::MessageAdded(_) => {
                        cx.notify();
                    }
                    _ => {}
                }
            }),
        ];

        Self::Thread {
            change_title_editor: editor,
            thread: active_thread,
            message_editor: message_editor,
            _subscriptions: subscriptions,
        }
    }

    pub fn prompt_editor(
        context_editor: Entity<TextThreadEditor>,
        history_store: Entity<HistoryStore>,
        language_registry: Arc<LanguageRegistry>,
        window: &mut Window,
        cx: &mut App,
    ) -> Self {
        let title = context_editor.read(cx).title(cx).to_string();

        let editor = cx.new(|cx| {
            let mut editor = Editor::single_line(window, cx);
            editor.set_text(title, window, cx);
            editor
        });

        // This is a workaround for `editor.set_text` emitting a `BufferEdited` event, which would
        // cause a custom summary to be set. The presence of this custom summary would cause
        // summarization to not happen.
        let mut suppress_first_edit = true;

        let subscriptions = vec![
            window.subscribe(&editor, cx, {
                {
                    let context_editor = context_editor.clone();
                    move |editor, event, window, cx| match event {
                        EditorEvent::BufferEdited => {
                            if suppress_first_edit {
                                suppress_first_edit = false;
                                return;
                            }
                            let new_summary = editor.read(cx).text(cx);

                            context_editor.update(cx, |context_editor, cx| {
                                context_editor
                                    .context()
                                    .update(cx, |assistant_context, cx| {
                                        assistant_context.set_custom_summary(new_summary, cx);
                                    })
                            })
                        }
                        EditorEvent::Blurred => {
                            if editor.read(cx).text(cx).is_empty() {
                                let summary = context_editor
                                    .read(cx)
                                    .context()
                                    .read(cx)
                                    .summary()
                                    .or_default();

                                editor.update(cx, |editor, cx| {
                                    editor.set_text(summary, window, cx);
                                });
                            }
                        }
                        _ => {}
                    }
                }
            }),
            window.subscribe(&context_editor.read(cx).context().clone(), cx, {
                let editor = editor.clone();
                move |assistant_context, event, window, cx| match event {
                    ContextEvent::SummaryGenerated => {
                        let summary = assistant_context.read(cx).summary().or_default();

                        editor.update(cx, |editor, cx| {
                            editor.set_text(summary, window, cx);
                        })
                    }
                    ContextEvent::PathChanged { old_path, new_path } => {
                        history_store.update(cx, |history_store, cx| {
                            if let Some(old_path) = old_path {
                                history_store
                                    .replace_recently_opened_text_thread(old_path, new_path, cx);
                            } else {
                                history_store.push_recently_opened_entry(
                                    HistoryEntryId::Context(new_path.clone()),
                                    cx,
                                );
                            }
                        });
                    }
                    _ => {}
                }
            }),
        ];

        let buffer_search_bar =
            cx.new(|cx| BufferSearchBar::new(Some(language_registry), window, cx));
        buffer_search_bar.update(cx, |buffer_search_bar, cx| {
            buffer_search_bar.set_active_pane_item(Some(&context_editor), window, cx)
        });

        Self::TextThread {
            context_editor,
            title_editor: editor,
            buffer_search_bar,
            _subscriptions: subscriptions,
        }
    }
}

pub struct AgentPanel {
    workspace: WeakEntity<Workspace>,
    user_store: Entity<UserStore>,
    project: Entity<Project>,
    fs: Arc<dyn Fs>,
    language_registry: Arc<LanguageRegistry>,
    thread_store: Entity<ThreadStore>,
    _default_model_subscription: Subscription,
    context_store: Entity<TextThreadStore>,
    prompt_store: Option<Entity<PromptStore>>,
    inline_assist_context_store: Entity<ContextStore>,
    configuration: Option<Entity<AgentConfiguration>>,
    configuration_subscription: Option<Subscription>,
    local_timezone: UtcOffset,
    active_view: ActiveView,
    acp_message_history:
        Rc<RefCell<crate::acp::MessageHistory<Vec<agent_client_protocol::ContentBlock>>>>,
    previous_view: Option<ActiveView>,
    history_store: Entity<HistoryStore>,
    history: Entity<ThreadHistory>,
    hovered_recent_history_item: Option<usize>,
    new_thread_menu_handle: PopoverMenuHandle<ContextMenu>,
    agent_panel_menu_handle: PopoverMenuHandle<ContextMenu>,
    assistant_navigation_menu_handle: PopoverMenuHandle<ContextMenu>,
    assistant_navigation_menu: Option<Entity<ContextMenu>>,
    width: Option<Pixels>,
    height: Option<Pixels>,
    zoomed: bool,
    pending_serialization: Option<Task<Result<()>>>,
    onboarding: Entity<AgentPanelOnboarding>,
    selected_agent: AgentType,
}

impl AgentPanel {
    fn serialize(&mut self, cx: &mut Context<Self>) {
        let width = self.width;
        let selected_agent = self.selected_agent;
        self.pending_serialization = Some(cx.background_spawn(async move {
            KEY_VALUE_STORE
                .write_kvp(
                    AGENT_PANEL_KEY.into(),
<<<<<<< HEAD
                    serde_json::to_string(&(SerializedAgentPanel { width }))?,
=======
                    serde_json::to_string(&SerializedAgentPanel {
                        width,
                        selected_agent: Some(selected_agent),
                    })?,
>>>>>>> 32f9de61
                )
                .await?;
            anyhow::Ok(())
        }));
    }

    pub fn new_internal(
        workspace: &Workspace,
        thread_store: Entity<ThreadStore>,
        context_store: Entity<TextThreadStore>,
        prompt_store: Option<Entity<PromptStore>>,
        window: &mut Window,
        cx: &mut Context<Self>,
    ) -> Self {
        Self::new(
            workspace,
            thread_store,
            context_store,
            prompt_store,
            window,
            cx,
        )
    }
    pub fn load(
        workspace: WeakEntity<Workspace>,
        prompt_builder: Arc<PromptBuilder>,
        mut cx: AsyncWindowContext,
    ) -> Task<Result<Entity<Self>>> {
        let prompt_store = cx.update(|_window, cx| PromptStore::global(cx));
        cx.spawn(async move |cx| {
            let prompt_store = match prompt_store {
                Ok(prompt_store) => prompt_store.await.ok(),
                Err(_) => None,
            };
            let tools = cx.new(|_| ToolWorkingSet::default())?;
            let thread_store = workspace
                .update(cx, |workspace, cx| {
                    let project = workspace.project().clone();
                    ThreadStore::load(
                        project,
                        tools.clone(),
                        prompt_store.clone(),
                        prompt_builder.clone(),
                        cx,
                    )
                })?
                .await?;

            let slash_commands = Arc::new(SlashCommandWorkingSet::default());
            let context_store = workspace
                .update(cx, |workspace, cx| {
                    let project = workspace.project().clone();
                    assistant_context::ContextStore::new(
                        project,
                        prompt_builder.clone(),
                        slash_commands,
                        cx,
                    )
                })?
                .await?;

            let serialized_panel = if let Some(panel) = cx
                .background_spawn(async move { KEY_VALUE_STORE.read_kvp(AGENT_PANEL_KEY) })
                .await
                .log_err()
                .flatten()
            {
                Some(serde_json::from_str::<SerializedAgentPanel>(&panel)?)
            } else {
                None
            };

            let panel = workspace.update_in(cx, |workspace, window, cx| {
                let panel = cx.new(|cx| {
                    Self::new(
                        workspace,
                        thread_store,
                        context_store,
                        prompt_store,
                        window,
                        cx,
                    )
                });
                if let Some(serialized_panel) = serialized_panel {
                    panel.update(cx, |panel, cx| {
                        panel.width = serialized_panel.width.map(|w| w.round());
                        if let Some(selected_agent) = serialized_panel.selected_agent {
                            panel.selected_agent = selected_agent;
                        }
                        cx.notify();
                    });
                }
                panel
            })?;

            Ok(panel)
        })
    }

    fn new(
        workspace: &Workspace,
        thread_store: Entity<ThreadStore>,
        context_store: Entity<TextThreadStore>,
        prompt_store: Option<Entity<PromptStore>>,
        window: &mut Window,
        cx: &mut Context<Self>,
    ) -> Self {
        let thread = thread_store.update(cx, |this, cx| this.create_thread(cx));
        let fs = workspace.app_state().fs.clone();
        let user_store = workspace.app_state().user_store.clone();
        let project = workspace.project();
        let language_registry = project.read(cx).languages().clone();
        let client = workspace.client().clone();
        let workspace = workspace.weak_handle();
        let weak_self = cx.entity().downgrade();

        let message_editor_context_store =
            cx.new(|_cx| ContextStore::new(project.downgrade(), Some(thread_store.downgrade())));
        let inline_assist_context_store =
            cx.new(|_cx| ContextStore::new(project.downgrade(), Some(thread_store.downgrade())));

        let thread_id = thread.read(cx).id().clone();

        let history_store = cx.new(|cx| {
            HistoryStore::new(
                thread_store.clone(),
                context_store.clone(),
                [HistoryEntryId::Thread(thread_id)],
                cx,
            )
        });

        let message_editor = cx.new(|cx| {
            MessageEditor::new(
                fs.clone(),
                workspace.clone(),
                message_editor_context_store.clone(),
                prompt_store.clone(),
                thread_store.downgrade(),
                context_store.downgrade(),
                Some(history_store.downgrade()),
                thread.clone(),
                window,
                cx,
            )
        });

        cx.observe(&history_store, |_, _, cx| cx.notify()).detach();

        let active_thread = cx.new(|cx| {
            ActiveThread::new(
                thread.clone(),
                thread_store.clone(),
                context_store.clone(),
                message_editor_context_store.clone(),
                language_registry.clone(),
                workspace.clone(),
                window,
                cx,
            )
        });

        let panel_type = AgentSettings::get_global(cx).default_view;
        let active_view = match panel_type {
            DefaultView::Thread => ActiveView::thread(active_thread, message_editor, window, cx),
            DefaultView::TextThread => {
                let context =
                    context_store.update(cx, |context_store, cx| context_store.create(cx));
                let lsp_adapter_delegate = make_lsp_adapter_delegate(&project.clone(), cx).unwrap();
                let context_editor = cx.new(|cx| {
                    let mut editor = TextThreadEditor::for_context(
                        context,
                        fs.clone(),
                        workspace.clone(),
                        project.clone(),
                        lsp_adapter_delegate,
                        window,
                        cx,
                    );
                    editor.insert_default_prompt(window, cx);
                    editor
                });
                ActiveView::prompt_editor(
                    context_editor,
                    history_store.clone(),
                    language_registry.clone(),
                    window,
                    cx,
                )
            }
        };

        AgentDiff::set_active_thread(&workspace, thread.clone(), window, cx);

        let weak_panel = weak_self.clone();

        // window.defer(cx, move |window, cx| {
        //     let panel = weak_panel.clone();
        //     let assistant_navigation_menu =
        //         ContextMenu::build_persistent(window, cx, move |mut menu, _window, cx| {
        //             if let Some(panel) = panel.upgrade() {
        //                 menu = Self::populate_recently_opened_menu_section(menu, panel, cx);
        //             }
        //             menu.action("View All", Box::new(OpenHistory))
        //                 .end_slot_action(DeleteRecentlyOpenThread.boxed_clone())
        //                 .fixed_width(px(320.0).into())
        //                 .keep_open_on_confirm(false)
        //                 .key_context("NavigationMenu")
        //         });
        //     weak_panel
        //         .update(cx, |panel, cx| {
        //             cx.subscribe_in(
        //                 &assistant_navigation_menu,
        //                 window,
        //                 |_, menu, _: &DismissEvent, window, cx| {
        //                     menu.update(cx, |menu, _| {
        //                         menu.clear_selected();
        //                     });
        //                     cx.focus_self(window);
        //                 },
        //             )
        //             .detach();
        //             panel.assistant_navigation_menu = Some(assistant_navigation_menu);
        //         })
        //         .ok();
        // });

        let _default_model_subscription = cx.subscribe(
            &LanguageModelRegistry::global(cx),
            |this, _, event: &language_model::Event, cx| match event {
                language_model::Event::DefaultModelChanged => match &this.active_view {
                    ActiveView::Thread { thread, .. } => {
                        thread
                            .read(cx)
                            .thread()
                            .clone()
                            .update(cx, |thread, cx| thread.get_or_init_configured_model(cx));
                    }
                    ActiveView::ExternalAgentThread { .. }
                    | ActiveView::TextThread { .. }
                    | ActiveView::History
                    | ActiveView::Configuration => {}
                },
                _ => {}
            },
        );

        let onboarding = cx.new(|cx| {
            AgentPanelOnboarding::new(
                user_store.clone(),
                client,
                |_window, cx| {
                    OnboardingUpsell::set_dismissed(true, cx);
                },
                cx,
            )
        });

        Self {
            active_view,
            workspace,
            user_store,
            project: project.clone(),
            fs: fs.clone(),
            language_registry,
            thread_store: thread_store.clone(),
            _default_model_subscription,
            context_store,
            prompt_store,
            configuration: None,
            configuration_subscription: None,
            local_timezone: UtcOffset::from_whole_seconds(
                chrono::Local::now().offset().local_minus_utc(),
            )
            .unwrap(),
            inline_assist_context_store,
            previous_view: None,
            acp_message_history: Default::default(),
            history_store: history_store.clone(),
            history: cx.new(|cx| ThreadHistory::new(weak_self, history_store, window, cx)),
            hovered_recent_history_item: None,
            new_thread_menu_handle: PopoverMenuHandle::default(),
            agent_panel_menu_handle: PopoverMenuHandle::default(),
            assistant_navigation_menu_handle: PopoverMenuHandle::default(),
            assistant_navigation_menu: None,
            width: None,
            height: None,
            zoomed: false,
            pending_serialization: None,
            onboarding,
            selected_agent: AgentType::default(),
        }
    }

    pub fn toggle_focus(
        workspace: &mut Workspace,
        _: &ToggleFocus,
        window: &mut Window,
        cx: &mut Context<Workspace>,
    ) {
        if workspace
            .panel::<Self>(cx)
            .is_some_and(|panel| panel.read(cx).enabled(cx))
            && !DisableAiSettings::get_global(cx).disable_ai
        {
            workspace.toggle_panel_focus::<Self>(window, cx);
        }
    }

    pub(crate) fn local_timezone(&self) -> UtcOffset {
        self.local_timezone
    }

    pub(crate) fn prompt_store(&self) -> &Option<Entity<PromptStore>> {
        &self.prompt_store
    }

    pub(crate) fn inline_assist_context_store(&self) -> &Entity<ContextStore> {
        &self.inline_assist_context_store
    }

    pub(crate) fn thread_store(&self) -> &Entity<ThreadStore> {
        &self.thread_store
    }

    pub(crate) fn text_thread_store(&self) -> &Entity<TextThreadStore> {
        &self.context_store
    }

    fn cancel(&mut self, _: &editor::actions::Cancel, window: &mut Window, cx: &mut Context<Self>) {
        match &self.active_view {
            ActiveView::Thread { thread, .. } => {
                thread.update(cx, |thread, cx| thread.cancel_last_completion(window, cx));
            }
            ActiveView::ExternalAgentThread { thread_view, .. } => {
                thread_view.update(cx, |thread_element, cx| thread_element.cancel(cx));
            }
            ActiveView::TextThread { .. } | ActiveView::History | ActiveView::Configuration => {}
        }
    }

    fn active_message_editor(&self) -> Option<&Entity<MessageEditor>> {
        match &self.active_view {
            ActiveView::Thread { message_editor, .. } => Some(message_editor),
            ActiveView::ExternalAgentThread { .. }
            | ActiveView::TextThread { .. }
            | ActiveView::History
            | ActiveView::Configuration => None,
        }
    }

<<<<<<< HEAD
    pub fn new_thread(&mut self, action: &NewThread, window: &mut Window, cx: &mut Context<Self>) {
        // Preserve chat box text when using creating new thread from summary'
        let preserved_text = action
            .from_thread_id
            .is_some()
            .then(|| self.message_editor.read(cx).get_text(cx).trim().to_string());
=======
    fn new_thread(&mut self, action: &NewThread, window: &mut Window, cx: &mut Context<Self>) {
        // Preserve chat box text when using creating new thread
        let preserved_text = self
            .active_message_editor()
            .map(|editor| editor.read(cx).get_text(cx).trim().to_string());
>>>>>>> 32f9de61

        let thread = self
            .thread_store
            .update(cx, |this, cx| this.create_thread(cx));

        let context_store = cx.new(|_cx| {
            ContextStore::new(
                self.project.downgrade(),
                Some(self.thread_store.downgrade()),
            )
        });

        if let Some(other_thread_id) = action.from_thread_id.clone() {
            let other_thread_task = self.thread_store.update(cx, |this, cx| {
                this.open_thread(&other_thread_id, window, cx)
            });

            cx.spawn({
                let context_store = context_store.clone();

                async move |_panel, cx| {
                    let other_thread = other_thread_task.await?;

                    context_store.update(cx, |this, cx| {
                        this.add_thread(other_thread, false, cx);
                    })?;
                    anyhow::Ok(())
                }
            })
            .detach_and_log_err(cx);
        }

        let active_thread = cx.new(|cx| {
            ActiveThread::new(
                thread.clone(),
                self.thread_store.clone(),
                self.context_store.clone(),
                context_store.clone(),
                self.language_registry.clone(),
                self.workspace.clone(),
                window,
                cx,
            )
        });

        let message_editor = cx.new(|cx| {
            MessageEditor::new(
                self.fs.clone(),
                self.workspace.clone(),
                context_store.clone(),
                self.prompt_store.clone(),
                self.thread_store.downgrade(),
                self.context_store.downgrade(),
                Some(self.history_store.downgrade()),
                thread.clone(),
                window,
                cx,
            )
        });

        if let Some(text) = preserved_text {
            message_editor.update(cx, |editor, cx| {
                editor.set_text(text, window, cx);
            });
        }

        message_editor.focus_handle(cx).focus(window);

        let thread_view = ActiveView::thread(active_thread.clone(), message_editor, window, cx);
        self.set_active_view(thread_view, window, cx);

        AgentDiff::set_active_thread(&self.workspace, thread.clone(), window, cx);
    }

    pub fn new_prompt_editor(&mut self, window: &mut Window, cx: &mut Context<Self>) {
        let context = self
            .context_store
            .update(cx, |context_store, cx| context_store.create(cx));
        let lsp_adapter_delegate = make_lsp_adapter_delegate(&self.project, cx)
            .log_err()
            .flatten();

        let context_editor = cx.new(|cx| {
            let mut editor = TextThreadEditor::for_context(
                context,
                self.fs.clone(),
                self.workspace.clone(),
                self.project.clone(),
                lsp_adapter_delegate,
                window,
                cx,
            );
            editor.insert_default_prompt(window, cx);
            editor
        });

        self.set_active_view(
            ActiveView::prompt_editor(
                context_editor.clone(),
                self.history_store.clone(),
                self.language_registry.clone(),
                window,
                cx,
            ),
            window,
            cx,
        );
        context_editor.focus_handle(cx).focus(window);
    }

    fn new_external_thread(
        &mut self,
        agent_choice: Option<crate::ExternalAgent>,
        window: &mut Window,
        cx: &mut Context<Self>,
    ) {
        let workspace = self.workspace.clone();
        let project = self.project.clone();
        let message_history = self.acp_message_history.clone();
        let fs = self.fs.clone();

        const LAST_USED_EXTERNAL_AGENT_KEY: &str = "agent_panel__last_used_external_agent";

        #[derive(Default, Serialize, Deserialize)]
        struct LastUsedExternalAgent {
            agent: crate::ExternalAgent,
        }

        let thread_store = self.thread_store.clone();
        let text_thread_store = self.context_store.clone();

        cx.spawn_in(window, async move |this, cx| {
            let server: Rc<dyn AgentServer> = match agent_choice {
                Some(agent) => {
                    cx.background_spawn(async move {
                        if let Some(serialized) =
                            serde_json::to_string(&LastUsedExternalAgent { agent }).log_err()
                        {
                            KEY_VALUE_STORE
                                .write_kvp(LAST_USED_EXTERNAL_AGENT_KEY.to_string(), serialized)
                                .await
                                .log_err();
                        }
                    })
                    .detach();

                    agent.server(fs)
                }
                None => cx
                    .background_spawn(async move {
                        KEY_VALUE_STORE.read_kvp(LAST_USED_EXTERNAL_AGENT_KEY)
                    })
                    .await
                    .log_err()
                    .flatten()
                    .and_then(|value| {
                        serde_json::from_str::<LastUsedExternalAgent>(&value).log_err()
                    })
                    .unwrap_or_default()
                    .agent
                    .server(fs),
            };

            this.update_in(cx, |this, window, cx| {
                let thread_view = cx.new(|cx| {
                    crate::acp::AcpThreadView::new(
                        server,
                        workspace.clone(),
                        project,
                        thread_store.clone(),
                        text_thread_store.clone(),
                        message_history,
                        MIN_EDITOR_LINES,
                        Some(MAX_EDITOR_LINES),
                        window,
                        cx,
                    )
                });

                this.set_active_view(ActiveView::ExternalAgentThread { thread_view }, window, cx);
            })
        })
        .detach_and_log_err(cx);
    }

    fn deploy_rules_library(
        &mut self,
        action: &OpenRulesLibrary,
        _window: &mut Window,
        cx: &mut Context<Self>,
    ) {
        open_rules_library(
            self.language_registry.clone(),
            Box::new(PromptLibraryInlineAssist::new(self.workspace.clone())),
            Rc::new(|| {
                Rc::new(SlashCommandCompletionProvider::new(
                    Arc::new(SlashCommandWorkingSet::default()),
                    None,
                    None,
                ))
            }),
            action
                .prompt_to_select
                .map(|uuid| UserPromptId(uuid).into()),
            cx,
        )
        .detach_and_log_err(cx);
    }

    pub fn open_history(&mut self, window: &mut Window, cx: &mut Context<Self>) {
        if matches!(self.active_view, ActiveView::History) {
            if let Some(previous_view) = self.previous_view.take() {
                self.set_active_view(previous_view, window, cx);
            }
        } else {
            self.thread_store
                .update(cx, |thread_store, cx| thread_store.reload(cx))
                .detach_and_log_err(cx);
            self.set_active_view(ActiveView::History, window, cx);
        }
        cx.notify();
    }

    pub(crate) fn open_saved_prompt_editor(
        &mut self,
        path: Arc<Path>,
        window: &mut Window,
        cx: &mut Context<Self>,
    ) -> Task<Result<()>> {
        let context = self
            .context_store
            .update(cx, |store, cx| store.open_local_context(path, cx));
        cx.spawn_in(window, async move |this, cx| {
            let context = context.await?;
            this.update_in(cx, |this, window, cx| {
                this.open_prompt_editor(context, window, cx);
            })
        })
    }

    pub(crate) fn open_prompt_editor(
        &mut self,
        context: Entity<AssistantContext>,
        window: &mut Window,
        cx: &mut Context<Self>,
    ) {
        let lsp_adapter_delegate = make_lsp_adapter_delegate(&self.project.clone(), cx)
            .log_err()
            .flatten();
        let editor = cx.new(|cx| {
            TextThreadEditor::for_context(
                context,
                self.fs.clone(),
                self.workspace.clone(),
                self.project.clone(),
                lsp_adapter_delegate,
                window,
                cx,
            )
        });
        self.set_active_view(
            ActiveView::prompt_editor(
                editor.clone(),
                self.history_store.clone(),
                self.language_registry.clone(),
                window,
                cx,
            ),
            window,
            cx,
        );
    }

    pub(crate) fn open_thread_by_id(
        &mut self,
        thread_id: &ThreadId,
        window: &mut Window,
        cx: &mut Context<Self>,
    ) -> Task<Result<()>> {
        let open_thread_task = self
            .thread_store
            .update(cx, |this, cx| this.open_thread(thread_id, window, cx));
        cx.spawn_in(window, async move |this, cx| {
            let thread = open_thread_task.await?;
            this.update_in(cx, |this, window, cx| {
                this.open_thread(thread, window, cx);
                anyhow::Ok(())
            })??;
            Ok(())
        })
    }

    pub(crate) fn open_thread(
        &mut self,
        thread: Entity<Thread>,
        window: &mut Window,
        cx: &mut Context<Self>,
    ) {
        let context_store = cx.new(|_cx| {
            ContextStore::new(
                self.project.downgrade(),
                Some(self.thread_store.downgrade()),
            )
        });

        let active_thread = cx.new(|cx| {
            ActiveThread::new(
                thread.clone(),
                self.thread_store.clone(),
                self.context_store.clone(),
                context_store.clone(),
                self.language_registry.clone(),
                self.workspace.clone(),
                window,
                cx,
            )
        });

        let message_editor = cx.new(|cx| {
            MessageEditor::new(
                self.fs.clone(),
                self.workspace.clone(),
                context_store,
                self.prompt_store.clone(),
                self.thread_store.downgrade(),
                self.context_store.downgrade(),
                Some(self.history_store.downgrade()),
                thread.clone(),
                window,
                cx,
            )
        });
        message_editor.focus_handle(cx).focus(window);

        let thread_view = ActiveView::thread(active_thread.clone(), message_editor, window, cx);
        self.set_active_view(thread_view, window, cx);
        AgentDiff::set_active_thread(&self.workspace, thread.clone(), window, cx);
    }

    pub fn go_back(&mut self, _: &workspace::GoBack, window: &mut Window, cx: &mut Context<Self>) {
        match self.active_view {
            ActiveView::Configuration | ActiveView::History => {
                if let Some(previous_view) = self.previous_view.take() {
                    self.active_view = previous_view;

                    match &self.active_view {
                        ActiveView::Thread { message_editor, .. } => {
                            message_editor.focus_handle(cx).focus(window);
                        }
                        ActiveView::ExternalAgentThread { thread_view } => {
                            thread_view.focus_handle(cx).focus(window);
                        }
                        ActiveView::TextThread { context_editor, .. } => {
                            context_editor.focus_handle(cx).focus(window);
                        }
                        ActiveView::History | ActiveView::Configuration => {}
                    }
                }
                cx.notify();
            }
            _ => {}
        }
    }

    pub fn toggle_navigation_menu(
        &mut self,
        _: &ToggleNavigationMenu,
        window: &mut Window,
        cx: &mut Context<Self>,
    ) {
        self.assistant_navigation_menu_handle.toggle(window, cx);
    }

    pub fn toggle_options_menu(
        &mut self,
        _: &ToggleOptionsMenu,
        window: &mut Window,
        cx: &mut Context<Self>,
    ) {
        self.agent_panel_menu_handle.toggle(window, cx);
    }

    pub fn toggle_new_thread_menu(
        &mut self,
        _: &ToggleNewThreadMenu,
        window: &mut Window,
        cx: &mut Context<Self>,
    ) {
        self.new_thread_menu_handle.toggle(window, cx);
    }

    pub fn increase_font_size(
        &mut self,
        action: &IncreaseBufferFontSize,
        _: &mut Window,
        cx: &mut Context<Self>,
    ) {
        self.handle_font_size_action(action.persist, px(1.0), cx);
    }

    pub fn decrease_font_size(
        &mut self,
        action: &DecreaseBufferFontSize,
        _: &mut Window,
        cx: &mut Context<Self>,
    ) {
        self.handle_font_size_action(action.persist, px(-1.0), cx);
    }

    fn handle_font_size_action(&mut self, persist: bool, delta: Pixels, cx: &mut Context<Self>) {
        match self.active_view.which_font_size_used() {
            WhichFontSize::AgentFont => {
                if persist {
                    update_settings_file::<ThemeSettings>(
                        self.fs.clone(),
                        cx,
                        move |settings, cx| {
                            let agent_font_size =
                                ThemeSettings::get_global(cx).agent_font_size(cx) + delta;
                            let _ = settings
                                .agent_font_size
                                .insert(theme::clamp_font_size(agent_font_size).0);
                        },
                    );
                } else {
                    theme::adjust_agent_font_size(cx, |size| {
                        *size += delta;
                    });
                }
            }
            WhichFontSize::BufferFont => {
                // Prompt editor uses the buffer font size, so allow the action to propagate to the
                // default handler that changes that font size.
                cx.propagate();
            }
            WhichFontSize::None => {}
        }
    }

    pub fn reset_font_size(
        &mut self,
        action: &ResetBufferFontSize,
        _: &mut Window,
        cx: &mut Context<Self>,
    ) {
        if action.persist {
            update_settings_file::<ThemeSettings>(self.fs.clone(), cx, move |settings, _| {
                settings.agent_font_size = None;
            });
        } else {
            theme::reset_agent_font_size(cx);
        }
    }

    pub fn toggle_zoom(&mut self, _: &ToggleZoom, window: &mut Window, cx: &mut Context<Self>) {
        if self.zoomed {
            cx.emit(PanelEvent::ZoomOut);
        } else {
            if !self.focus_handle(cx).contains_focused(window, cx) {
                cx.focus_self(window);
            }
            cx.emit(PanelEvent::ZoomIn);
        }
    }

    pub fn open_agent_diff(
        &mut self,
        _: &OpenAgentDiff,
        window: &mut Window,
        cx: &mut Context<Self>,
    ) {
        match &self.active_view {
            ActiveView::Thread { thread, .. } => {
                let thread = thread.read(cx).thread().clone();
                self.workspace
                    .update(cx, |workspace, cx| {
                        AgentDiffPane::deploy_in_workspace(
                            AgentDiffThread::Native(thread),
                            workspace,
                            window,
                            cx,
                        )
                    })
                    .log_err();
            }
            ActiveView::ExternalAgentThread { .. }
            | ActiveView::TextThread { .. }
            | ActiveView::History
            | ActiveView::Configuration => {}
        }
    }

    pub(crate) fn open_configuration(&mut self, window: &mut Window, cx: &mut Context<Self>) {
        let context_server_store = self.project.read(cx).context_server_store();
        let tools = self.thread_store.read(cx).tools();
        let fs = self.fs.clone();

        self.set_active_view(ActiveView::Configuration, window, cx);
        self.configuration = Some(cx.new(|cx| {
            AgentConfiguration::new(
                fs,
                context_server_store,
                tools,
                self.language_registry.clone(),
                self.workspace.clone(),
                window,
                cx,
            )
        }));

        if let Some(configuration) = self.configuration.as_ref() {
            self.configuration_subscription = Some(cx.subscribe_in(
                configuration,
                window,
                Self::handle_agent_configuration_event,
            ));

            configuration.focus_handle(cx).focus(window);
        }
    }

    pub(crate) fn open_active_thread_as_markdown(
        &mut self,
        _: &OpenActiveThreadAsMarkdown,
        window: &mut Window,
        cx: &mut Context<Self>,
    ) {
        let Some(workspace) = self.workspace.upgrade() else {
            return;
        };

        match &self.active_view {
            ActiveView::Thread { thread, .. } => {
                active_thread::open_active_thread_as_markdown(
                    thread.read(cx).thread().clone(),
                    workspace,
                    window,
                    cx,
                )
                .detach_and_log_err(cx);
            }
            ActiveView::ExternalAgentThread { thread_view } => {
                thread_view
                    .update(cx, |thread_view, cx| {
                        thread_view.open_thread_as_markdown(workspace, window, cx)
                    })
                    .detach_and_log_err(cx);
            }
            ActiveView::TextThread { .. } | ActiveView::History | ActiveView::Configuration => {}
        }
    }

    fn handle_agent_configuration_event(
        &mut self,
        _entity: &Entity<AgentConfiguration>,
        event: &AssistantConfigurationEvent,
        window: &mut Window,
        cx: &mut Context<Self>,
    ) {
        match event {
            AssistantConfigurationEvent::NewThread(provider) => {
                if LanguageModelRegistry::read_global(cx)
                    .default_model()
                    .map_or(true, |model| model.provider.id() != provider.id())
                {
                    if let Some(model) = provider.default_model(cx) {
                        update_settings_file::<AgentSettings>(
                            self.fs.clone(),
                            cx,
                            move |settings, _| settings.set_model(model),
                        );
                    }
                }

                self.new_thread(&NewThread::default(), window, cx);
                if let Some((thread, model)) =
                    self.active_thread(cx).zip(provider.default_model(cx))
                {
                    thread.update(cx, |thread, cx| {
                        thread.set_configured_model(
                            Some(ConfiguredModel {
                                provider: provider.clone(),
                                model,
                            }),
                            cx,
                        );
                    });
                }
            }
        }
    }

    pub(crate) fn active_thread(&self, cx: &App) -> Option<Entity<Thread>> {
        match &self.active_view {
            ActiveView::Thread { thread, .. } => Some(thread.read(cx).thread().clone()),
            _ => None,
        }
    }

    pub(crate) fn delete_thread(
        &mut self,
        thread_id: &ThreadId,
        cx: &mut Context<Self>,
    ) -> Task<Result<()>> {
        self.thread_store
            .update(cx, |this, cx| this.delete_thread(thread_id, cx))
    }

    fn continue_conversation(&mut self, window: &mut Window, cx: &mut Context<Self>) {
        let ActiveView::Thread { thread, .. } = &self.active_view else {
            return;
        };

        let thread_state = thread.read(cx).thread().read(cx);
        if !thread_state.tool_use_limit_reached() {
            return;
        }

        let model = thread_state.configured_model().map(|cm| cm.model.clone());
        if let Some(model) = model {
            thread.update(cx, |active_thread, cx| {
                active_thread.thread().update(cx, |thread, cx| {
                    thread.insert_invisible_continue_message(cx);
                    thread.advance_prompt_id();
                    thread.send_to_model(
                        model,
                        CompletionIntent::UserPrompt,
                        Some(window.window_handle()),
                        cx,
                    );
                });
            });
        } else {
            log::warn!("No configured model available for continuation");
        }
    }

    fn toggle_burn_mode(
        &mut self,
        _: &ToggleBurnMode,
        _window: &mut Window,
        cx: &mut Context<Self>,
    ) {
        let ActiveView::Thread { thread, .. } = &self.active_view else {
            return;
        };

        thread.update(cx, |active_thread, cx| {
            active_thread.thread().update(cx, |thread, _cx| {
                let current_mode = thread.completion_mode();

                thread.set_completion_mode(match current_mode {
                    CompletionMode::Burn => CompletionMode::Normal,
                    CompletionMode::Normal => CompletionMode::Burn,
                });
            });
        });
    }

    pub(crate) fn active_context_editor(&self) -> Option<Entity<TextThreadEditor>> {
        match &self.active_view {
            ActiveView::TextThread { context_editor, .. } => Some(context_editor.clone()),
            _ => None,
        }
    }

    pub(crate) fn delete_context(
        &mut self,
        path: Arc<Path>,
        cx: &mut Context<Self>,
    ) -> Task<Result<()>> {
        self.context_store
            .update(cx, |this, cx| this.delete_local_context(path, cx))
    }

    fn set_active_view(
        &mut self,
        new_view: ActiveView,
        window: &mut Window,
        cx: &mut Context<Self>,
    ) {
        let current_is_history = matches!(self.active_view, ActiveView::History);
        let new_is_history = matches!(new_view, ActiveView::History);

        let current_is_config = matches!(self.active_view, ActiveView::Configuration);
        let new_is_config = matches!(new_view, ActiveView::Configuration);

        let current_is_special = current_is_history || current_is_config;
        let new_is_special = new_is_history || new_is_config;

        match &self.active_view {
            ActiveView::Thread { thread, .. } => {
                let thread = thread.read(cx);
                if thread.is_empty() {
                    let id = thread.thread().read(cx).id().clone();
                    self.history_store.update(cx, |store, cx| {
                        store.remove_recently_opened_thread(id, cx);
                    });
                }
            }
            _ => {}
        }

        match &new_view {
            ActiveView::Thread { thread, .. } => self.history_store.update(cx, |store, cx| {
                let id = thread.read(cx).thread().read(cx).id().clone();
                store.push_recently_opened_entry(HistoryEntryId::Thread(id), cx);
            }),
            ActiveView::TextThread { context_editor, .. } => {
                self.history_store.update(cx, |store, cx| {
                    if let Some(path) = context_editor.read(cx).context().read(cx).path() {
                        store.push_recently_opened_entry(HistoryEntryId::Context(path.clone()), cx)
                    }
                });
            }
            ActiveView::ExternalAgentThread { .. } => {}
            ActiveView::History | ActiveView::Configuration => {}
        }

        if current_is_special && !new_is_special {
            self.active_view = new_view;
        } else if !current_is_special && new_is_special {
            self.previous_view = Some(std::mem::replace(&mut self.active_view, new_view));
        } else {
            if !new_is_special {
                self.previous_view = None;
            }
            self.active_view = new_view;
        }

        self.acp_message_history.borrow_mut().reset_position();

        self.focus_handle(cx).focus(window);
    }

    fn populate_recently_opened_menu_section(
        mut menu: ContextMenu,
        panel: Entity<Self>,
        cx: &mut Context<ContextMenu>,
    ) -> ContextMenu {
        let entries = panel
            .read(cx)
            .history_store
            .read(cx)
            .recently_opened_entries(cx);

        if entries.is_empty() {
            return menu;
        }

        menu = menu.header("Recently Opened");

        for entry in entries {
            let title = entry.title().clone();
            let id = entry.id();

            menu = menu.entry_with_end_slot_on_hover(
                title,
                None,
                {
                    let panel = panel.downgrade();
                    let id = id.clone();
                    move |window, cx| {
                        let id = id.clone();
                        panel
                            .update(cx, move |this, cx| match id {
                                HistoryEntryId::Thread(id) => this
                                    .open_thread_by_id(&id, window, cx)
                                    .detach_and_log_err(cx),
                                HistoryEntryId::Context(path) => this
                                    .open_saved_prompt_editor(path.clone(), window, cx)
                                    .detach_and_log_err(cx),
                            })
                            .ok();
                    }
                },
                IconName::Close,
                "Close Entry".into(),
                {
                    let panel = panel.downgrade();
                    let id = id.clone();
                    move |_window, cx| {
                        panel
                            .update(cx, |this, cx| {
                                this.history_store.update(cx, |history_store, cx| {
                                    history_store.remove_recently_opened_entry(&id, cx);
                                });
                            })
                            .ok();
                    }
                },
            );
        }

        menu = menu.separator();

        menu
    }

    pub fn set_selected_agent(&mut self, agent: AgentType, cx: &mut Context<Self>) {
        if self.selected_agent != agent {
            self.selected_agent = agent;
            self.serialize(cx);
        }
    }

    pub fn selected_agent(&self) -> AgentType {
        self.selected_agent
    }
}

impl Focusable for AgentPanel {
    fn focus_handle(&self, cx: &App) -> FocusHandle {
        match &self.active_view {
            ActiveView::Thread { message_editor, .. } => message_editor.focus_handle(cx),
            ActiveView::ExternalAgentThread { thread_view, .. } => thread_view.focus_handle(cx),
            ActiveView::History => self.history.focus_handle(cx),
            ActiveView::TextThread { context_editor, .. } => context_editor.focus_handle(cx),
            ActiveView::Configuration => {
                if let Some(configuration) = self.configuration.as_ref() {
                    configuration.focus_handle(cx)
                } else {
                    cx.focus_handle()
                }
            }
        }
    }
}

fn agent_panel_dock_position(cx: &App) -> DockPosition {
    match AgentSettings::get_global(cx).dock {
        AgentDockPosition::Left => DockPosition::Left,
        AgentDockPosition::Bottom => DockPosition::Bottom,
        AgentDockPosition::Right => DockPosition::Right,
    }
}

impl EventEmitter<PanelEvent> for AgentPanel {}

impl Panel for AgentPanel {
    fn persistent_name() -> &'static str {
        "AgentPanel"
    }

    fn position(&self, _window: &Window, cx: &App) -> DockPosition {
        agent_panel_dock_position(cx)
    }

    fn position_is_valid(&self, position: DockPosition) -> bool {
        position != DockPosition::Bottom
    }

    fn set_position(&mut self, position: DockPosition, _: &mut Window, cx: &mut Context<Self>) {
        settings::update_settings_file::<AgentSettings>(self.fs.clone(), cx, move |settings, _| {
            let dock = match position {
                DockPosition::Left => AgentDockPosition::Left,
                DockPosition::Bottom => AgentDockPosition::Bottom,
                DockPosition::Right => AgentDockPosition::Right,
            };
            settings.set_dock(dock);
        });
    }

    fn size(&self, window: &Window, cx: &App) -> Pixels {
        let settings = AgentSettings::get_global(cx);
        match self.position(window, cx) {
            DockPosition::Left | DockPosition::Right => {
                self.width.unwrap_or(settings.default_width)
            }
            DockPosition::Bottom => self.height.unwrap_or(settings.default_height),
        }
    }

    fn set_size(&mut self, size: Option<Pixels>, window: &mut Window, cx: &mut Context<Self>) {
        match self.position(window, cx) {
            DockPosition::Left | DockPosition::Right => {
                self.width = size;
            }
            DockPosition::Bottom => {
                self.height = size;
            }
        }
        self.serialize(cx);
        cx.notify();
    }

    fn set_active(&mut self, _active: bool, _window: &mut Window, _cx: &mut Context<Self>) {}

    fn remote_id() -> Option<proto::PanelId> {
        Some(proto::PanelId::AssistantPanel)
    }

    fn icon(&self, _window: &Window, cx: &App) -> Option<IconName> {
        (self.enabled(cx) && AgentSettings::get_global(cx).button).then_some(IconName::ZedAssistant)
    }

    fn icon_tooltip(&self, _window: &Window, _cx: &App) -> Option<&'static str> {
        Some("Agent Panel")
    }

    fn toggle_action(&self) -> Box<dyn Action> {
        Box::new(ToggleFocus)
    }

    fn activation_priority(&self) -> u32 {
        3
    }

    fn enabled(&self, cx: &App) -> bool {
        DisableAiSettings::get_global(cx).disable_ai.not() && AgentSettings::get_global(cx).enabled
    }

    fn starts_open(&self, _window: &Window, cx: &App) -> bool {
        // Make the agent panel start open by default to serve as the primary interface
        self.enabled(cx)
    }

    fn is_zoomed(&self, _window: &Window, _cx: &App) -> bool {
        self.zoomed
    }

    fn set_zoomed(&mut self, zoomed: bool, _window: &mut Window, cx: &mut Context<Self>) {
        self.zoomed = zoomed;
        cx.notify();
    }
}

impl AgentPanel {
<<<<<<< HEAD
    // fn render_title_view(&self, _window: &mut Window, cx: &Context<Self>) -> AnyElement {
    //     const LOADING_SUMMARY_PLACEHOLDER: &str = "Loading Summary…";

    //     let content = match &self.active_view {
    //         ActiveView::Thread {
    //             change_title_editor,
    //             ..
    //         } => {
    //             let active_thread = self.thread.read(cx);
    //             let state = if active_thread.is_empty() {
    //                 &ThreadSummary::Pending
    //             } else {
    //                 active_thread.summary(cx)
    //             };

    //             match state {
    //                 ThreadSummary::Pending => Label::new(ThreadSummary::DEFAULT.clone())
    //                     .truncate()
    //                     .into_any_element(),
    //                 ThreadSummary::Generating => Label::new(LOADING_SUMMARY_PLACEHOLDER)
    //                     .truncate()
    //                     .into_any_element(),
    //                 ThreadSummary::Ready(_) => div()
    //                     .w_full()
    //                     .child(change_title_editor.clone())
    //                     .into_any_element(),
    //                 ThreadSummary::Error => h_flex()
    //                     .w_full()
    //                     .child(change_title_editor.clone())
    //                     .child(
    //                         ui::IconButton::new("retry-summary-generation", IconName::RotateCcw)
    //                             .on_click({
    //                                 let active_thread = self.thread.clone();
    //                                 move |_, _window, cx| {
    //                                     active_thread.update(cx, |thread, cx| {
    //                                         thread.regenerate_summary(cx);
    //                                     });
    //                                 }
    //                             })
    //                             .tooltip(move |_window, cx| {
    //                                 cx.new(|_| {
    //                                     Tooltip::new("Failed to generate title")
    //                                         .meta("Click to try again")
    //                                 })
    //                                 .into()
    //                             }),
    //                     )
    //                     .into_any_element(),
    //             }
    //         }
    //         ActiveView::TextThread {
    //             title_editor,
    //             context_editor,
    //             ..
    //         } => {
    //             let summary = context_editor.read(cx).context().read(cx).summary();

    //             match summary {
    //                 ContextSummary::Pending => Label::new(ContextSummary::DEFAULT)
    //                     .truncate()
    //                     .into_any_element(),
    //                 ContextSummary::Content(summary) => {
    //                     if summary.done {
    //                         div()
    //                             .w_full()
    //                             .child(title_editor.clone())
    //                             .into_any_element()
    //                     } else {
    //                         Label::new(LOADING_SUMMARY_PLACEHOLDER)
    //                             .truncate()
    //                             .into_any_element()
    //                     }
    //                 }
    //                 ContextSummary::Error => h_flex()
    //                     .w_full()
    //                     .child(title_editor.clone())
    //                     .child(
    //                         ui::IconButton::new("retry-summary-generation", IconName::RotateCcw)
    //                             .on_click({
    //                                 let context_editor = context_editor.clone();
    //                                 move |_, _window, cx| {
    //                                     context_editor.update(cx, |context_editor, cx| {
    //                                         context_editor.regenerate_summary(cx);
    //                                     });
    //                                 }
    //                             })
    //                             .tooltip(move |_window, cx| {
    //                                 cx.new(|_| {
    //                                     Tooltip::new("Failed to generate title")
    //                                         .meta("Click to try again")
    //                                 })
    //                                 .into()
    //                             }),
    //                     )
    //                     .into_any_element(),
    //             }
    //         }
    //         ActiveView::History => Label::new("History").truncate().into_any_element(),
    //         ActiveView::Configuration => Label::new("Settings").truncate().into_any_element(),
    //     };

    //     h_flex()
    //         .key_context("TitleEditor")
    //         .id("TitleEditor")
    //         .flex_grow()
    //         .w_full()
    //         .max_w_full()
    //         .overflow_x_scroll()
    //         .child(content)
    //         .into_any()
    // }

    // fn render_toolbar(&self, window: &mut Window, cx: &mut Context<Self>) -> impl IntoElement {
    //     let active_thread = self.thread.read(cx);
    //     let thread = active_thread.thread().read(cx);
    //     let is_empty = active_thread.is_empty();
    //     let editor_empty = self.message_editor.read(cx).is_editor_fully_empty(cx);

    //     let show_token_count = match &self.active_view {
    //         ActiveView::Thread { .. } => !is_empty || !editor_empty,
    //         ActiveView::TextThread { .. } => true,
    //         _ => false,
    //     };

    //     let focus_handle = self.focus_handle(cx);

    //     let go_back_button = div().child(
    //         IconButton::new("go-back", IconName::ArrowLeft)
    //             .icon_size(IconSize::Small)
    //             .on_click(cx.listener(|this, _, window, cx| {
    //                 this.go_back(&workspace::GoBack, window, cx);
    //             }))
    //             .tooltip({
    //                 let focus_handle = focus_handle.clone();
    //                 move |window, cx| {
    //                     Tooltip::for_action_in(
    //                         "Go Back",
    //                         &workspace::GoBack,
    //                         &focus_handle,
    //                         window,
    //                         cx,
    //                     )
    //                 }
    //             }),
    //     );

        // let recent_entries_menu = div().child(
        //     PopoverMenu::new("agent-nav-menu")
        //         .trigger_with_tooltip(
        //             IconButton::new("agent-nav-menu", IconName::MenuAlt)
        //                 .icon_size(IconSize::Small)
        //                 .style(ui::ButtonStyle::Subtle),
        //             {
        //                 let focus_handle = focus_handle.clone();
        //                 move |window, cx| {
        //                     Tooltip::for_action_in(
        //                         "Toggle Panel Menu",
        //                         &ToggleNavigationMenu,
        //                         &focus_handle,
        //                         window,
        //                         cx,
        //                     )
        //                 }
        //             },
        //         )
        //         .anchor(Corner::TopLeft)
        //         .with_handle(self.assistant_navigation_menu_handle.clone())
        //         .menu({
        //             let menu = self.assistant_navigation_menu.clone();
        //             move |window, cx| {
        //                 if let Some(menu) = menu.as_ref() {
        //                     menu.update(cx, |_, cx| {
        //                         cx.defer_in(window, |menu, window, cx| {
        //                             menu.rebuild(window, cx);
        //                         });
        //                     });
        //                 }
        //                 menu.clone()
        //             }
        //         }),
        // );

        // No toolbar options menu here; the consolidated menu is positioned in the content area.

    //     h_flex()
    //         .id("assistant-toolbar")
    //         .h(Tab::container_height(cx))
    //         .max_w_full()
    //         .flex_none()
    //         .justify_between()
    //         .gap_2()
    //         .bg(cx.theme().colors().tab_bar_background)
    //         .rounded_t_md()
    //         .border_b_1()
    //         .border_color(cx.theme().colors().border)
    //         .child(
    //             h_flex()
    //                 .size_full()
    //                 .pl_1()
    //                 .gap_1()
    //                 .child(match &self.active_view {
    //                     ActiveView::History | ActiveView::Configuration => go_back_button,
    //                     _ => recent_entries_menu,
    //                 })
    //                 .child(self.render_title_view(window, cx)),
    //         )
    //         .child(
    //             h_flex()
    //                 .h_full()
    //                 .gap_2()
    //                 .when(show_token_count, |parent| {
    //                     parent.children(self.render_token_count(&thread, cx))
    //                 })
    //                 .child(
    //                     h_flex()
    //                         .h_full()
    //                         .gap(DynamicSpacing::Base02.rems(cx))
    //                         .px(DynamicSpacing::Base08.rems(cx))
    //                         .border_l_1()
    //                         .border_color(cx.theme().colors().border)
    //                         // Consolidated options menu moved to top-right of message panel; removed from toolbar.
    //                 ),
    //         )
    //}
=======
    fn render_title_view(&self, _window: &mut Window, cx: &Context<Self>) -> AnyElement {
        const LOADING_SUMMARY_PLACEHOLDER: &str = "Loading Summary…";

        let content = match &self.active_view {
            ActiveView::Thread {
                thread: active_thread,
                change_title_editor,
                ..
            } => {
                let state = {
                    let active_thread = active_thread.read(cx);
                    if active_thread.is_empty() {
                        &ThreadSummary::Pending
                    } else {
                        active_thread.summary(cx)
                    }
                };

                match state {
                    ThreadSummary::Pending => Label::new(ThreadSummary::DEFAULT.clone())
                        .truncate()
                        .into_any_element(),
                    ThreadSummary::Generating => Label::new(LOADING_SUMMARY_PLACEHOLDER)
                        .truncate()
                        .into_any_element(),
                    ThreadSummary::Ready(_) => div()
                        .w_full()
                        .child(change_title_editor.clone())
                        .into_any_element(),
                    ThreadSummary::Error => h_flex()
                        .w_full()
                        .child(change_title_editor.clone())
                        .child(
                            ui::IconButton::new("retry-summary-generation", IconName::RotateCcw)
                                .on_click({
                                    let active_thread = active_thread.clone();
                                    move |_, _window, cx| {
                                        active_thread.update(cx, |thread, cx| {
                                            thread.regenerate_summary(cx);
                                        });
                                    }
                                })
                                .tooltip(move |_window, cx| {
                                    cx.new(|_| {
                                        Tooltip::new("Failed to generate title")
                                            .meta("Click to try again")
                                    })
                                    .into()
                                }),
                        )
                        .into_any_element(),
                }
            }
            ActiveView::ExternalAgentThread { thread_view } => {
                Label::new(thread_view.read(cx).title(cx))
                    .truncate()
                    .into_any_element()
            }
            ActiveView::TextThread {
                title_editor,
                context_editor,
                ..
            } => {
                let summary = context_editor.read(cx).context().read(cx).summary();

                match summary {
                    ContextSummary::Pending => Label::new(ContextSummary::DEFAULT)
                        .truncate()
                        .into_any_element(),
                    ContextSummary::Content(summary) => {
                        if summary.done {
                            div()
                                .w_full()
                                .child(title_editor.clone())
                                .into_any_element()
                        } else {
                            Label::new(LOADING_SUMMARY_PLACEHOLDER)
                                .truncate()
                                .into_any_element()
                        }
                    }
                    ContextSummary::Error => h_flex()
                        .w_full()
                        .child(title_editor.clone())
                        .child(
                            ui::IconButton::new("retry-summary-generation", IconName::RotateCcw)
                                .on_click({
                                    let context_editor = context_editor.clone();
                                    move |_, _window, cx| {
                                        context_editor.update(cx, |context_editor, cx| {
                                            context_editor.regenerate_summary(cx);
                                        });
                                    }
                                })
                                .tooltip(move |_window, cx| {
                                    cx.new(|_| {
                                        Tooltip::new("Failed to generate title")
                                            .meta("Click to try again")
                                    })
                                    .into()
                                }),
                        )
                        .into_any_element(),
                }
            }
            ActiveView::History => Label::new("History").truncate().into_any_element(),
            ActiveView::Configuration => Label::new("Settings").truncate().into_any_element(),
        };

        h_flex()
            .key_context("TitleEditor")
            .id("TitleEditor")
            .flex_grow()
            .w_full()
            .max_w_full()
            .overflow_x_scroll()
            .child(content)
            .into_any()
    }

    fn render_panel_options_menu(
        &self,
        window: &mut Window,
        cx: &mut Context<Self>,
    ) -> impl IntoElement {
        let user_store = self.user_store.read(cx);
        let usage = user_store.model_request_usage();
        let account_url = zed_urls::account_url(cx);

        let focus_handle = self.focus_handle(cx);

        let full_screen_label = if self.is_zoomed(window, cx) {
            "Disable Full Screen"
        } else {
            "Enable Full Screen"
        };

        PopoverMenu::new("agent-options-menu")
            .trigger_with_tooltip(
                IconButton::new("agent-options-menu", IconName::Ellipsis)
                    .icon_size(IconSize::Small),
                {
                    let focus_handle = focus_handle.clone();
                    move |window, cx| {
                        Tooltip::for_action_in(
                            "Toggle Agent Menu",
                            &ToggleOptionsMenu,
                            &focus_handle,
                            window,
                            cx,
                        )
                    }
                },
            )
            .anchor(Corner::TopRight)
            .with_handle(self.agent_panel_menu_handle.clone())
            .menu({
                let focus_handle = focus_handle.clone();
                move |window, cx| {
                    Some(ContextMenu::build(window, cx, |mut menu, _window, _| {
                        menu = menu.context(focus_handle.clone());
                        if let Some(usage) = usage {
                            menu = menu
                                .header_with_link("Prompt Usage", "Manage", account_url.clone())
                                .custom_entry(
                                    move |_window, cx| {
                                        let used_percentage = match usage.limit {
                                            UsageLimit::Limited(limit) => {
                                                Some((usage.amount as f32 / limit as f32) * 100.)
                                            }
                                            UsageLimit::Unlimited => None,
                                        };

                                        h_flex()
                                            .flex_1()
                                            .gap_1p5()
                                            .children(used_percentage.map(|percent| {
                                                ProgressBar::new("usage", percent, 100., cx)
                                            }))
                                            .child(
                                                Label::new(match usage.limit {
                                                    UsageLimit::Limited(limit) => {
                                                        format!("{} / {limit}", usage.amount)
                                                    }
                                                    UsageLimit::Unlimited => {
                                                        format!("{} / ∞", usage.amount)
                                                    }
                                                })
                                                .size(LabelSize::Small)
                                                .color(Color::Muted),
                                            )
                                            .into_any_element()
                                    },
                                    move |_, cx| cx.open_url(&zed_urls::account_url(cx)),
                                )
                                .separator()
                        }

                        menu = menu
                            .header("MCP Servers")
                            .action(
                                "View Server Extensions",
                                Box::new(zed_actions::Extensions {
                                    category_filter: Some(
                                        zed_actions::ExtensionCategoryFilter::ContextServers,
                                    ),
                                    id: None,
                                }),
                            )
                            .action("Add Custom Server…", Box::new(AddContextServer))
                            .separator();

                        menu = menu
                            .action("Rules…", Box::new(OpenRulesLibrary::default()))
                            .action("Settings", Box::new(OpenSettings))
                            .separator()
                            .action(full_screen_label, Box::new(ToggleZoom));
                        menu
                    }))
                }
            })
    }

    fn render_recent_entries_menu(
        &self,
        icon: IconName,
        cx: &mut Context<Self>,
    ) -> impl IntoElement {
        let focus_handle = self.focus_handle(cx);

        PopoverMenu::new("agent-nav-menu")
            .trigger_with_tooltip(
                IconButton::new("agent-nav-menu", icon).icon_size(IconSize::Small),
                {
                    let focus_handle = focus_handle.clone();
                    move |window, cx| {
                        Tooltip::for_action_in(
                            "Toggle Panel Menu",
                            &ToggleNavigationMenu,
                            &focus_handle,
                            window,
                            cx,
                        )
                    }
                },
            )
            .anchor(Corner::TopLeft)
            .with_handle(self.assistant_navigation_menu_handle.clone())
            .menu({
                let menu = self.assistant_navigation_menu.clone();
                move |window, cx| {
                    if let Some(menu) = menu.as_ref() {
                        menu.update(cx, |_, cx| {
                            cx.defer_in(window, |menu, window, cx| {
                                menu.rebuild(window, cx);
                            });
                        })
                    }
                    menu.clone()
                }
            })
    }

    fn render_toolbar_back_button(&self, cx: &mut Context<Self>) -> impl IntoElement {
        let focus_handle = self.focus_handle(cx);

        IconButton::new("go-back", IconName::ArrowLeft)
            .icon_size(IconSize::Small)
            .on_click(cx.listener(|this, _, window, cx| {
                this.go_back(&workspace::GoBack, window, cx);
            }))
            .tooltip({
                let focus_handle = focus_handle.clone();

                move |window, cx| {
                    Tooltip::for_action_in("Go Back", &workspace::GoBack, &focus_handle, window, cx)
                }
            })
    }

    fn render_toolbar_old(&self, window: &mut Window, cx: &mut Context<Self>) -> impl IntoElement {
        let focus_handle = self.focus_handle(cx);

        let active_thread = match &self.active_view {
            ActiveView::Thread { thread, .. } => Some(thread.read(cx).thread().clone()),
            ActiveView::ExternalAgentThread { .. }
            | ActiveView::TextThread { .. }
            | ActiveView::History
            | ActiveView::Configuration => None,
        };

        let new_thread_menu = PopoverMenu::new("new_thread_menu")
            .trigger_with_tooltip(
                IconButton::new("new_thread_menu_btn", IconName::Plus).icon_size(IconSize::Small),
                Tooltip::text("New Thread…"),
            )
            .anchor(Corner::TopRight)
            .with_handle(self.new_thread_menu_handle.clone())
            .menu({
                let focus_handle = focus_handle.clone();
                move |window, cx| {
                    let active_thread = active_thread.clone();
                    Some(ContextMenu::build(window, cx, |mut menu, _window, cx| {
                        menu = menu
                            .context(focus_handle.clone())
                            .when_some(active_thread, |this, active_thread| {
                                let thread = active_thread.read(cx);

                                if !thread.is_empty() {
                                    let thread_id = thread.id().clone();
                                    this.item(
                                        ContextMenuEntry::new("New From Summary")
                                            .icon(IconName::ThreadFromSummary)
                                            .icon_color(Color::Muted)
                                            .handler(move |window, cx| {
                                                window.dispatch_action(
                                                    Box::new(NewThread {
                                                        from_thread_id: Some(thread_id.clone()),
                                                    }),
                                                    cx,
                                                );
                                            }),
                                    )
                                } else {
                                    this
                                }
                            })
                            .item(
                                ContextMenuEntry::new("New Thread")
                                    .icon(IconName::Thread)
                                    .icon_color(Color::Muted)
                                    .action(NewThread::default().boxed_clone())
                                    .handler(move |window, cx| {
                                        window.dispatch_action(
                                            NewThread::default().boxed_clone(),
                                            cx,
                                        );
                                    }),
                            )
                            .item(
                                ContextMenuEntry::new("New Text Thread")
                                    .icon(IconName::TextThread)
                                    .icon_color(Color::Muted)
                                    .action(NewTextThread.boxed_clone())
                                    .handler(move |window, cx| {
                                        window.dispatch_action(NewTextThread.boxed_clone(), cx);
                                    }),
                            );
                        menu
                    }))
                }
            });

        h_flex()
            .id("assistant-toolbar")
            .h(Tab::container_height(cx))
            .max_w_full()
            .flex_none()
            .justify_between()
            .gap_2()
            .bg(cx.theme().colors().tab_bar_background)
            .border_b_1()
            .border_color(cx.theme().colors().border)
            .child(
                h_flex()
                    .size_full()
                    .pl_1()
                    .gap_1()
                    .child(match &self.active_view {
                        ActiveView::History | ActiveView::Configuration => div()
                            .pl(DynamicSpacing::Base04.rems(cx))
                            .child(self.render_toolbar_back_button(cx))
                            .into_any_element(),
                        _ => self
                            .render_recent_entries_menu(IconName::MenuAlt, cx)
                            .into_any_element(),
                    })
                    .child(self.render_title_view(window, cx)),
            )
            .child(
                h_flex()
                    .h_full()
                    .gap_2()
                    .children(self.render_token_count(cx))
                    .child(
                        h_flex()
                            .h_full()
                            .gap(DynamicSpacing::Base02.rems(cx))
                            .px(DynamicSpacing::Base08.rems(cx))
                            .border_l_1()
                            .border_color(cx.theme().colors().border)
                            .child(new_thread_menu)
                            .child(self.render_panel_options_menu(window, cx)),
                    ),
            )
    }

    fn render_toolbar_new(&self, window: &mut Window, cx: &mut Context<Self>) -> impl IntoElement {
        let focus_handle = self.focus_handle(cx);

        let active_thread = match &self.active_view {
            ActiveView::Thread { thread, .. } => Some(thread.read(cx).thread().clone()),
            ActiveView::ExternalAgentThread { .. }
            | ActiveView::TextThread { .. }
            | ActiveView::History
            | ActiveView::Configuration => None,
        };

        let new_thread_menu = PopoverMenu::new("new_thread_menu")
            .trigger_with_tooltip(
                IconButton::new("new_thread_menu_btn", IconName::Plus).icon_size(IconSize::Small),
                {
                    let focus_handle = focus_handle.clone();
                    move |window, cx| {
                        Tooltip::for_action_in(
                            "New…",
                            &ToggleNewThreadMenu,
                            &focus_handle,
                            window,
                            cx,
                        )
                    }
                },
            )
            .anchor(Corner::TopLeft)
            .with_handle(self.new_thread_menu_handle.clone())
            .menu({
                let focus_handle = focus_handle.clone();
                let workspace = self.workspace.clone();

                move |window, cx| {
                    let active_thread = active_thread.clone();
                    Some(ContextMenu::build(window, cx, |mut menu, _window, cx| {
                        menu = menu
                            .context(focus_handle.clone())
                            .header("Zed Agent")
                            .when_some(active_thread, |this, active_thread| {
                                let thread = active_thread.read(cx);

                                if !thread.is_empty() {
                                    let thread_id = thread.id().clone();
                                    this.item(
                                        ContextMenuEntry::new("New From Summary")
                                            .icon(IconName::ThreadFromSummary)
                                            .icon_color(Color::Muted)
                                            .handler(move |window, cx| {
                                                window.dispatch_action(
                                                    Box::new(NewThread {
                                                        from_thread_id: Some(thread_id.clone()),
                                                    }),
                                                    cx,
                                                );
                                            }),
                                    )
                                } else {
                                    this
                                }
                            })
                            .item(
                                ContextMenuEntry::new("New Thread")
                                    .icon(IconName::Thread)
                                    .icon_color(Color::Muted)
                                    .action(NewThread::default().boxed_clone())
                                    .handler({
                                        let workspace = workspace.clone();
                                        move |window, cx| {
                                            if let Some(workspace) = workspace.upgrade() {
                                                workspace.update(cx, |workspace, cx| {
                                                    if let Some(panel) =
                                                        workspace.panel::<AgentPanel>(cx)
                                                    {
                                                        panel.update(cx, |panel, cx| {
                                                            panel.set_selected_agent(
                                                                AgentType::Zed,
                                                                cx,
                                                            );
                                                        });
                                                    }
                                                });
                                            }
                                            window.dispatch_action(
                                                NewThread::default().boxed_clone(),
                                                cx,
                                            );
                                        }
                                    }),
                            )
                            .item(
                                ContextMenuEntry::new("New Text Thread")
                                    .icon(IconName::TextThread)
                                    .icon_color(Color::Muted)
                                    .action(NewTextThread.boxed_clone())
                                    .handler({
                                        let workspace = workspace.clone();
                                        move |window, cx| {
                                            if let Some(workspace) = workspace.upgrade() {
                                                workspace.update(cx, |workspace, cx| {
                                                    if let Some(panel) =
                                                        workspace.panel::<AgentPanel>(cx)
                                                    {
                                                        panel.update(cx, |panel, cx| {
                                                            panel.set_selected_agent(
                                                                AgentType::TextThread,
                                                                cx,
                                                            );
                                                        });
                                                    }
                                                });
                                            }
                                            window.dispatch_action(NewTextThread.boxed_clone(), cx);
                                        }
                                    }),
                            )
                            .item(
                                ContextMenuEntry::new("New Native Agent Thread")
                                    .icon(IconName::ZedAssistant)
                                    .icon_color(Color::Muted)
                                    .handler({
                                        let workspace = workspace.clone();
                                        move |window, cx| {
                                            if let Some(workspace) = workspace.upgrade() {
                                                workspace.update(cx, |workspace, cx| {
                                                    if let Some(panel) =
                                                        workspace.panel::<AgentPanel>(cx)
                                                    {
                                                        panel.update(cx, |panel, cx| {
                                                            panel.set_selected_agent(
                                                                AgentType::NativeAgent,
                                                                cx,
                                                            );
                                                        });
                                                    }
                                                });
                                            }
                                            window.dispatch_action(
                                                NewExternalAgentThread {
                                                    agent: Some(crate::ExternalAgent::NativeAgent),
                                                }
                                                .boxed_clone(),
                                                cx,
                                            );
                                        }
                                    }),
                            )
                            .separator()
                            .header("External Agents")
                            .item(
                                ContextMenuEntry::new("New Gemini Thread")
                                    .icon(IconName::AiGemini)
                                    .icon_color(Color::Muted)
                                    .handler({
                                        let workspace = workspace.clone();
                                        move |window, cx| {
                                            if let Some(workspace) = workspace.upgrade() {
                                                workspace.update(cx, |workspace, cx| {
                                                    if let Some(panel) =
                                                        workspace.panel::<AgentPanel>(cx)
                                                    {
                                                        panel.update(cx, |panel, cx| {
                                                            panel.set_selected_agent(
                                                                AgentType::Gemini,
                                                                cx,
                                                            );
                                                        });
                                                    }
                                                });
                                            }
                                            window.dispatch_action(
                                                NewExternalAgentThread {
                                                    agent: Some(crate::ExternalAgent::Gemini),
                                                }
                                                .boxed_clone(),
                                                cx,
                                            );
                                        }
                                    }),
                            )
                            .item(
                                ContextMenuEntry::new("New Claude Code Thread")
                                    .icon(IconName::AiClaude)
                                    .icon_color(Color::Muted)
                                    .handler({
                                        let workspace = workspace.clone();
                                        move |window, cx| {
                                            if let Some(workspace) = workspace.upgrade() {
                                                workspace.update(cx, |workspace, cx| {
                                                    if let Some(panel) =
                                                        workspace.panel::<AgentPanel>(cx)
                                                    {
                                                        panel.update(cx, |panel, cx| {
                                                            panel.set_selected_agent(
                                                                AgentType::ClaudeCode,
                                                                cx,
                                                            );
                                                        });
                                                    }
                                                });
                                            }
                                            window.dispatch_action(
                                                NewExternalAgentThread {
                                                    agent: Some(crate::ExternalAgent::ClaudeCode),
                                                }
                                                .boxed_clone(),
                                                cx,
                                            );
                                        }
                                    }),
                            );
                        menu
                    }))
                }
            });

        h_flex()
            .id("agent-panel-toolbar")
            .h(Tab::container_height(cx))
            .max_w_full()
            .flex_none()
            .justify_between()
            .gap_2()
            .bg(cx.theme().colors().tab_bar_background)
            .border_b_1()
            .border_color(cx.theme().colors().border)
            .child(
                h_flex()
                    .size_full()
                    .gap(DynamicSpacing::Base08.rems(cx))
                    .child(match &self.active_view {
                        ActiveView::History | ActiveView::Configuration => div()
                            .pl(DynamicSpacing::Base04.rems(cx))
                            .child(self.render_toolbar_back_button(cx))
                            .into_any_element(),
                        _ => h_flex()
                            .h_full()
                            .px(DynamicSpacing::Base04.rems(cx))
                            .border_r_1()
                            .border_color(cx.theme().colors().border)
                            .child(
                                h_flex()
                                    .px_0p5()
                                    .gap_1p5()
                                    .child(
                                        Icon::new(self.selected_agent.icon()).color(Color::Muted),
                                    )
                                    .child(Label::new(self.selected_agent.label())),
                            )
                            .into_any_element(),
                    })
                    .child(self.render_title_view(window, cx)),
            )
            .child(
                h_flex()
                    .h_full()
                    .gap_2()
                    .children(self.render_token_count(cx))
                    .child(
                        h_flex()
                            .h_full()
                            .gap(DynamicSpacing::Base02.rems(cx))
                            .pl(DynamicSpacing::Base04.rems(cx))
                            .pr(DynamicSpacing::Base06.rems(cx))
                            .border_l_1()
                            .border_color(cx.theme().colors().border)
                            .child(new_thread_menu)
                            .child(self.render_recent_entries_menu(IconName::HistoryRerun, cx))
                            .child(self.render_panel_options_menu(window, cx)),
                    ),
            )
    }
>>>>>>> 32f9de61

    fn render_toolbar(&self, window: &mut Window, cx: &mut Context<Self>) -> impl IntoElement {
        if cx.has_flag::<feature_flags::AcpFeatureFlag>() {
            self.render_toolbar_new(window, cx).into_any_element()
        } else {
            self.render_toolbar_old(window, cx).into_any_element()
        }
    }

    fn render_token_count(&self, cx: &App) -> Option<AnyElement> {
        match &self.active_view {
            ActiveView::Thread {
                thread,
                message_editor,
                ..
            } => {
                let active_thread = thread.read(cx);
                let message_editor = message_editor.read(cx);

                let editor_empty = message_editor.is_editor_fully_empty(cx);

                if active_thread.is_empty() && editor_empty {
                    return None;
                }

                let thread = active_thread.thread().read(cx);
                let is_generating = thread.is_generating();
                let conversation_token_usage = thread.total_token_usage()?;

                let (total_token_usage, is_estimating) =
                    if let Some((editing_message_id, unsent_tokens)) =
                        active_thread.editing_message_id()
                    {
                        let combined = thread
                            .token_usage_up_to_message(editing_message_id)
                            .add(unsent_tokens);

                        (combined, unsent_tokens > 0)
                    } else {
                        let unsent_tokens =
                            message_editor.last_estimated_token_count().unwrap_or(0);
                        let combined = conversation_token_usage.add(unsent_tokens);

                        (combined, unsent_tokens > 0)
                    };

                let is_waiting_to_update_token_count =
                    message_editor.is_waiting_to_update_token_count();

                if total_token_usage.total == 0 {
                    return None;
                }

                let token_color = match total_token_usage.ratio() {
                    TokenUsageRatio::Normal if is_estimating => Color::Default,
                    TokenUsageRatio::Normal => Color::Muted,
                    TokenUsageRatio::Warning => Color::Warning,
                    TokenUsageRatio::Exceeded => Color::Error,
                };

                let token_count = h_flex()
                    .id("token-count")
                    .flex_shrink_0()
                    .gap_0p5()
                    .when(!is_generating && is_estimating, |parent| {
                        parent
                            .child(
                                h_flex()
                                    .mr_1()
                                    .size_2p5()
                                    .justify_center()
                                    .rounded_full()
                                    .bg(cx.theme().colors().text.opacity(0.1))
                                    .child(
                                        div().size_1().rounded_full().bg(cx.theme().colors().text),
                                    ),
                            )
                            .tooltip(move |window, cx| {
                                Tooltip::with_meta(
                                    "Estimated New Token Count",
                                    None,
                                    format!(
                                        "Current Conversation Tokens: {}",
                                        humanize_token_count(conversation_token_usage.total)
                                    ),
                                    window,
                                    cx,
                                )
                            })
                    })
                    .child(
                        Label::new(humanize_token_count(total_token_usage.total))
                            .size(LabelSize::Small)
                            .color(token_color)
                            .map(|label| {
                                if is_generating || is_waiting_to_update_token_count {
                                    label
                                        .with_animation(
                                            "used-tokens-label",
                                            Animation::new(Duration::from_secs(2))
                                                .repeat()
                                                .with_easing(pulsating_between(0.6, 1.0)),
                                            |label, delta| label.alpha(delta),
                                        )
                                        .into_any()
                                } else {
                                    label.into_any_element()
                                }
                            }),
                    )
                    .child(Label::new("/").size(LabelSize::Small).color(Color::Muted))
                    .child(
                        Label::new(humanize_token_count(total_token_usage.max))
                            .size(LabelSize::Small)
                            .color(Color::Muted),
                    )
                    .into_any();

                Some(token_count)
            }
            ActiveView::TextThread { .. } => {
                // Token count now displayed in the TextThreadEditor itself
                None
            }
            ActiveView::ExternalAgentThread { .. }
            | ActiveView::History
            | ActiveView::Configuration => {
                return None;
            }
        }
    }

<<<<<<< HEAD
    // fn should_render_trial_end_upsell(&self, cx: &mut Context<Self>) -> bool {
    //     if TrialEndUpsell::dismissed() {
    //         return false;
    //     }

    //     let plan = self.user_store.read(cx).current_plan();
    //     let has_previous_trial = self.user_store.read(cx).trial_started_at().is_some();

    //     matches!(plan, Some(Plan::Free)) && has_previous_trial
    // }

    // fn should_render_upsell(&self, cx: &mut Context<Self>) -> bool {
    //     if !matches!(self.active_view, ActiveView::Thread { .. }) {
    //         return false;
    //     }

    //     if self.hide_upsell || Upsell::dismissed() {
    //         return false;
    //     }

    //     let is_using_zed_provider = self
    //         .thread
    //         .read(cx)
    //         .thread()
    //         .read(cx)
    //         .configured_model()
    //         .map_or(false, |model| {
    //             model.provider.id().0 == ZED_CLOUD_PROVIDER_ID
    //         });
    //     if !is_using_zed_provider {
    //         return false;
    //     }

    //     let plan = self.user_store.read(cx).current_plan();
    //     if matches!(plan, Some(Plan::ZedPro | Plan::ZedProTrial)) {
    //         return false;
    //     }

    //     let has_previous_trial = self.user_store.read(cx).trial_started_at().is_some();
    //     if has_previous_trial {
    //         return false;
    //     }

    //     true
    // }

    // fn render_upsell(
    //     &self,
    //     _window: &mut Window,
    //     cx: &mut Context<Self>,
    // ) -> Option<impl IntoElement> {
    //     if !self.should_render_upsell(cx) {
    //         return None;
    //     }

    //     if self.user_store.read(cx).account_too_young() {
    //         Some(self.render_young_account_upsell(cx).into_any_element())
    //     } else {
    //         Some(self.render_trial_upsell(cx).into_any_element())
    //     }
    // }

    // fn render_young_account_upsell(&self, cx: &mut Context<Self>) -> impl IntoElement {
    //     let checkbox = CheckboxWithLabel::new(
    //         "dont-show-again",
    //         Label::new("Don't show again").color(Color::Muted),
    //         ToggleState::Unselected,
    //         move |toggle_state, _window, cx| {
    //             let toggle_state_bool = toggle_state.selected();

    //             Upsell::set_dismissed(toggle_state_bool, cx);
    //         },
    //     );

    //     let contents = div()
    //         .size_full()
    //         .gap_2()
    //         .flex()
    //         .flex_col()
    //         .child(Headline::new("Build better with Zed Pro").size(HeadlineSize::Small))
    //         .child(
    //             Label::new(
    //                 "Your GitHub account was created less than 30 days ago, so we can't offer you a free trial."
    //             ).size(LabelSize::Small)
    //         )
    //         .child(
    //             Label::new(
    //                 "Use your own API keys, upgrade to Zed Pro or send an email to billing-support@zed.dev."
    //             ).color(Color::Muted)
    //         )
    //         .child(
    //             h_flex()
    //                 .w_full()
    //                 .px_neg_1()
    //                 .justify_between()
    //                 .items_center()
    //                 .child(h_flex().items_center().gap_1().child(checkbox))
    //                 .child(
    //                     h_flex()
    //                         .gap_2()
    //                         .child(
    //                             Button::new("dismiss-button", "Not Now")
    //                                 .style(ButtonStyle::Transparent)
    //                                 .color(Color::Muted)
    //                                 .on_click({
    //                                     let agent_panel = cx.entity();
    //                                     move |_, _, cx| {
    //                                         agent_panel.update(cx, |this, cx| {
    //                                             this.hide_upsell = true;
    //                                             cx.notify();
    //                                         });
    //                                     }
    //                                 })
    //                         )
    //                         .child(
    //                             Button::new("cta-button", "Upgrade to Zed Pro")
    //                                 .style(ButtonStyle::Transparent)
    //                                 .on_click(|_, _, cx| cx.open_url(&zed_urls::account_url(cx)))
    //                         )
    //                 )
    //         );

    //     // self.render_upsell_container(cx, contents)
    // }

    // fn render_trial_upsell(&self, cx: &mut Context<Self>) -> impl IntoElement {
    //     let checkbox = CheckboxWithLabel::new(
    //         "dont-show-again",
    //         Label::new("Don't show again").color(Color::Muted),
    //         ToggleState::Unselected,
    //         move |toggle_state, _window, cx| {
    //             let toggle_state_bool = toggle_state.selected();

    //             Upsell::set_dismissed(toggle_state_bool, cx);
    //         },
    //     );

    //     let contents = div()
    //         .size_full()
    //         .gap_2()
    //         .flex()
    //         .flex_col()
    //         .child(Headline::new("Build better with Zed Pro").size(HeadlineSize::Small))
    //         .child(
    //             Label::new("Try Zed Pro for free for 14 days - no credit card required.")
    //                 .size(LabelSize::Small),
    //         )
    //         .child(
    //             Label::new(
    //                 "Use your own API keys or enable usage-based billing once you hit the cap.",
    //             )
    //             .color(Color::Muted),
    //         )
    //         .child(
    //             h_flex()
    //                 .w_full()
    //                 .px_neg_1()
    //                 .justify_between()
    //                 .items_center()
    //                 .child(h_flex().items_center().gap_1().child(checkbox))
    //                 .child(
    //                     h_flex()
    //                         .gap_2()
    //                         .child(
    //                             Button::new("dismiss-button", "Not Now")
    //                                 .style(ButtonStyle::Transparent)
    //                                 .color(Color::Muted)
    //                                 .on_click({
    //                                     let agent_panel = cx.entity();
    //                                     move |_, _, cx| {
    //                                         agent_panel.update(cx, |this, cx| {
    //                                             this.hide_upsell = true;
    //                                             cx.notify();
    //                                         });
    //                                     }
    //                                 }),
    //                         )
    //                         .child(
    //                             Button::new("cta-button", "Start Trial")
    //                                 .style(ButtonStyle::Transparent)
    //                                 .on_click(|_, _, cx| cx.open_url(&zed_urls::account_url(cx))),
    //                         ),
    //                 ),
    //         );

    //     self.render_upsell_container(cx, contents)
    // }

    // fn render_trial_end_upsell(
    //     &self,
    //     _window: &mut Window,
    //     cx: &mut Context<Self>,
    // ) -> Option<impl IntoElement> {
    //     if !self.should_render_trial_end_upsell(cx) {
    //         return None;
    //     }

    //     Some(
    //         self.render_upsell_container(
    //             cx,
    //             div()
    //                 .size_full()
    //                 .gap_2()
    //                 .flex()
    //                 .flex_col()
    //                 .child(
    //                     Headline::new("Your Zed Pro trial has expired.").size(HeadlineSize::Small),
    //                 )
    //                 .child(
    //                     Label::new("You've been automatically reset to the free plan.")
    //                         .size(LabelSize::Small),
    //                 )
    //                 .child(
    //                     h_flex()
    //                         .w_full()
    //                         .px_neg_1()
    //                         .justify_between()
    //                         .items_center()
    //                         .child(div())
    //                         .child(
    //                             h_flex()
    //                                 .gap_2()
    //                                 .child(
    //                                     Button::new("dismiss-button", "Stay on Free")
    //                                         .style(ButtonStyle::Transparent)
    //                                         .color(Color::Muted)
    //                                         .on_click({
    //                                             let agent_panel = cx.entity();
    //                                             move |_, _, cx| {
    //                                                 agent_panel.update(cx, |_this, cx| {
    //                                                     TrialEndUpsell::set_dismissed(true, cx);
    //                                                     cx.notify();
    //                                                 });
    //                                             }
    //                                         }),
    //                                 )
    //                                 .child(
    //                                     Button::new("cta-button", "Upgrade to Zed Pro")
    //                                         .style(ButtonStyle::Transparent)
    //                                         .on_click(|_, _, cx| {
    //                                             cx.open_url(&zed_urls::account_url(cx))
    //                                         }),
    //                                 ),
    //                         ),
    //                 ),
    //         ),
    //     )
    // }

    // fn render_upsell_container(&self, cx: &mut Context<Self>, content: Div) -> Div {
    //     div().p_2().child(
    //         v_flex()
    //             .w_full()
    //             .elevation_2(cx)
    //             .rounded(px(8.0))
    //             .bg(cx.theme().colors().background.alpha(0.5))
    //             .p(px(3.0))
    //             .child(
    //                 div()
    //                     .gap_2()
    //                     .flex()
    //                     .flex_col()
    //                     .size_full()
    //                     .border_1()
    //                     .rounded(px(5.0))
    //                     .border_color(cx.theme().colors().text.alpha(0.1))
    //                     .overflow_hidden()
    //                     .relative()
    //                     .bg(cx.theme().colors().panel_background)
    //                     .px_4()
    //                     .py_3()
    //                     .child(
    //                         div()
    //                             .absolute()
    //                             .top_0()
    //                             .right(px(-1.0))
    //                             .w(px(441.0))
    //                             .h(px(167.0))
    //                             .child(
    //                                 Vector::new(
    //                                     VectorName::Grid,
    //                                     rems_from_px(441.0),
    //                                     rems_from_px(167.0),
    //                                 )
    //                                 .color(ui::Color::Custom(cx.theme().colors().text.alpha(0.1))),
    //                             ),
    //                     )
    //                     .child(
    //                         div()
    //                             .absolute()
    //                             .top(px(-8.0))
    //                             .right_0()
    //                             .w(px(400.0))
    //                             .h(px(92.0))
    //                             .child(
    //                                 Vector::new(
    //                                     VectorName::AiGrid,
    //                                     rems_from_px(400.0),
    //                                     rems_from_px(92.0),
    //                                 )
    //                                 .color(ui::Color::Custom(cx.theme().colors().text.alpha(0.32))),
    //                             ),
    //                     )
    //                     // .child(
    //                     //     div()
    //                     //         .absolute()
    //                     //         .top_0()
    //                     //         .right(px(360.))
    //                     //         .size(px(401.))
    //                     //         .overflow_hidden()
    //                     //         .bg(cx.theme().colors().panel_background)
    //                     // )
    //                     .child(
    //                         div()
    //                             .absolute()
    //                             .top_0()
    //                             .right_0()
    //                             .w(px(660.0))
    //                             .h(px(401.0))
    //                             .overflow_hidden()
    //                             .bg(linear_gradient(
    //                                 75.0,
    //                                 linear_color_stop(
    //                                     cx.theme().colors().panel_background.alpha(0.01),
    //                                     1.0,
    //                                 ),
    //                                 linear_color_stop(cx.theme().colors().panel_background, 0.45),
    //                             )),
    //                     )
    //                     .child(content),
    //             ),
    //     )
    // }
=======
    fn should_render_trial_end_upsell(&self, cx: &mut Context<Self>) -> bool {
        if TrialEndUpsell::dismissed() {
            return false;
        }

        match &self.active_view {
            ActiveView::Thread { thread, .. } => {
                if thread
                    .read(cx)
                    .thread()
                    .read(cx)
                    .configured_model()
                    .map_or(false, |model| {
                        model.provider.id() != language_model::ZED_CLOUD_PROVIDER_ID
                    })
                {
                    return false;
                }
            }
            ActiveView::TextThread { .. } => {
                if LanguageModelRegistry::global(cx)
                    .read(cx)
                    .default_model()
                    .map_or(false, |model| {
                        model.provider.id() != language_model::ZED_CLOUD_PROVIDER_ID
                    })
                {
                    return false;
                }
            }
            ActiveView::ExternalAgentThread { .. }
            | ActiveView::History
            | ActiveView::Configuration => return false,
        }

        let plan = self.user_store.read(cx).plan();
        let has_previous_trial = self.user_store.read(cx).trial_started_at().is_some();

        matches!(plan, Some(Plan::ZedFree)) && has_previous_trial
    }

    fn should_render_onboarding(&self, cx: &mut Context<Self>) -> bool {
        if OnboardingUpsell::dismissed() {
            return false;
        }

        match &self.active_view {
            ActiveView::Thread { .. } | ActiveView::TextThread { .. } => {
                let history_is_empty = self
                    .history_store
                    .update(cx, |store, cx| store.recent_entries(1, cx).is_empty());

                let has_configured_non_zed_providers = LanguageModelRegistry::read_global(cx)
                    .providers()
                    .iter()
                    .any(|provider| {
                        provider.is_authenticated(cx)
                            && provider.id() != language_model::ZED_CLOUD_PROVIDER_ID
                    });

                history_is_empty || !has_configured_non_zed_providers
            }
            ActiveView::ExternalAgentThread { .. }
            | ActiveView::History
            | ActiveView::Configuration => false,
        }
    }

    fn render_onboarding(
        &self,
        _window: &mut Window,
        cx: &mut Context<Self>,
    ) -> Option<impl IntoElement> {
        if !self.should_render_onboarding(cx) {
            return None;
        }

        let thread_view = matches!(&self.active_view, ActiveView::Thread { .. });
        let text_thread_view = matches!(&self.active_view, ActiveView::TextThread { .. });

        Some(
            div()
                .when(thread_view, |this| {
                    this.size_full().bg(cx.theme().colors().panel_background)
                })
                .when(text_thread_view, |this| {
                    this.bg(cx.theme().colors().editor_background)
                })
                .child(self.onboarding.clone()),
        )
    }

    fn render_backdrop(&self, cx: &mut Context<Self>) -> impl IntoElement {
        div()
            .size_full()
            .absolute()
            .inset_0()
            .bg(cx.theme().colors().panel_background)
            .opacity(0.8)
            .block_mouse_except_scroll()
    }

    fn render_trial_end_upsell(
        &self,
        _window: &mut Window,
        cx: &mut Context<Self>,
    ) -> Option<impl IntoElement> {
        if !self.should_render_trial_end_upsell(cx) {
            return None;
        }

        Some(
            v_flex()
                .absolute()
                .inset_0()
                .size_full()
                .bg(cx.theme().colors().panel_background)
                .opacity(0.85)
                .block_mouse_except_scroll()
                .child(EndTrialUpsell::new(Arc::new({
                    let this = cx.entity();
                    move |_, cx| {
                        this.update(cx, |_this, cx| {
                            TrialEndUpsell::set_dismissed(true, cx);
                            cx.notify();
                        });
                    }
                }))),
        )
    }
>>>>>>> 32f9de61

    fn render_empty_state_section_header(
        &self,
        label: impl Into<SharedString>,
        action_slot: Option<AnyElement>,
        cx: &mut Context<Self>,
    ) -> impl IntoElement {
        h_flex()
            .mt_2()
            .pl_1p5()
            .pb_1()
            .w_full()
            .justify_between()
            .border_b_1()
            .border_color(cx.theme().colors().border_variant)
            .child(
                Label::new(label.into())
                    .size(LabelSize::Small)
                    .color(Color::Muted),
            )
            .children(action_slot)
    }

    fn render_thread_empty_state(
        &self,
        window: &mut Window,
        cx: &mut Context<Self>,
    ) -> impl IntoElement {
        let recent_history = self
            .history_store
            .update(cx, |this, cx| this.recent_entries(6, cx));

        let model_registry = LanguageModelRegistry::read_global(cx);

        let configuration_error =
            model_registry.configuration_error(model_registry.default_model(), cx);

        let no_error = configuration_error.is_none();
        let focus_handle = self.focus_handle(cx);

        v_flex()
            .size_full()
            .bg(cx.theme().colors().panel_background)
            .when(recent_history.is_empty(), |this| {
                this.child(
                    v_flex()
                        .size_full()
                        .mx_auto()
                        .justify_center()
                        .items_center()
                        .gap_1()
                        .child(h_flex().child(Headline::new("Welcome to the Agent Panel")))
                        .when(no_error, |parent| {
                            parent
                                .child(h_flex().child(
                                    Label::new("Ask and build anything.").color(Color::Muted),
                                ))
                                .child(
                                    v_flex()
                                        .mt_2()
                                        .gap_1()
                                        .max_w_48()
                                        .child(
                                            Button::new("context", "Add Context")
                                                .label_size(LabelSize::Small)
                                                .icon(IconName::FileCode)
                                                .icon_position(IconPosition::Start)
                                                .icon_size(IconSize::Small)
                                                .icon_color(Color::Muted)
                                                .full_width()
                                                .key_binding(KeyBinding::for_action_in(
                                                    &ToggleContextPicker,
                                                    &focus_handle,
                                                    window,
                                                    cx,
                                                ))
                                                .on_click(|_event, window, cx| {
                                                    window.dispatch_action(
                                                        ToggleContextPicker.boxed_clone(),
                                                        cx,
                                                    )
                                                }),
                                        )
                                        .child(
                                            Button::new("mode", "Switch Model")
                                                .label_size(LabelSize::Small)
                                                .icon(IconName::DatabaseZap)
                                                .icon_position(IconPosition::Start)
                                                .icon_size(IconSize::Small)
                                                .icon_color(Color::Muted)
                                                .full_width()
                                                .key_binding(KeyBinding::for_action_in(
                                                    &ToggleModelSelector,
                                                    &focus_handle,
                                                    window,
                                                    cx,
                                                ))
                                                .on_click(|_event, window, cx| {
                                                    window.dispatch_action(
                                                        ToggleModelSelector.boxed_clone(),
                                                        cx,
                                                    )
                                                }),
                                        )
                                        .child(
                                            Button::new("settings", "View Settings")
                                                .label_size(LabelSize::Small)
                                                .icon(IconName::Settings)
                                                .icon_position(IconPosition::Start)
                                                .icon_size(IconSize::Small)
                                                .icon_color(Color::Muted)
                                                .full_width()
                                                .key_binding(KeyBinding::for_action_in(
                                                    &OpenSettings,
                                                    &focus_handle,
                                                    window,
                                                    cx,
                                                ))
                                                .on_click(|_event, window, cx| {
                                                    window.dispatch_action(
                                                        OpenSettings.boxed_clone(),
                                                        cx,
                                                    )
                                                }),
                                        ),
                                )
                        })
                        .when_some(configuration_error.as_ref(), |this, err| {
                            this.child(self.render_configuration_error(
                                err,
                                &focus_handle,
                                window,
                                cx,
                            ))
                        }),
                )
            })
            .when(!recent_history.is_empty(), |parent| {
                let focus_handle = focus_handle.clone();
                parent
                    .overflow_hidden()
                    .p_1p5()
                    .justify_end()
                    .gap_1()
<<<<<<< HEAD
                    // .child(
                    //     h_flex()
                    //         .pl_1p5()
                    //         .pb_1()
                    //         .w_full()
                    //         .justify_between()
                    //         .border_b_1()
                    //         .border_color(cx.theme().colors().border_variant)
                    //         .child(
                    //             Label::new("Recent")
                    //                 .size(LabelSize::Small)
                    //                 .color(Color::Muted),
                    //         )
                    //         .child(
                    //             Button::new("view-history", "View All")
                    //                 .style(ButtonStyle::Subtle)
                    //                 .label_size(LabelSize::Small)
                    //                 .key_binding(
                    //                     KeyBinding::for_action_in(
                    //                         &OpenHistory,
                    //                         &self.focus_handle(cx),
                    //                         window,
                    //                         cx,
                    //                     )
                    //                     .map(|kb| kb.size(rems_from_px(12.0))),
                    //                 )
                    //                 .on_click(move |_event, window, cx| {
                    //                     window.dispatch_action(OpenHistory.boxed_clone(), cx);
                    //                 }),
                    //         ),
                    // )
                    // .child(
                    //     v_flex()
                    //         .gap_1()
                    //         .children(recent_history.into_iter().enumerate().map(
                    //             |(index, entry)| {
                    //                 // TODO: Add keyboard navigation.
                    //                 let is_hovered =
                    //                     self.hovered_recent_history_item == Some(index);
                    //                 HistoryEntryElement::new(entry.clone(), cx.entity().downgrade())
                    //                     .hovered(is_hovered)
                    //                     .on_hover(cx.listener(
                    //                         move |this, is_hovered, _window, cx| {
                    //                             if *is_hovered {
                    //                                 this.hovered_recent_history_item = Some(index);
                    //                             } else if this.hovered_recent_history_item
                    //                                 == Some(index)
                    //                             {
                    //                                 this.hovered_recent_history_item = None;
                    //                             }
                    //                             cx.notify();
                    //                         },
                    //                     ))
                    //                     .into_any_element()
                    //             },
                    //         )),
                    // )
                    .map(|parent| match configuration_error_ref {
                        Some(
                            err @ (ConfigurationError::ModelNotFound
                            | ConfigurationError::ProviderNotAuthenticated(_)
                            | ConfigurationError::NoProvider),
                        ) => parent.child(
                            Banner::new()
                                .severity(ui::Severity::Warning)
                                .child(Label::new(err.to_string()).size(LabelSize::Small))
                                .action_slot(
                                    Button::new("settings", "Configure Provider")
                                        .style(ButtonStyle::Tinted(ui::TintColor::Warning))
                                        .label_size(LabelSize::Small)
                                        .key_binding(
                                            KeyBinding::for_action_in(
                                                &OpenConfiguration,
                                                &focus_handle,
                                                window,
                                                cx,
                                            )
                                            .map(|kb| kb.size(rems_from_px(12.0))),
                                        )
                                        .on_click(|_event, window, cx| {
                                            window.dispatch_action(
                                                OpenConfiguration.boxed_clone(),
                                                cx,
                                            )
                                        }),
                                ),
                        ),
                        Some(ConfigurationError::ProviderPendingTermsAcceptance(provider)) => {
                            parent.child(Banner::new().severity(ui::Severity::Warning).child(
                                h_flex().w_full().children(provider.render_accept_terms(
                                    LanguageModelProviderTosView::ThreadtEmptyState,
                                    cx,
                                )),
                            ))
                        }
                        None => parent,
=======
                    .child(
                        self.render_empty_state_section_header(
                            "Recent",
                            Some(
                                Button::new("view-history", "View All")
                                    .style(ButtonStyle::Subtle)
                                    .label_size(LabelSize::Small)
                                    .key_binding(
                                        KeyBinding::for_action_in(
                                            &OpenHistory,
                                            &self.focus_handle(cx),
                                            window,
                                            cx,
                                        )
                                        .map(|kb| kb.size(rems_from_px(12.))),
                                    )
                                    .on_click(move |_event, window, cx| {
                                        window.dispatch_action(OpenHistory.boxed_clone(), cx);
                                    })
                                    .into_any_element(),
                            ),
                            cx,
                        ),
                    )
                    .child(
                        v_flex()
                            .gap_1()
                            .children(recent_history.into_iter().enumerate().map(
                                |(index, entry)| {
                                    // TODO: Add keyboard navigation.
                                    let is_hovered =
                                        self.hovered_recent_history_item == Some(index);
                                    HistoryEntryElement::new(entry.clone(), cx.entity().downgrade())
                                        .hovered(is_hovered)
                                        .on_hover(cx.listener(
                                            move |this, is_hovered, _window, cx| {
                                                if *is_hovered {
                                                    this.hovered_recent_history_item = Some(index);
                                                } else if this.hovered_recent_history_item
                                                    == Some(index)
                                                {
                                                    this.hovered_recent_history_item = None;
                                                }
                                                cx.notify();
                                            },
                                        ))
                                        .into_any_element()
                                },
                            )),
                    )
                    .when_some(configuration_error.as_ref(), |this, err| {
                        this.child(self.render_configuration_error(err, &focus_handle, window, cx))
>>>>>>> 32f9de61
                    })
            })
    }

    fn render_configuration_error(
        &self,
        configuration_error: &ConfigurationError,
        focus_handle: &FocusHandle,
        window: &mut Window,
        cx: &mut App,
    ) -> impl IntoElement {
        match configuration_error {
            ConfigurationError::ModelNotFound
            | ConfigurationError::ProviderNotAuthenticated(_)
            | ConfigurationError::NoProvider => Banner::new()
                .severity(ui::Severity::Warning)
                .child(Label::new(configuration_error.to_string()))
                .action_slot(
                    Button::new("settings", "Configure Provider")
                        .style(ButtonStyle::Tinted(ui::TintColor::Warning))
                        .label_size(LabelSize::Small)
                        .key_binding(
                            KeyBinding::for_action_in(&OpenSettings, &focus_handle, window, cx)
                                .map(|kb| kb.size(rems_from_px(12.))),
                        )
                        .on_click(|_event, window, cx| {
                            window.dispatch_action(OpenSettings.boxed_clone(), cx)
                        }),
                ),
            ConfigurationError::ProviderPendingTermsAcceptance(provider) => {
                Banner::new().severity(ui::Severity::Warning).child(
                    h_flex().w_full().children(
                        provider.render_accept_terms(
                            LanguageModelProviderTosView::ThreadEmptyState,
                            cx,
                        ),
                    ),
                )
            }
        }
    }

    fn render_tool_use_limit_reached(
        &self,
        window: &mut Window,
        cx: &mut Context<Self>,
    ) -> Option<AnyElement> {
        let active_thread = match &self.active_view {
            ActiveView::Thread { thread, .. } => thread,
            ActiveView::ExternalAgentThread { .. } => {
                return None;
            }
            ActiveView::TextThread { .. } | ActiveView::History | ActiveView::Configuration => {
                return None;
            }
        };

        let thread = active_thread.read(cx).thread().read(cx);

        let tool_use_limit_reached = thread.tool_use_limit_reached();
        if !tool_use_limit_reached {
            return None;
        }

        let model = thread.configured_model()?.model;

        let focus_handle = self.focus_handle(cx);

        let banner = Banner::new()
            .severity(ui::Severity::Info)
            .child(Label::new("Consecutive tool use limit reached.").size(LabelSize::Small))
            .action_slot(
                h_flex()
                    .gap_1()
                    .child(
                        Button::new("continue-conversation", "Continue")
                            .layer(ElevationIndex::ModalSurface)
                            .label_size(LabelSize::Small)
                            .key_binding(
                                KeyBinding::for_action_in(
                                    &ContinueThread,
                                    &focus_handle,
                                    window,
                                    cx,
                                )
                                .map(|kb| kb.size(rems_from_px(10.0))),
                            )
                            .on_click(cx.listener(|this, _, window, cx| {
                                this.continue_conversation(window, cx);
                            })),
                    )
                    .when(model.supports_burn_mode(), |this| {
                        this.child(
                            Button::new("continue-burn-mode", "Continue with Burn Mode")
                                .style(ButtonStyle::Filled)
                                .style(ButtonStyle::Tinted(ui::TintColor::Accent))
                                .layer(ElevationIndex::ModalSurface)
                                .label_size(LabelSize::Small)
                                .key_binding(
                                    KeyBinding::for_action_in(
                                        &ContinueWithBurnMode,
                                        &focus_handle,
                                        window,
                                        cx,
                                    )
                                    .map(|kb| kb.size(rems_from_px(10.0))),
                                )
                                .tooltip(Tooltip::text("Enable Burn Mode for unlimited tool use."))
                                .on_click({
                                    let active_thread = active_thread.clone();
                                    cx.listener(move |this, _, window, cx| {
                                        active_thread.update(cx, |active_thread, cx| {
                                            active_thread.thread().update(cx, |thread, _cx| {
                                                thread.set_completion_mode(CompletionMode::Burn);
                                            });
                                        });
                                        this.continue_conversation(window, cx);
                                    })
                                }),
                        )
                    }),
            );

        Some(div().px_2().pb_2().child(banner).into_any_element())
    }

    fn create_copy_button(&self, message: impl Into<String>) -> impl IntoElement {
        let message = message.into();

<<<<<<< HEAD
        Some(
            div()
                .absolute()
                .right_3()
                .bottom_12()
                .max_w_96()
                .py_2()
                .px_3()
                .elevation_2(cx)
                .occlude()
                .child(match last_error {
                    ThreadError::PaymentRequired => div().into_any(),
                    ThreadError::ModelRequestLimitReached { plan } => div().into_any(),
                    ThreadError::Message { header, message } => {
                        self.render_error_message(header, message, cx)
                    }
                })
                .into_any(),
        )
    }

    // fn render_payment_required_error(&self, cx: &mut Context<Self>) -> AnyElement {
    //     const ERROR_MESSAGE: &str = "Free tier exceeded. Subscribe and add payment to continue using Zed LLMs. You'll be billed at cost for tokens used.";

    //     v_flex()
    //         .gap_0p5()
    //         .child(
    //             h_flex()
    //                 .gap_1p5()
    //                 .items_center()
    //                 .child(Icon::new(IconName::XCircle).color(Color::Error))
    //                 .child(Label::new("Free Usage Exceeded").weight(FontWeight::MEDIUM)),
    //         )
    //         .child(
    //             div()
    //                 .id("error-message")
    //                 .max_h_24()
    //                 .overflow_y_scroll()
    //                 .child(Label::new(ERROR_MESSAGE)),
    //         )
    //         .child(
    //             h_flex()
    //                 .justify_end()
    //                 .mt_1()
    //                 .gap_1()
    //                 .child(self.create_copy_button(ERROR_MESSAGE))
    //                 .child(Button::new("subscribe", "Subscribe").on_click(cx.listener(
    //                     |this, _, _, cx| {
    //                         this.thread.update(cx, |this, _cx| {
    //                             this.clear_last_error();
    //                         });

    //                         cx.open_url(&zed_urls::account_url(cx));
    //                         cx.notify();
    //                     },
    //                 )))
    //                 .child(Button::new("dismiss", "Dismiss").on_click(cx.listener(
    //                     |this, _, _, cx| {
    //                         this.thread.update(cx, |this, _cx| {
    //                             this.clear_last_error();
    //                         });

    //                         cx.notify();
    //                     },
    //                 ))),
    //         )
    //         .into_any()
    // }

    // fn render_model_request_limit_reached_error(
    //     &self,
    //     plan: Plan,
    //     cx: &mut Context<Self>,
    // ) -> AnyElement {
    //     let error_message = match plan {
    //         Plan::ZedPro => {
    //             "Model request limit reached. Upgrade to usage-based billing for more requests."
    //         }
    //         Plan::ZedProTrial => {
    //             "Model request limit reached. Upgrade to Zed Pro for more requests."
    //         }
    //         Plan::Free => "Model request limit reached. Upgrade to Zed Pro for more requests.",
    //     };
    //     let call_to_action = match plan {
    //         Plan::ZedPro => "Upgrade to usage-based billing",
    //         Plan::ZedProTrial => "Upgrade to Zed Pro",
    //         Plan::Free => "Upgrade to Zed Pro",
    //     };

    //     v_flex()
    //         .gap_0p5()
    //         .child(
    //             h_flex()
    //                 .gap_1p5()
    //                 .items_center()
    //                 .child(Icon::new(IconName::XCircle).color(Color::Error))
    //                 .child(Label::new("Model Request Limit Reached").weight(FontWeight::MEDIUM)),
    //         )
    //         .child(
    //             div()
    //                 .id("error-message")
    //                 .max_h_24()
    //                 .overflow_y_scroll()
    //                 .child(Label::new(error_message)),
    //         )
    //         .child(
    //             h_flex()
    //                 .justify_end()
    //                 .mt_1()
    //                 .gap_1()
    //                 .child(self.create_copy_button(error_message))
    //                 .child(
    //                     Button::new("subscribe", call_to_action).on_click(cx.listener(
    //                         |this, _, _, cx| {
    //                             this.thread.update(cx, |this, _cx| {
    //                                 this.clear_last_error();
    //                             });

    //                             cx.open_url(&zed_urls::account_url(cx));
    //                             cx.notify();
    //                         },
    //                     )),
    //                 )
    //                 .child(Button::new("dismiss", "Dismiss").on_click(cx.listener(
    //                     |this, _, _, cx| {
    //                         this.thread.update(cx, |this, _cx| {
    //                             this.clear_last_error();
    //                         });

    //                         cx.notify();
    //                     },
    //                 ))),
    //         )
    //         .into_any()
    // }
=======
        IconButton::new("copy", IconName::Copy)
            .icon_size(IconSize::Small)
            .icon_color(Color::Muted)
            .tooltip(Tooltip::text("Copy Error Message"))
            .on_click(move |_, _, cx| {
                cx.write_to_clipboard(ClipboardItem::new_string(message.clone()))
            })
    }

    fn dismiss_error_button(
        &self,
        thread: &Entity<ActiveThread>,
        cx: &mut Context<Self>,
    ) -> impl IntoElement {
        IconButton::new("dismiss", IconName::Close)
            .icon_size(IconSize::Small)
            .icon_color(Color::Muted)
            .tooltip(Tooltip::text("Dismiss Error"))
            .on_click(cx.listener({
                let thread = thread.clone();
                move |_, _, _, cx| {
                    thread.update(cx, |this, _cx| {
                        this.clear_last_error();
                    });

                    cx.notify();
                }
            }))
    }

    fn upgrade_button(
        &self,
        thread: &Entity<ActiveThread>,
        cx: &mut Context<Self>,
    ) -> impl IntoElement {
        Button::new("upgrade", "Upgrade")
            .label_size(LabelSize::Small)
            .style(ButtonStyle::Tinted(ui::TintColor::Accent))
            .on_click(cx.listener({
                let thread = thread.clone();
                move |_, _, _, cx| {
                    thread.update(cx, |this, _cx| {
                        this.clear_last_error();
                    });

                    cx.open_url(&zed_urls::upgrade_to_zed_pro_url(cx));
                    cx.notify();
                }
            }))
    }

    fn error_callout_bg(&self, cx: &Context<Self>) -> Hsla {
        cx.theme().status().error.opacity(0.08)
    }

    fn render_payment_required_error(
        &self,
        thread: &Entity<ActiveThread>,
        cx: &mut Context<Self>,
    ) -> AnyElement {
        const ERROR_MESSAGE: &str =
            "You reached your free usage limit. Upgrade to Zed Pro for more prompts.";

        let icon = Icon::new(IconName::XCircle)
            .size(IconSize::Small)
            .color(Color::Error);

        div()
            .border_t_1()
            .border_color(cx.theme().colors().border)
            .child(
                Callout::new()
                    .icon(icon)
                    .title("Free Usage Exceeded")
                    .description(ERROR_MESSAGE)
                    .tertiary_action(self.upgrade_button(thread, cx))
                    .secondary_action(self.create_copy_button(ERROR_MESSAGE))
                    .primary_action(self.dismiss_error_button(thread, cx))
                    .bg_color(self.error_callout_bg(cx)),
            )
            .into_any_element()
    }

    fn render_model_request_limit_reached_error(
        &self,
        plan: Plan,
        thread: &Entity<ActiveThread>,
        cx: &mut Context<Self>,
    ) -> AnyElement {
        let error_message = match plan {
            Plan::ZedPro => "Upgrade to usage-based billing for more prompts.",
            Plan::ZedProTrial | Plan::ZedFree => "Upgrade to Zed Pro for more prompts.",
        };

        let icon = Icon::new(IconName::XCircle)
            .size(IconSize::Small)
            .color(Color::Error);

        div()
            .border_t_1()
            .border_color(cx.theme().colors().border)
            .child(
                Callout::new()
                    .icon(icon)
                    .title("Model Prompt Limit Reached")
                    .description(error_message)
                    .tertiary_action(self.upgrade_button(thread, cx))
                    .secondary_action(self.create_copy_button(error_message))
                    .primary_action(self.dismiss_error_button(thread, cx))
                    .bg_color(self.error_callout_bg(cx)),
            )
            .into_any_element()
    }
>>>>>>> 32f9de61

    fn render_error_message(
        &self,
        header: SharedString,
        message: SharedString,
        thread: &Entity<ActiveThread>,
        cx: &mut Context<Self>,
    ) -> AnyElement {
        let message_with_header = format!("{}\n{}", header, message);

        let icon = Icon::new(IconName::XCircle)
            .size(IconSize::Small)
            .color(Color::Error);

        let retry_button = Button::new("retry", "Retry")
            .icon(IconName::RotateCw)
            .icon_position(IconPosition::Start)
            .icon_size(IconSize::Small)
            .label_size(LabelSize::Small)
            .on_click({
                let thread = thread.clone();
                move |_, window, cx| {
                    thread.update(cx, |thread, cx| {
                        thread.clear_last_error();
                        thread.thread().update(cx, |thread, cx| {
                            thread.retry_last_completion(Some(window.window_handle()), cx);
                        });
                    });
                }
            });

        div()
            .border_t_1()
            .border_color(cx.theme().colors().border)
            .child(
                Callout::new()
                    .icon(icon)
                    .title(header)
                    .description(message.clone())
                    .primary_action(retry_button)
                    .secondary_action(self.dismiss_error_button(thread, cx))
                    .tertiary_action(self.create_copy_button(message_with_header))
                    .bg_color(self.error_callout_bg(cx)),
            )
            .into_any_element()
    }

    fn render_retryable_error(
        &self,
        message: SharedString,
        can_enable_burn_mode: bool,
        thread: &Entity<ActiveThread>,
        cx: &mut Context<Self>,
    ) -> AnyElement {
        let icon = Icon::new(IconName::XCircle)
            .size(IconSize::Small)
            .color(Color::Error);

        let retry_button = Button::new("retry", "Retry")
            .icon(IconName::RotateCw)
            .icon_position(IconPosition::Start)
            .icon_size(IconSize::Small)
            .label_size(LabelSize::Small)
            .on_click({
                let thread = thread.clone();
                move |_, window, cx| {
                    thread.update(cx, |thread, cx| {
                        thread.clear_last_error();
                        thread.thread().update(cx, |thread, cx| {
                            thread.retry_last_completion(Some(window.window_handle()), cx);
                        });
                    });
                }
            });

        let mut callout = Callout::new()
            .icon(icon)
            .title("Error")
            .description(message.clone())
            .bg_color(self.error_callout_bg(cx))
            .primary_action(retry_button);

        if can_enable_burn_mode {
            let burn_mode_button = Button::new("enable_burn_retry", "Enable Burn Mode and Retry")
                .icon(IconName::ZedBurnMode)
                .icon_position(IconPosition::Start)
                .icon_size(IconSize::Small)
                .label_size(LabelSize::Small)
                .on_click({
                    let thread = thread.clone();
                    move |_, window, cx| {
                        thread.update(cx, |thread, cx| {
                            thread.clear_last_error();
                            thread.thread().update(cx, |thread, cx| {
                                thread.enable_burn_mode_and_retry(Some(window.window_handle()), cx);
                            });
                        });
                    }
                });
            callout = callout.secondary_action(burn_mode_button);
        }

        div()
            .border_t_1()
            .border_color(cx.theme().colors().border)
            .child(callout)
            .into_any_element()
    }

    fn render_prompt_editor(
        &self,
        context_editor: &Entity<TextThreadEditor>,
        buffer_search_bar: &Entity<BufferSearchBar>,
        window: &mut Window,
        cx: &mut Context<Self>,
    ) -> Div {
        let mut registrar = buffer_search::DivRegistrar::new(
            |this, _, _cx| match &this.active_view {
                ActiveView::TextThread {
                    buffer_search_bar, ..
                } => Some(buffer_search_bar.clone()),
                _ => None,
            },
            cx,
        );
        BufferSearchBar::register(&mut registrar);
        registrar
            .into_div()
            .size_full()
            .relative()
            .map(|parent| {
                buffer_search_bar.update(cx, |buffer_search_bar, cx| {
                    if buffer_search_bar.is_dismissed() {
                        return parent;
                    }
                    parent.child(
                        div()
                            .p(DynamicSpacing::Base08.rems(cx))
                            .border_b_1()
                            .border_color(cx.theme().colors().border_variant)
                            .bg(cx.theme().colors().editor_background)
                            .child(buffer_search_bar.render(window, cx)),
                    )
                })
            })
            .child(context_editor.clone())
            .child(self.render_drag_target(cx))
    }

    fn render_drag_target(&self, cx: &Context<Self>) -> Div {
        let is_local = self.project.read(cx).is_local();
        div()
            .invisible()
            .absolute()
            .top_0()
            .right_0()
            .bottom_0()
            .left_0()
            .bg(cx.theme().colors().drop_target_background)
            .drag_over::<DraggedTab>(|this, _, _, _| this.visible())
            .drag_over::<DraggedSelection>(|this, _, _, _| this.visible())
            .when(is_local, |this| {
                this.drag_over::<ExternalPaths>(|this, _, _, _| this.visible())
            })
            .on_drop(cx.listener(move |this, tab: &DraggedTab, window, cx| {
                let item = tab.pane.read(cx).item_for_index(tab.ix);
                let project_paths = item
                    .and_then(|item| item.project_path(cx))
                    .into_iter()
                    .collect::<Vec<_>>();
                this.handle_drop(project_paths, vec![], window, cx);
            }))
            .on_drop(
                cx.listener(move |this, selection: &DraggedSelection, window, cx| {
                    let project_paths = selection
                        .items()
                        .filter_map(|item| this.project.read(cx).path_for_entry(item.entry_id, cx))
                        .collect::<Vec<_>>();
                    this.handle_drop(project_paths, vec![], window, cx);
                }),
            )
            .on_drop(cx.listener(move |this, paths: &ExternalPaths, window, cx| {
                let tasks = paths
                    .paths()
                    .into_iter()
                    .map(|path| {
                        Workspace::project_path_for_path(this.project.clone(), &path, false, cx)
                    })
                    .collect::<Vec<_>>();
                cx.spawn_in(window, async move |this, cx| {
                    let mut paths = vec![];
                    let mut added_worktrees = vec![];
                    let opened_paths = futures::future::join_all(tasks).await;
                    for entry in opened_paths {
                        if let Some((worktree, project_path)) = entry.log_err() {
                            added_worktrees.push(worktree);
                            paths.push(project_path);
                        }
                    }
                    this.update_in(cx, |this, window, cx| {
                        this.handle_drop(paths, added_worktrees, window, cx);
                    })
                    .ok();
                })
                .detach();
            }))
    }

    fn handle_drop(
        &mut self,
        paths: Vec<ProjectPath>,
        added_worktrees: Vec<Entity<Worktree>>,
        window: &mut Window,
        cx: &mut Context<Self>,
    ) {
        match &self.active_view {
            ActiveView::Thread { thread, .. } => {
                let context_store = thread.read(cx).context_store().clone();
                context_store.update(cx, move |context_store, cx| {
                    let mut tasks = Vec::new();
                    for project_path in &paths {
                        tasks.push(context_store.add_file_from_path(
                            project_path.clone(),
                            false,
                            cx,
                        ));
                    }
                    cx.background_spawn(async move {
                        futures::future::join_all(tasks).await;
                        // Need to hold onto the worktrees until they have already been used when
                        // opening the buffers.
                        drop(added_worktrees);
                    })
                    .detach();
                });
            }
            ActiveView::ExternalAgentThread { thread_view } => {
                thread_view.update(cx, |thread_view, cx| {
                    thread_view.insert_dragged_files(paths, added_worktrees, window, cx);
                });
            }
            ActiveView::TextThread { context_editor, .. } => {
                context_editor.update(cx, |context_editor, cx| {
                    TextThreadEditor::insert_dragged_files(
                        context_editor,
                        paths,
                        added_worktrees,
                        window,
                        cx,
                    );
                });
            }
            ActiveView::History | ActiveView::Configuration => {}
        }
    }

    fn key_context(&self) -> KeyContext {
        let mut key_context = KeyContext::new_with_defaults();
        key_context.add("AgentPanel");
        match &self.active_view {
            ActiveView::ExternalAgentThread { .. } => key_context.add("external_agent_thread"),
            ActiveView::TextThread { .. } => key_context.add("prompt_editor"),
            ActiveView::Thread { .. } | ActiveView::History | ActiveView::Configuration => {}
        }
        key_context
    }
}

impl Render for AgentPanel {
    fn render(&mut self, window: &mut Window, cx: &mut Context<Self>) -> impl IntoElement {
        // WARNING: Changes to this element hierarchy can have
        // non-obvious implications to the layout of children.
        //
        // If you need to change it, please confirm:
        // - The message editor expands (cmd-option-esc) correctly
        // - When expanded, the buttons at the bottom of the panel are displayed correctly
        // - Font size works as expected and can be changed with cmd-+/cmd-
        // - Scrolling in all views works as expected
        // - Files can be dropped into the panel
        let content = v_flex()
            .relative()
            .size_full()
            .justify_between()
            .key_context(self.key_context())
            .on_action(cx.listener(Self::cancel))
            .on_action(cx.listener(|this, action: &NewThread, window, cx| {
                this.new_thread(action, window, cx);
            }))
            .on_action(cx.listener(|this, _: &OpenHistory, window, cx| {
                this.open_history(window, cx);
            }))
            .on_action(cx.listener(|this, _: &OpenSettings, window, cx| {
                this.open_configuration(window, cx);
            }))
            .on_action(cx.listener(Self::open_active_thread_as_markdown))
            .on_action(cx.listener(Self::deploy_rules_library))
            .on_action(cx.listener(Self::open_agent_diff))
            .on_action(cx.listener(Self::go_back))
            .on_action(cx.listener(Self::toggle_navigation_menu))
            .on_action(cx.listener(Self::toggle_options_menu))
            .on_action(cx.listener(Self::increase_font_size))
            .on_action(cx.listener(Self::decrease_font_size))
            .on_action(cx.listener(Self::reset_font_size))
            .on_action(cx.listener(Self::toggle_zoom))
            .on_action(cx.listener(|this, _: &ContinueThread, window, cx| {
                this.continue_conversation(window, cx);
            }))
<<<<<<< HEAD
            // .on_action(cx.listener(|this, _: &ContinueWithBurnMode, window, cx| {
            //     this.thread.update(cx, |active_thread, cx| {
            //         active_thread.thread().update(cx, |thread, _cx| {
            //             thread.set_completion_mode(CompletionMode::Burn);
            //         });
            //     });
            //     this.continue_conversation(window, cx);
            // }))
            // .on_action(cx.listener(Self::toggle_burn_mode))
            // .child(self.render_toolbar(window, cx))
            // .children(self.render_upsell(window, cx))
            // .children(self.render_trial_end_upsell(window, cx))
=======
            .on_action(cx.listener(|this, _: &ContinueWithBurnMode, window, cx| {
                match &this.active_view {
                    ActiveView::Thread { thread, .. } => {
                        thread.update(cx, |active_thread, cx| {
                            active_thread.thread().update(cx, |thread, _cx| {
                                thread.set_completion_mode(CompletionMode::Burn);
                            });
                        });
                        this.continue_conversation(window, cx);
                    }
                    ActiveView::ExternalAgentThread { .. } => {}
                    ActiveView::TextThread { .. }
                    | ActiveView::History
                    | ActiveView::Configuration => {}
                }
            }))
            .on_action(cx.listener(Self::toggle_burn_mode))
            .child(self.render_toolbar(window, cx))
            .children(self.render_onboarding(window, cx))
>>>>>>> 32f9de61
            .map(|parent| match &self.active_view {
                ActiveView::Thread {
                    thread,
                    message_editor,
                    ..
                } => parent
                    .child(
                        if thread.read(cx).is_empty() && !self.should_render_onboarding(cx) {
                            self.render_thread_empty_state(window, cx)
                                .into_any_element()
                        } else {
                            thread.clone().into_any_element()
                        },
                    )
                    .children(self.render_tool_use_limit_reached(window, cx))
<<<<<<< HEAD
                    // Absolute-positioned consolidated options menu in the top-right
                    .child(
                        h_flex()
                            .w_full()
                            .px_1()
                            .child(
                                div()
                                    .w_full()
                                    .flex_none()
                                    .rounded_lg()
                                    .border_1()
                                    .border_color(cx.theme().colors().border)
                                    .bg(cx.theme().colors().panel_background)
                                    .mb_1()
                                    // Allow card to grow but keep default compact
                                    .max_h(vh(0.3, window))
                                    .child(self.message_editor.clone()),
                            ),
                    )
                    .children(self.render_last_error(cx))
=======
                    .when_some(thread.read(cx).last_error(), |this, last_error| {
                        this.child(
                            div()
                                .child(match last_error {
                                    ThreadError::PaymentRequired => {
                                        self.render_payment_required_error(thread, cx)
                                    }
                                    ThreadError::ModelRequestLimitReached { plan } => self
                                        .render_model_request_limit_reached_error(plan, thread, cx),
                                    ThreadError::Message { header, message } => {
                                        self.render_error_message(header, message, thread, cx)
                                    }
                                    ThreadError::RetryableError {
                                        message,
                                        can_enable_burn_mode,
                                    } => self.render_retryable_error(
                                        message,
                                        can_enable_burn_mode,
                                        thread,
                                        cx,
                                    ),
                                })
                                .into_any(),
                        )
                    })
                    .child(h_flex().relative().child(message_editor.clone()).when(
                        !LanguageModelRegistry::read_global(cx).has_authenticated_provider(cx),
                        |this| this.child(self.render_backdrop(cx)),
                    ))
                    .child(self.render_drag_target(cx)),
                ActiveView::ExternalAgentThread { thread_view, .. } => parent
                    .child(thread_view.clone())
>>>>>>> 32f9de61
                    .child(self.render_drag_target(cx)),
                ActiveView::History => parent.child(self.history.clone()),
                ActiveView::TextThread {
                    context_editor,
                    buffer_search_bar,
                    ..
                } => {
                    let model_registry = LanguageModelRegistry::read_global(cx);
                    let configuration_error =
                        model_registry.configuration_error(model_registry.default_model(), cx);
                    parent
                        .map(|this| {
                            if !self.should_render_onboarding(cx)
                                && let Some(err) = configuration_error.as_ref()
                            {
                                this.child(
                                    div().bg(cx.theme().colors().editor_background).p_2().child(
                                        self.render_configuration_error(
                                            err,
                                            &self.focus_handle(cx),
                                            window,
                                            cx,
                                        ),
                                    ),
                                )
                            } else {
                                this
                            }
                        })
                        .child(self.render_prompt_editor(
                            context_editor,
                            buffer_search_bar,
                            window,
                            cx,
                        ))
                }
                ActiveView::Configuration => parent.children(self.configuration.clone()),
            })
            .children(self.render_trial_end_upsell(window, cx));

        match self.active_view.which_font_size_used() {
            WhichFontSize::AgentFont => {
                WithRemSize::new(ThemeSettings::get_global(cx).agent_font_size(cx))
                    .size_full()
                    .child(content)
                    .into_any()
            }
            _ => content.into_any(),
        }
    }
}

struct PromptLibraryInlineAssist {
    workspace: WeakEntity<Workspace>,
}

impl PromptLibraryInlineAssist {
    pub fn new(workspace: WeakEntity<Workspace>) -> Self {
        Self { workspace }
    }
}

impl rules_library::InlineAssistDelegate for PromptLibraryInlineAssist {
    fn assist(
        &self,
        prompt_editor: &Entity<Editor>,
        initial_prompt: Option<String>,
        window: &mut Window,
        cx: &mut Context<RulesLibrary>,
    ) {
        InlineAssistant::update_global(cx, |assistant, cx| {
            let Some(project) = self
                .workspace
                .upgrade()
                .map(|workspace| workspace.read(cx).project().downgrade())
            else {
                return;
            };
            let prompt_store = None;
            let thread_store = None;
            let text_thread_store = None;
            let context_store = cx.new(|_| ContextStore::new(project.clone(), None));
            assistant.assist(
                &prompt_editor,
                self.workspace.clone(),
                context_store,
                project,
                prompt_store,
                thread_store,
                text_thread_store,
                initial_prompt,
                window,
                cx,
            )
        })
    }

    fn focus_agent_panel(
        &self,
        workspace: &mut Workspace,
        window: &mut Window,
        cx: &mut Context<Workspace>,
    ) -> bool {
        workspace.focus_panel::<AgentPanel>(window, cx).is_some()
    }
}

pub struct ConcreteAssistantPanelDelegate;

impl AgentPanelDelegate for ConcreteAssistantPanelDelegate {
    fn active_context_editor(
        &self,
        workspace: &mut Workspace,
        _window: &mut Window,
        cx: &mut Context<Workspace>,
    ) -> Option<Entity<TextThreadEditor>> {
        let panel = workspace.panel::<AgentPanel>(cx)?;
        panel.read(cx).active_context_editor()
    }

    fn open_saved_context(
        &self,
        workspace: &mut Workspace,
        path: Arc<Path>,
        window: &mut Window,
        cx: &mut Context<Workspace>,
    ) -> Task<Result<()>> {
        let Some(panel) = workspace.panel::<AgentPanel>(cx) else {
            return Task::ready(Err(anyhow!("Agent panel not found")));
        };

        panel.update(cx, |panel, cx| {
            panel.open_saved_prompt_editor(path, window, cx)
        })
    }

    fn open_remote_context(
        &self,
        _workspace: &mut Workspace,
        _context_id: assistant_context::ContextId,
        _window: &mut Window,
        _cx: &mut Context<Workspace>,
    ) -> Task<Result<Entity<TextThreadEditor>>> {
        Task::ready(Err(anyhow!("opening remote context not implemented")))
    }

    fn quote_selection(
        &self,
        workspace: &mut Workspace,
        selection_ranges: Vec<Range<Anchor>>,
        buffer: Entity<MultiBuffer>,
        window: &mut Window,
        cx: &mut Context<Workspace>,
    ) {
        let Some(panel) = workspace.panel::<AgentPanel>(cx) else {
            return;
        };

        if !panel.focus_handle(cx).contains_focused(window, cx) {
            workspace.toggle_panel_focus::<AgentPanel>(window, cx);
        }

        panel.update(cx, |_, cx| {
            // Wait to create a new context until the workspace is no longer
            // being updated.
            cx.defer_in(window, move |panel, window, cx| {
                if let Some(message_editor) = panel.active_message_editor() {
                    message_editor.update(cx, |message_editor, cx| {
                        message_editor.context_store().update(cx, |store, cx| {
                            let buffer = buffer.read(cx);
                            let selection_ranges = selection_ranges
                                .into_iter()
                                .flat_map(|range| {
                                    let (start_buffer, start) =
                                        buffer.text_anchor_for_position(range.start, cx)?;
                                    let (end_buffer, end) =
                                        buffer.text_anchor_for_position(range.end, cx)?;
                                    if start_buffer != end_buffer {
                                        return None;
                                    }
                                    Some((start_buffer, start..end))
                                })
                                .collect::<Vec<_>>();

                            for (buffer, range) in selection_ranges {
                                store.add_selection(buffer, range, cx);
                            }
                        })
                    })
                } else if let Some(context_editor) = panel.active_context_editor() {
                    let snapshot = buffer.read(cx).snapshot(cx);
                    let selection_ranges = selection_ranges
                        .into_iter()
                        .map(|range| range.to_point(&snapshot))
                        .collect::<Vec<_>>();

                    context_editor.update(cx, |context_editor, cx| {
                        context_editor.quote_ranges(selection_ranges, snapshot, window, cx)
                    });
                }
            });
        });
    }
}

<<<<<<< HEAD
// struct Upsell;

// impl Dismissable for Upsell {
//     const KEY: &'static str = "dismissed-trial-upsell";
// }
=======
struct OnboardingUpsell;

impl Dismissable for OnboardingUpsell {
    const KEY: &'static str = "dismissed-trial-upsell";
}
>>>>>>> 32f9de61

// struct TrialEndUpsell;

// impl Dismissable for TrialEndUpsell {
//     const KEY: &'static str = "dismissed-trial-end-upsell";
// }<|MERGE_RESOLUTION|>--- conflicted
+++ resolved
@@ -26,6 +26,7 @@
     slash_command::SlashCommandCompletionProvider,
     text_thread_editor::{
         AgentPanelDelegate, TextThreadEditor, humanize_token_count, make_lsp_adapter_delegate,
+        render_remaining_tokens,
     },
     thread_history::{HistoryEntryElement, ThreadHistory},
     ui::{AgentOnboardingModal, EndTrialUpsell},
@@ -193,22 +194,13 @@
                 .register_action(|_workspace, _: &ResetOnboarding, window, cx| {
                     window.dispatch_action(workspace::RestoreBanner.boxed_clone(), cx);
                     window.refresh();
-<<<<<<< HEAD
-=======
                 })
                 .register_action(|_workspace, _: &ResetTrialUpsell, _window, cx| {
                     OnboardingUpsell::set_dismissed(false, cx);
                 })
                 .register_action(|_workspace, _: &ResetTrialEndUpsell, _window, cx| {
                     TrialEndUpsell::set_dismissed(false, cx);
->>>>>>> 32f9de61
                 });
-                // .register_action(|_workspace, _: &ResetTrialUpsell, _window, cx| {
-                //     Upsell::set_dismissed(false, cx);
-                // })
-                // .register_action(|_workspace, _: &ResetTrialEndUpsell, _window, cx| {
-                //     TrialEndUpsell::set_dismissed(false, cx);
-                // });
         },
     )
     .detach();
@@ -511,36 +503,14 @@
             KEY_VALUE_STORE
                 .write_kvp(
                     AGENT_PANEL_KEY.into(),
-<<<<<<< HEAD
-                    serde_json::to_string(&(SerializedAgentPanel { width }))?,
-=======
                     serde_json::to_string(&SerializedAgentPanel {
                         width,
                         selected_agent: Some(selected_agent),
                     })?,
->>>>>>> 32f9de61
                 )
                 .await?;
             anyhow::Ok(())
         }));
-    }
-
-    pub fn new_internal(
-        workspace: &Workspace,
-        thread_store: Entity<ThreadStore>,
-        context_store: Entity<TextThreadStore>,
-        prompt_store: Option<Entity<PromptStore>>,
-        window: &mut Window,
-        cx: &mut Context<Self>,
-    ) -> Self {
-        Self::new(
-            workspace,
-            thread_store,
-            context_store,
-            prompt_store,
-            window,
-            cx,
-        )
     }
     pub fn load(
         workspace: WeakEntity<Workspace>,
@@ -715,36 +685,36 @@
 
         let weak_panel = weak_self.clone();
 
-        // window.defer(cx, move |window, cx| {
-        //     let panel = weak_panel.clone();
-        //     let assistant_navigation_menu =
-        //         ContextMenu::build_persistent(window, cx, move |mut menu, _window, cx| {
-        //             if let Some(panel) = panel.upgrade() {
-        //                 menu = Self::populate_recently_opened_menu_section(menu, panel, cx);
-        //             }
-        //             menu.action("View All", Box::new(OpenHistory))
-        //                 .end_slot_action(DeleteRecentlyOpenThread.boxed_clone())
-        //                 .fixed_width(px(320.0).into())
-        //                 .keep_open_on_confirm(false)
-        //                 .key_context("NavigationMenu")
-        //         });
-        //     weak_panel
-        //         .update(cx, |panel, cx| {
-        //             cx.subscribe_in(
-        //                 &assistant_navigation_menu,
-        //                 window,
-        //                 |_, menu, _: &DismissEvent, window, cx| {
-        //                     menu.update(cx, |menu, _| {
-        //                         menu.clear_selected();
-        //                     });
-        //                     cx.focus_self(window);
-        //                 },
-        //             )
-        //             .detach();
-        //             panel.assistant_navigation_menu = Some(assistant_navigation_menu);
-        //         })
-        //         .ok();
-        // });
+        window.defer(cx, move |window, cx| {
+            let panel = weak_panel.clone();
+            let assistant_navigation_menu =
+                ContextMenu::build_persistent(window, cx, move |mut menu, _window, cx| {
+                    if let Some(panel) = panel.upgrade() {
+                        menu = Self::populate_recently_opened_menu_section(menu, panel, cx);
+                    }
+                    menu.action("View All", Box::new(OpenHistory))
+                        .end_slot_action(DeleteRecentlyOpenThread.boxed_clone())
+                        .fixed_width(px(320.).into())
+                        .keep_open_on_confirm(false)
+                        .key_context("NavigationMenu")
+                });
+            weak_panel
+                .update(cx, |panel, cx| {
+                    cx.subscribe_in(
+                        &assistant_navigation_menu,
+                        window,
+                        |_, menu, _: &DismissEvent, window, cx| {
+                            menu.update(cx, |menu, _| {
+                                menu.clear_selected();
+                            });
+                            cx.focus_self(window);
+                        },
+                    )
+                    .detach();
+                    panel.assistant_navigation_menu = Some(assistant_navigation_menu);
+                })
+                .ok();
+        });
 
         let _default_model_subscription = cx.subscribe(
             &LanguageModelRegistry::global(cx),
@@ -870,20 +840,11 @@
         }
     }
 
-<<<<<<< HEAD
-    pub fn new_thread(&mut self, action: &NewThread, window: &mut Window, cx: &mut Context<Self>) {
-        // Preserve chat box text when using creating new thread from summary'
-        let preserved_text = action
-            .from_thread_id
-            .is_some()
-            .then(|| self.message_editor.read(cx).get_text(cx).trim().to_string());
-=======
     fn new_thread(&mut self, action: &NewThread, window: &mut Window, cx: &mut Context<Self>) {
         // Preserve chat box text when using creating new thread
         let preserved_text = self
             .active_message_editor()
             .map(|editor| editor.read(cx).get_text(cx).trim().to_string());
->>>>>>> 32f9de61
 
         let thread = self
             .thread_store
@@ -958,7 +919,7 @@
         AgentDiff::set_active_thread(&self.workspace, thread.clone(), window, cx);
     }
 
-    pub fn new_prompt_editor(&mut self, window: &mut Window, cx: &mut Context<Self>) {
+    fn new_prompt_editor(&mut self, window: &mut Window, cx: &mut Context<Self>) {
         let context = self
             .context_store
             .update(cx, |context_store, cx| context_store.create(cx));
@@ -1093,7 +1054,7 @@
         .detach_and_log_err(cx);
     }
 
-    pub fn open_history(&mut self, window: &mut Window, cx: &mut Context<Self>) {
+    fn open_history(&mut self, window: &mut Window, cx: &mut Context<Self>) {
         if matches!(self.active_view, ActiveView::History) {
             if let Some(previous_view) = self.previous_view.take() {
                 self.set_active_view(previous_view, window, cx);
@@ -1597,7 +1558,7 @@
                     if let Some(path) = context_editor.read(cx).context().read(cx).path() {
                         store.push_recently_opened_entry(HistoryEntryId::Context(path.clone()), cx)
                     }
-                });
+                })
             }
             ActiveView::ExternalAgentThread { .. } => {}
             ActiveView::History | ActiveView::Configuration => {}
@@ -1759,12 +1720,8 @@
 
     fn set_size(&mut self, size: Option<Pixels>, window: &mut Window, cx: &mut Context<Self>) {
         match self.position(window, cx) {
-            DockPosition::Left | DockPosition::Right => {
-                self.width = size;
-            }
-            DockPosition::Bottom => {
-                self.height = size;
-            }
+            DockPosition::Left | DockPosition::Right => self.width = size,
+            DockPosition::Bottom => self.height = size,
         }
         self.serialize(cx);
         cx.notify();
@@ -1794,11 +1751,6 @@
 
     fn enabled(&self, cx: &App) -> bool {
         DisableAiSettings::get_global(cx).disable_ai.not() && AgentSettings::get_global(cx).enabled
-    }
-
-    fn starts_open(&self, _window: &Window, cx: &App) -> bool {
-        // Make the agent panel start open by default to serve as the primary interface
-        self.enabled(cx)
     }
 
     fn is_zoomed(&self, _window: &Window, _cx: &App) -> bool {
@@ -1812,232 +1764,6 @@
 }
 
 impl AgentPanel {
-<<<<<<< HEAD
-    // fn render_title_view(&self, _window: &mut Window, cx: &Context<Self>) -> AnyElement {
-    //     const LOADING_SUMMARY_PLACEHOLDER: &str = "Loading Summary…";
-
-    //     let content = match &self.active_view {
-    //         ActiveView::Thread {
-    //             change_title_editor,
-    //             ..
-    //         } => {
-    //             let active_thread = self.thread.read(cx);
-    //             let state = if active_thread.is_empty() {
-    //                 &ThreadSummary::Pending
-    //             } else {
-    //                 active_thread.summary(cx)
-    //             };
-
-    //             match state {
-    //                 ThreadSummary::Pending => Label::new(ThreadSummary::DEFAULT.clone())
-    //                     .truncate()
-    //                     .into_any_element(),
-    //                 ThreadSummary::Generating => Label::new(LOADING_SUMMARY_PLACEHOLDER)
-    //                     .truncate()
-    //                     .into_any_element(),
-    //                 ThreadSummary::Ready(_) => div()
-    //                     .w_full()
-    //                     .child(change_title_editor.clone())
-    //                     .into_any_element(),
-    //                 ThreadSummary::Error => h_flex()
-    //                     .w_full()
-    //                     .child(change_title_editor.clone())
-    //                     .child(
-    //                         ui::IconButton::new("retry-summary-generation", IconName::RotateCcw)
-    //                             .on_click({
-    //                                 let active_thread = self.thread.clone();
-    //                                 move |_, _window, cx| {
-    //                                     active_thread.update(cx, |thread, cx| {
-    //                                         thread.regenerate_summary(cx);
-    //                                     });
-    //                                 }
-    //                             })
-    //                             .tooltip(move |_window, cx| {
-    //                                 cx.new(|_| {
-    //                                     Tooltip::new("Failed to generate title")
-    //                                         .meta("Click to try again")
-    //                                 })
-    //                                 .into()
-    //                             }),
-    //                     )
-    //                     .into_any_element(),
-    //             }
-    //         }
-    //         ActiveView::TextThread {
-    //             title_editor,
-    //             context_editor,
-    //             ..
-    //         } => {
-    //             let summary = context_editor.read(cx).context().read(cx).summary();
-
-    //             match summary {
-    //                 ContextSummary::Pending => Label::new(ContextSummary::DEFAULT)
-    //                     .truncate()
-    //                     .into_any_element(),
-    //                 ContextSummary::Content(summary) => {
-    //                     if summary.done {
-    //                         div()
-    //                             .w_full()
-    //                             .child(title_editor.clone())
-    //                             .into_any_element()
-    //                     } else {
-    //                         Label::new(LOADING_SUMMARY_PLACEHOLDER)
-    //                             .truncate()
-    //                             .into_any_element()
-    //                     }
-    //                 }
-    //                 ContextSummary::Error => h_flex()
-    //                     .w_full()
-    //                     .child(title_editor.clone())
-    //                     .child(
-    //                         ui::IconButton::new("retry-summary-generation", IconName::RotateCcw)
-    //                             .on_click({
-    //                                 let context_editor = context_editor.clone();
-    //                                 move |_, _window, cx| {
-    //                                     context_editor.update(cx, |context_editor, cx| {
-    //                                         context_editor.regenerate_summary(cx);
-    //                                     });
-    //                                 }
-    //                             })
-    //                             .tooltip(move |_window, cx| {
-    //                                 cx.new(|_| {
-    //                                     Tooltip::new("Failed to generate title")
-    //                                         .meta("Click to try again")
-    //                                 })
-    //                                 .into()
-    //                             }),
-    //                     )
-    //                     .into_any_element(),
-    //             }
-    //         }
-    //         ActiveView::History => Label::new("History").truncate().into_any_element(),
-    //         ActiveView::Configuration => Label::new("Settings").truncate().into_any_element(),
-    //     };
-
-    //     h_flex()
-    //         .key_context("TitleEditor")
-    //         .id("TitleEditor")
-    //         .flex_grow()
-    //         .w_full()
-    //         .max_w_full()
-    //         .overflow_x_scroll()
-    //         .child(content)
-    //         .into_any()
-    // }
-
-    // fn render_toolbar(&self, window: &mut Window, cx: &mut Context<Self>) -> impl IntoElement {
-    //     let active_thread = self.thread.read(cx);
-    //     let thread = active_thread.thread().read(cx);
-    //     let is_empty = active_thread.is_empty();
-    //     let editor_empty = self.message_editor.read(cx).is_editor_fully_empty(cx);
-
-    //     let show_token_count = match &self.active_view {
-    //         ActiveView::Thread { .. } => !is_empty || !editor_empty,
-    //         ActiveView::TextThread { .. } => true,
-    //         _ => false,
-    //     };
-
-    //     let focus_handle = self.focus_handle(cx);
-
-    //     let go_back_button = div().child(
-    //         IconButton::new("go-back", IconName::ArrowLeft)
-    //             .icon_size(IconSize::Small)
-    //             .on_click(cx.listener(|this, _, window, cx| {
-    //                 this.go_back(&workspace::GoBack, window, cx);
-    //             }))
-    //             .tooltip({
-    //                 let focus_handle = focus_handle.clone();
-    //                 move |window, cx| {
-    //                     Tooltip::for_action_in(
-    //                         "Go Back",
-    //                         &workspace::GoBack,
-    //                         &focus_handle,
-    //                         window,
-    //                         cx,
-    //                     )
-    //                 }
-    //             }),
-    //     );
-
-        // let recent_entries_menu = div().child(
-        //     PopoverMenu::new("agent-nav-menu")
-        //         .trigger_with_tooltip(
-        //             IconButton::new("agent-nav-menu", IconName::MenuAlt)
-        //                 .icon_size(IconSize::Small)
-        //                 .style(ui::ButtonStyle::Subtle),
-        //             {
-        //                 let focus_handle = focus_handle.clone();
-        //                 move |window, cx| {
-        //                     Tooltip::for_action_in(
-        //                         "Toggle Panel Menu",
-        //                         &ToggleNavigationMenu,
-        //                         &focus_handle,
-        //                         window,
-        //                         cx,
-        //                     )
-        //                 }
-        //             },
-        //         )
-        //         .anchor(Corner::TopLeft)
-        //         .with_handle(self.assistant_navigation_menu_handle.clone())
-        //         .menu({
-        //             let menu = self.assistant_navigation_menu.clone();
-        //             move |window, cx| {
-        //                 if let Some(menu) = menu.as_ref() {
-        //                     menu.update(cx, |_, cx| {
-        //                         cx.defer_in(window, |menu, window, cx| {
-        //                             menu.rebuild(window, cx);
-        //                         });
-        //                     });
-        //                 }
-        //                 menu.clone()
-        //             }
-        //         }),
-        // );
-
-        // No toolbar options menu here; the consolidated menu is positioned in the content area.
-
-    //     h_flex()
-    //         .id("assistant-toolbar")
-    //         .h(Tab::container_height(cx))
-    //         .max_w_full()
-    //         .flex_none()
-    //         .justify_between()
-    //         .gap_2()
-    //         .bg(cx.theme().colors().tab_bar_background)
-    //         .rounded_t_md()
-    //         .border_b_1()
-    //         .border_color(cx.theme().colors().border)
-    //         .child(
-    //             h_flex()
-    //                 .size_full()
-    //                 .pl_1()
-    //                 .gap_1()
-    //                 .child(match &self.active_view {
-    //                     ActiveView::History | ActiveView::Configuration => go_back_button,
-    //                     _ => recent_entries_menu,
-    //                 })
-    //                 .child(self.render_title_view(window, cx)),
-    //         )
-    //         .child(
-    //             h_flex()
-    //                 .h_full()
-    //                 .gap_2()
-    //                 .when(show_token_count, |parent| {
-    //                     parent.children(self.render_token_count(&thread, cx))
-    //                 })
-    //                 .child(
-    //                     h_flex()
-    //                         .h_full()
-    //                         .gap(DynamicSpacing::Base02.rems(cx))
-    //                         .px(DynamicSpacing::Base08.rems(cx))
-    //                         .border_l_1()
-    //                         .border_color(cx.theme().colors().border)
-    //                         // Consolidated options menu moved to top-right of message panel; removed from toolbar.
-    //                 ),
-    //         )
-    //}
-=======
     fn render_title_view(&self, _window: &mut Window, cx: &Context<Self>) -> AnyElement {
         const LOADING_SUMMARY_PLACEHOLDER: &str = "Loading Summary…";
 
@@ -2707,7 +2433,6 @@
                     ),
             )
     }
->>>>>>> 32f9de61
 
     fn render_toolbar(&self, window: &mut Window, cx: &mut Context<Self>) -> impl IntoElement {
         if cx.has_flag::<feature_flags::AcpFeatureFlag>() {
@@ -2809,7 +2534,7 @@
                                             "used-tokens-label",
                                             Animation::new(Duration::from_secs(2))
                                                 .repeat()
-                                                .with_easing(pulsating_between(0.6, 1.0)),
+                                                .with_easing(pulsating_between(0.6, 1.)),
                                             |label, delta| label.alpha(delta),
                                         )
                                         .into_any()
@@ -2828,9 +2553,10 @@
 
                 Some(token_count)
             }
-            ActiveView::TextThread { .. } => {
-                // Token count now displayed in the TextThreadEditor itself
-                None
+            ActiveView::TextThread { context_editor, .. } => {
+                let element = render_remaining_tokens(context_editor, cx)?;
+
+                Some(element.into_any_element())
             }
             ActiveView::ExternalAgentThread { .. }
             | ActiveView::History
@@ -2840,341 +2566,6 @@
         }
     }
 
-<<<<<<< HEAD
-    // fn should_render_trial_end_upsell(&self, cx: &mut Context<Self>) -> bool {
-    //     if TrialEndUpsell::dismissed() {
-    //         return false;
-    //     }
-
-    //     let plan = self.user_store.read(cx).current_plan();
-    //     let has_previous_trial = self.user_store.read(cx).trial_started_at().is_some();
-
-    //     matches!(plan, Some(Plan::Free)) && has_previous_trial
-    // }
-
-    // fn should_render_upsell(&self, cx: &mut Context<Self>) -> bool {
-    //     if !matches!(self.active_view, ActiveView::Thread { .. }) {
-    //         return false;
-    //     }
-
-    //     if self.hide_upsell || Upsell::dismissed() {
-    //         return false;
-    //     }
-
-    //     let is_using_zed_provider = self
-    //         .thread
-    //         .read(cx)
-    //         .thread()
-    //         .read(cx)
-    //         .configured_model()
-    //         .map_or(false, |model| {
-    //             model.provider.id().0 == ZED_CLOUD_PROVIDER_ID
-    //         });
-    //     if !is_using_zed_provider {
-    //         return false;
-    //     }
-
-    //     let plan = self.user_store.read(cx).current_plan();
-    //     if matches!(plan, Some(Plan::ZedPro | Plan::ZedProTrial)) {
-    //         return false;
-    //     }
-
-    //     let has_previous_trial = self.user_store.read(cx).trial_started_at().is_some();
-    //     if has_previous_trial {
-    //         return false;
-    //     }
-
-    //     true
-    // }
-
-    // fn render_upsell(
-    //     &self,
-    //     _window: &mut Window,
-    //     cx: &mut Context<Self>,
-    // ) -> Option<impl IntoElement> {
-    //     if !self.should_render_upsell(cx) {
-    //         return None;
-    //     }
-
-    //     if self.user_store.read(cx).account_too_young() {
-    //         Some(self.render_young_account_upsell(cx).into_any_element())
-    //     } else {
-    //         Some(self.render_trial_upsell(cx).into_any_element())
-    //     }
-    // }
-
-    // fn render_young_account_upsell(&self, cx: &mut Context<Self>) -> impl IntoElement {
-    //     let checkbox = CheckboxWithLabel::new(
-    //         "dont-show-again",
-    //         Label::new("Don't show again").color(Color::Muted),
-    //         ToggleState::Unselected,
-    //         move |toggle_state, _window, cx| {
-    //             let toggle_state_bool = toggle_state.selected();
-
-    //             Upsell::set_dismissed(toggle_state_bool, cx);
-    //         },
-    //     );
-
-    //     let contents = div()
-    //         .size_full()
-    //         .gap_2()
-    //         .flex()
-    //         .flex_col()
-    //         .child(Headline::new("Build better with Zed Pro").size(HeadlineSize::Small))
-    //         .child(
-    //             Label::new(
-    //                 "Your GitHub account was created less than 30 days ago, so we can't offer you a free trial."
-    //             ).size(LabelSize::Small)
-    //         )
-    //         .child(
-    //             Label::new(
-    //                 "Use your own API keys, upgrade to Zed Pro or send an email to billing-support@zed.dev."
-    //             ).color(Color::Muted)
-    //         )
-    //         .child(
-    //             h_flex()
-    //                 .w_full()
-    //                 .px_neg_1()
-    //                 .justify_between()
-    //                 .items_center()
-    //                 .child(h_flex().items_center().gap_1().child(checkbox))
-    //                 .child(
-    //                     h_flex()
-    //                         .gap_2()
-    //                         .child(
-    //                             Button::new("dismiss-button", "Not Now")
-    //                                 .style(ButtonStyle::Transparent)
-    //                                 .color(Color::Muted)
-    //                                 .on_click({
-    //                                     let agent_panel = cx.entity();
-    //                                     move |_, _, cx| {
-    //                                         agent_panel.update(cx, |this, cx| {
-    //                                             this.hide_upsell = true;
-    //                                             cx.notify();
-    //                                         });
-    //                                     }
-    //                                 })
-    //                         )
-    //                         .child(
-    //                             Button::new("cta-button", "Upgrade to Zed Pro")
-    //                                 .style(ButtonStyle::Transparent)
-    //                                 .on_click(|_, _, cx| cx.open_url(&zed_urls::account_url(cx)))
-    //                         )
-    //                 )
-    //         );
-
-    //     // self.render_upsell_container(cx, contents)
-    // }
-
-    // fn render_trial_upsell(&self, cx: &mut Context<Self>) -> impl IntoElement {
-    //     let checkbox = CheckboxWithLabel::new(
-    //         "dont-show-again",
-    //         Label::new("Don't show again").color(Color::Muted),
-    //         ToggleState::Unselected,
-    //         move |toggle_state, _window, cx| {
-    //             let toggle_state_bool = toggle_state.selected();
-
-    //             Upsell::set_dismissed(toggle_state_bool, cx);
-    //         },
-    //     );
-
-    //     let contents = div()
-    //         .size_full()
-    //         .gap_2()
-    //         .flex()
-    //         .flex_col()
-    //         .child(Headline::new("Build better with Zed Pro").size(HeadlineSize::Small))
-    //         .child(
-    //             Label::new("Try Zed Pro for free for 14 days - no credit card required.")
-    //                 .size(LabelSize::Small),
-    //         )
-    //         .child(
-    //             Label::new(
-    //                 "Use your own API keys or enable usage-based billing once you hit the cap.",
-    //             )
-    //             .color(Color::Muted),
-    //         )
-    //         .child(
-    //             h_flex()
-    //                 .w_full()
-    //                 .px_neg_1()
-    //                 .justify_between()
-    //                 .items_center()
-    //                 .child(h_flex().items_center().gap_1().child(checkbox))
-    //                 .child(
-    //                     h_flex()
-    //                         .gap_2()
-    //                         .child(
-    //                             Button::new("dismiss-button", "Not Now")
-    //                                 .style(ButtonStyle::Transparent)
-    //                                 .color(Color::Muted)
-    //                                 .on_click({
-    //                                     let agent_panel = cx.entity();
-    //                                     move |_, _, cx| {
-    //                                         agent_panel.update(cx, |this, cx| {
-    //                                             this.hide_upsell = true;
-    //                                             cx.notify();
-    //                                         });
-    //                                     }
-    //                                 }),
-    //                         )
-    //                         .child(
-    //                             Button::new("cta-button", "Start Trial")
-    //                                 .style(ButtonStyle::Transparent)
-    //                                 .on_click(|_, _, cx| cx.open_url(&zed_urls::account_url(cx))),
-    //                         ),
-    //                 ),
-    //         );
-
-    //     self.render_upsell_container(cx, contents)
-    // }
-
-    // fn render_trial_end_upsell(
-    //     &self,
-    //     _window: &mut Window,
-    //     cx: &mut Context<Self>,
-    // ) -> Option<impl IntoElement> {
-    //     if !self.should_render_trial_end_upsell(cx) {
-    //         return None;
-    //     }
-
-    //     Some(
-    //         self.render_upsell_container(
-    //             cx,
-    //             div()
-    //                 .size_full()
-    //                 .gap_2()
-    //                 .flex()
-    //                 .flex_col()
-    //                 .child(
-    //                     Headline::new("Your Zed Pro trial has expired.").size(HeadlineSize::Small),
-    //                 )
-    //                 .child(
-    //                     Label::new("You've been automatically reset to the free plan.")
-    //                         .size(LabelSize::Small),
-    //                 )
-    //                 .child(
-    //                     h_flex()
-    //                         .w_full()
-    //                         .px_neg_1()
-    //                         .justify_between()
-    //                         .items_center()
-    //                         .child(div())
-    //                         .child(
-    //                             h_flex()
-    //                                 .gap_2()
-    //                                 .child(
-    //                                     Button::new("dismiss-button", "Stay on Free")
-    //                                         .style(ButtonStyle::Transparent)
-    //                                         .color(Color::Muted)
-    //                                         .on_click({
-    //                                             let agent_panel = cx.entity();
-    //                                             move |_, _, cx| {
-    //                                                 agent_panel.update(cx, |_this, cx| {
-    //                                                     TrialEndUpsell::set_dismissed(true, cx);
-    //                                                     cx.notify();
-    //                                                 });
-    //                                             }
-    //                                         }),
-    //                                 )
-    //                                 .child(
-    //                                     Button::new("cta-button", "Upgrade to Zed Pro")
-    //                                         .style(ButtonStyle::Transparent)
-    //                                         .on_click(|_, _, cx| {
-    //                                             cx.open_url(&zed_urls::account_url(cx))
-    //                                         }),
-    //                                 ),
-    //                         ),
-    //                 ),
-    //         ),
-    //     )
-    // }
-
-    // fn render_upsell_container(&self, cx: &mut Context<Self>, content: Div) -> Div {
-    //     div().p_2().child(
-    //         v_flex()
-    //             .w_full()
-    //             .elevation_2(cx)
-    //             .rounded(px(8.0))
-    //             .bg(cx.theme().colors().background.alpha(0.5))
-    //             .p(px(3.0))
-    //             .child(
-    //                 div()
-    //                     .gap_2()
-    //                     .flex()
-    //                     .flex_col()
-    //                     .size_full()
-    //                     .border_1()
-    //                     .rounded(px(5.0))
-    //                     .border_color(cx.theme().colors().text.alpha(0.1))
-    //                     .overflow_hidden()
-    //                     .relative()
-    //                     .bg(cx.theme().colors().panel_background)
-    //                     .px_4()
-    //                     .py_3()
-    //                     .child(
-    //                         div()
-    //                             .absolute()
-    //                             .top_0()
-    //                             .right(px(-1.0))
-    //                             .w(px(441.0))
-    //                             .h(px(167.0))
-    //                             .child(
-    //                                 Vector::new(
-    //                                     VectorName::Grid,
-    //                                     rems_from_px(441.0),
-    //                                     rems_from_px(167.0),
-    //                                 )
-    //                                 .color(ui::Color::Custom(cx.theme().colors().text.alpha(0.1))),
-    //                             ),
-    //                     )
-    //                     .child(
-    //                         div()
-    //                             .absolute()
-    //                             .top(px(-8.0))
-    //                             .right_0()
-    //                             .w(px(400.0))
-    //                             .h(px(92.0))
-    //                             .child(
-    //                                 Vector::new(
-    //                                     VectorName::AiGrid,
-    //                                     rems_from_px(400.0),
-    //                                     rems_from_px(92.0),
-    //                                 )
-    //                                 .color(ui::Color::Custom(cx.theme().colors().text.alpha(0.32))),
-    //                             ),
-    //                     )
-    //                     // .child(
-    //                     //     div()
-    //                     //         .absolute()
-    //                     //         .top_0()
-    //                     //         .right(px(360.))
-    //                     //         .size(px(401.))
-    //                     //         .overflow_hidden()
-    //                     //         .bg(cx.theme().colors().panel_background)
-    //                     // )
-    //                     .child(
-    //                         div()
-    //                             .absolute()
-    //                             .top_0()
-    //                             .right_0()
-    //                             .w(px(660.0))
-    //                             .h(px(401.0))
-    //                             .overflow_hidden()
-    //                             .bg(linear_gradient(
-    //                                 75.0,
-    //                                 linear_color_stop(
-    //                                     cx.theme().colors().panel_background.alpha(0.01),
-    //                                     1.0,
-    //                                 ),
-    //                                 linear_color_stop(cx.theme().colors().panel_background, 0.45),
-    //                             )),
-    //                     )
-    //                     .child(content),
-    //             ),
-    //     )
-    // }
-=======
     fn should_render_trial_end_upsell(&self, cx: &mut Context<Self>) -> bool {
         if TrialEndUpsell::dismissed() {
             return false;
@@ -3305,7 +2696,6 @@
                 }))),
         )
     }
->>>>>>> 32f9de61
 
     fn render_empty_state_section_header(
         &self,
@@ -3450,104 +2840,6 @@
                     .p_1p5()
                     .justify_end()
                     .gap_1()
-<<<<<<< HEAD
-                    // .child(
-                    //     h_flex()
-                    //         .pl_1p5()
-                    //         .pb_1()
-                    //         .w_full()
-                    //         .justify_between()
-                    //         .border_b_1()
-                    //         .border_color(cx.theme().colors().border_variant)
-                    //         .child(
-                    //             Label::new("Recent")
-                    //                 .size(LabelSize::Small)
-                    //                 .color(Color::Muted),
-                    //         )
-                    //         .child(
-                    //             Button::new("view-history", "View All")
-                    //                 .style(ButtonStyle::Subtle)
-                    //                 .label_size(LabelSize::Small)
-                    //                 .key_binding(
-                    //                     KeyBinding::for_action_in(
-                    //                         &OpenHistory,
-                    //                         &self.focus_handle(cx),
-                    //                         window,
-                    //                         cx,
-                    //                     )
-                    //                     .map(|kb| kb.size(rems_from_px(12.0))),
-                    //                 )
-                    //                 .on_click(move |_event, window, cx| {
-                    //                     window.dispatch_action(OpenHistory.boxed_clone(), cx);
-                    //                 }),
-                    //         ),
-                    // )
-                    // .child(
-                    //     v_flex()
-                    //         .gap_1()
-                    //         .children(recent_history.into_iter().enumerate().map(
-                    //             |(index, entry)| {
-                    //                 // TODO: Add keyboard navigation.
-                    //                 let is_hovered =
-                    //                     self.hovered_recent_history_item == Some(index);
-                    //                 HistoryEntryElement::new(entry.clone(), cx.entity().downgrade())
-                    //                     .hovered(is_hovered)
-                    //                     .on_hover(cx.listener(
-                    //                         move |this, is_hovered, _window, cx| {
-                    //                             if *is_hovered {
-                    //                                 this.hovered_recent_history_item = Some(index);
-                    //                             } else if this.hovered_recent_history_item
-                    //                                 == Some(index)
-                    //                             {
-                    //                                 this.hovered_recent_history_item = None;
-                    //                             }
-                    //                             cx.notify();
-                    //                         },
-                    //                     ))
-                    //                     .into_any_element()
-                    //             },
-                    //         )),
-                    // )
-                    .map(|parent| match configuration_error_ref {
-                        Some(
-                            err @ (ConfigurationError::ModelNotFound
-                            | ConfigurationError::ProviderNotAuthenticated(_)
-                            | ConfigurationError::NoProvider),
-                        ) => parent.child(
-                            Banner::new()
-                                .severity(ui::Severity::Warning)
-                                .child(Label::new(err.to_string()).size(LabelSize::Small))
-                                .action_slot(
-                                    Button::new("settings", "Configure Provider")
-                                        .style(ButtonStyle::Tinted(ui::TintColor::Warning))
-                                        .label_size(LabelSize::Small)
-                                        .key_binding(
-                                            KeyBinding::for_action_in(
-                                                &OpenConfiguration,
-                                                &focus_handle,
-                                                window,
-                                                cx,
-                                            )
-                                            .map(|kb| kb.size(rems_from_px(12.0))),
-                                        )
-                                        .on_click(|_event, window, cx| {
-                                            window.dispatch_action(
-                                                OpenConfiguration.boxed_clone(),
-                                                cx,
-                                            )
-                                        }),
-                                ),
-                        ),
-                        Some(ConfigurationError::ProviderPendingTermsAcceptance(provider)) => {
-                            parent.child(Banner::new().severity(ui::Severity::Warning).child(
-                                h_flex().w_full().children(provider.render_accept_terms(
-                                    LanguageModelProviderTosView::ThreadtEmptyState,
-                                    cx,
-                                )),
-                            ))
-                        }
-                        None => parent,
-=======
                     .child(
                         self.render_empty_state_section_header(
                             "Recent",
@@ -3600,7 +2892,6 @@
                     )
                     .when_some(configuration_error.as_ref(), |this, err| {
                         this.child(self.render_configuration_error(err, &focus_handle, window, cx))
->>>>>>> 32f9de61
                     })
             })
     }
@@ -3686,7 +2977,7 @@
                                     window,
                                     cx,
                                 )
-                                .map(|kb| kb.size(rems_from_px(10.0))),
+                                .map(|kb| kb.size(rems_from_px(10.))),
                             )
                             .on_click(cx.listener(|this, _, window, cx| {
                                 this.continue_conversation(window, cx);
@@ -3706,7 +2997,7 @@
                                         window,
                                         cx,
                                     )
-                                    .map(|kb| kb.size(rems_from_px(10.0))),
+                                    .map(|kb| kb.size(rems_from_px(10.))),
                                 )
                                 .tooltip(Tooltip::text("Enable Burn Mode for unlimited tool use."))
                                 .on_click({
@@ -3730,143 +3021,6 @@
     fn create_copy_button(&self, message: impl Into<String>) -> impl IntoElement {
         let message = message.into();
 
-<<<<<<< HEAD
-        Some(
-            div()
-                .absolute()
-                .right_3()
-                .bottom_12()
-                .max_w_96()
-                .py_2()
-                .px_3()
-                .elevation_2(cx)
-                .occlude()
-                .child(match last_error {
-                    ThreadError::PaymentRequired => div().into_any(),
-                    ThreadError::ModelRequestLimitReached { plan } => div().into_any(),
-                    ThreadError::Message { header, message } => {
-                        self.render_error_message(header, message, cx)
-                    }
-                })
-                .into_any(),
-        )
-    }
-
-    // fn render_payment_required_error(&self, cx: &mut Context<Self>) -> AnyElement {
-    //     const ERROR_MESSAGE: &str = "Free tier exceeded. Subscribe and add payment to continue using Zed LLMs. You'll be billed at cost for tokens used.";
-
-    //     v_flex()
-    //         .gap_0p5()
-    //         .child(
-    //             h_flex()
-    //                 .gap_1p5()
-    //                 .items_center()
-    //                 .child(Icon::new(IconName::XCircle).color(Color::Error))
-    //                 .child(Label::new("Free Usage Exceeded").weight(FontWeight::MEDIUM)),
-    //         )
-    //         .child(
-    //             div()
-    //                 .id("error-message")
-    //                 .max_h_24()
-    //                 .overflow_y_scroll()
-    //                 .child(Label::new(ERROR_MESSAGE)),
-    //         )
-    //         .child(
-    //             h_flex()
-    //                 .justify_end()
-    //                 .mt_1()
-    //                 .gap_1()
-    //                 .child(self.create_copy_button(ERROR_MESSAGE))
-    //                 .child(Button::new("subscribe", "Subscribe").on_click(cx.listener(
-    //                     |this, _, _, cx| {
-    //                         this.thread.update(cx, |this, _cx| {
-    //                             this.clear_last_error();
-    //                         });
-
-    //                         cx.open_url(&zed_urls::account_url(cx));
-    //                         cx.notify();
-    //                     },
-    //                 )))
-    //                 .child(Button::new("dismiss", "Dismiss").on_click(cx.listener(
-    //                     |this, _, _, cx| {
-    //                         this.thread.update(cx, |this, _cx| {
-    //                             this.clear_last_error();
-    //                         });
-
-    //                         cx.notify();
-    //                     },
-    //                 ))),
-    //         )
-    //         .into_any()
-    // }
-
-    // fn render_model_request_limit_reached_error(
-    //     &self,
-    //     plan: Plan,
-    //     cx: &mut Context<Self>,
-    // ) -> AnyElement {
-    //     let error_message = match plan {
-    //         Plan::ZedPro => {
-    //             "Model request limit reached. Upgrade to usage-based billing for more requests."
-    //         }
-    //         Plan::ZedProTrial => {
-    //             "Model request limit reached. Upgrade to Zed Pro for more requests."
-    //         }
-    //         Plan::Free => "Model request limit reached. Upgrade to Zed Pro for more requests.",
-    //     };
-    //     let call_to_action = match plan {
-    //         Plan::ZedPro => "Upgrade to usage-based billing",
-    //         Plan::ZedProTrial => "Upgrade to Zed Pro",
-    //         Plan::Free => "Upgrade to Zed Pro",
-    //     };
-
-    //     v_flex()
-    //         .gap_0p5()
-    //         .child(
-    //             h_flex()
-    //                 .gap_1p5()
-    //                 .items_center()
-    //                 .child(Icon::new(IconName::XCircle).color(Color::Error))
-    //                 .child(Label::new("Model Request Limit Reached").weight(FontWeight::MEDIUM)),
-    //         )
-    //         .child(
-    //             div()
-    //                 .id("error-message")
-    //                 .max_h_24()
-    //                 .overflow_y_scroll()
-    //                 .child(Label::new(error_message)),
-    //         )
-    //         .child(
-    //             h_flex()
-    //                 .justify_end()
-    //                 .mt_1()
-    //                 .gap_1()
-    //                 .child(self.create_copy_button(error_message))
-    //                 .child(
-    //                     Button::new("subscribe", call_to_action).on_click(cx.listener(
-    //                         |this, _, _, cx| {
-    //                             this.thread.update(cx, |this, _cx| {
-    //                                 this.clear_last_error();
-    //                             });
-
-    //                             cx.open_url(&zed_urls::account_url(cx));
-    //                             cx.notify();
-    //                         },
-    //                     )),
-    //                 )
-    //                 .child(Button::new("dismiss", "Dismiss").on_click(cx.listener(
-    //                     |this, _, _, cx| {
-    //                         this.thread.update(cx, |this, _cx| {
-    //                             this.clear_last_error();
-    //                         });
-
-    //                         cx.notify();
-    //                     },
-    //                 ))),
-    //         )
-    //         .into_any()
-    // }
-=======
         IconButton::new("copy", IconName::Copy)
             .icon_size(IconSize::Small)
             .icon_color(Color::Muted)
@@ -3980,7 +3134,6 @@
             )
             .into_any_element()
     }
->>>>>>> 32f9de61
 
     fn render_error_message(
         &self,
@@ -4288,20 +3441,6 @@
             .on_action(cx.listener(|this, _: &ContinueThread, window, cx| {
                 this.continue_conversation(window, cx);
             }))
-<<<<<<< HEAD
-            // .on_action(cx.listener(|this, _: &ContinueWithBurnMode, window, cx| {
-            //     this.thread.update(cx, |active_thread, cx| {
-            //         active_thread.thread().update(cx, |thread, _cx| {
-            //             thread.set_completion_mode(CompletionMode::Burn);
-            //         });
-            //     });
-            //     this.continue_conversation(window, cx);
-            // }))
-            // .on_action(cx.listener(Self::toggle_burn_mode))
-            // .child(self.render_toolbar(window, cx))
-            // .children(self.render_upsell(window, cx))
-            // .children(self.render_trial_end_upsell(window, cx))
-=======
             .on_action(cx.listener(|this, _: &ContinueWithBurnMode, window, cx| {
                 match &this.active_view {
                     ActiveView::Thread { thread, .. } => {
@@ -4321,7 +3460,6 @@
             .on_action(cx.listener(Self::toggle_burn_mode))
             .child(self.render_toolbar(window, cx))
             .children(self.render_onboarding(window, cx))
->>>>>>> 32f9de61
             .map(|parent| match &self.active_view {
                 ActiveView::Thread {
                     thread,
@@ -4337,28 +3475,6 @@
                         },
                     )
                     .children(self.render_tool_use_limit_reached(window, cx))
-<<<<<<< HEAD
-                    // Absolute-positioned consolidated options menu in the top-right
-                    .child(
-                        h_flex()
-                            .w_full()
-                            .px_1()
-                            .child(
-                                div()
-                                    .w_full()
-                                    .flex_none()
-                                    .rounded_lg()
-                                    .border_1()
-                                    .border_color(cx.theme().colors().border)
-                                    .bg(cx.theme().colors().panel_background)
-                                    .mb_1()
-                                    // Allow card to grow but keep default compact
-                                    .max_h(vh(0.3, window))
-                                    .child(self.message_editor.clone()),
-                            ),
-                    )
-                    .children(self.render_last_error(cx))
-=======
                     .when_some(thread.read(cx).last_error(), |this, last_error| {
                         this.child(
                             div()
@@ -4391,7 +3507,6 @@
                     .child(self.render_drag_target(cx)),
                 ActiveView::ExternalAgentThread { thread_view, .. } => parent
                     .child(thread_view.clone())
->>>>>>> 32f9de61
                     .child(self.render_drag_target(cx)),
                 ActiveView::History => parent.child(self.history.clone()),
                 ActiveView::TextThread {
@@ -4597,22 +3712,14 @@
     }
 }
 
-<<<<<<< HEAD
-// struct Upsell;
-
-// impl Dismissable for Upsell {
-//     const KEY: &'static str = "dismissed-trial-upsell";
-// }
-=======
 struct OnboardingUpsell;
 
 impl Dismissable for OnboardingUpsell {
     const KEY: &'static str = "dismissed-trial-upsell";
 }
->>>>>>> 32f9de61
-
-// struct TrialEndUpsell;
-
-// impl Dismissable for TrialEndUpsell {
-//     const KEY: &'static str = "dismissed-trial-end-upsell";
-// }+
+struct TrialEndUpsell;
+
+impl Dismissable for TrialEndUpsell {
+    const KEY: &'static str = "dismissed-trial-end-upsell";
+}