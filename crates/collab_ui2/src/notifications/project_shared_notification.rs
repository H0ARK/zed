--- conflicted
+++ resolved
@@ -118,13 +118,7 @@
 }
 
 impl Render for ProjectSharedNotification {
-<<<<<<< HEAD
-    type Output = Div;
-
-    fn render(&mut self, cx: &mut ViewContext<Self>) -> Self::Output {
-=======
     fn render(&mut self, cx: &mut ViewContext<Self>) -> impl Element {
->>>>>>> 81b03d37
         // TODO: Is there a better place for us to initialize the font?
         let (ui_font, ui_font_size) = {
             let theme_settings = ThemeSettings::get_global(cx);
