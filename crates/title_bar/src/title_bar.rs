--- conflicted
+++ resolved
@@ -138,34 +138,6 @@
     fn render(&mut self, window: &mut Window, cx: &mut Context<Self>) -> impl IntoElement {
         let title_bar_settings = *TitleBarSettings::get_global(cx);
 
-<<<<<<< HEAD
-        // Build a left block containing project/menu, collaborators, and optional banner
-        let left_block = h_flex()
-            .gap_1()
-            .map(|title_bar| {
-                let mut render_project_items = title_bar_settings.show_branch_name
-                    || title_bar_settings.show_project_items;
-                title_bar
-                    .when_some(self.application_menu.clone(), |title_bar, menu| {
-                        render_project_items &= !menu.read(cx).all_menus_shown();
-                        title_bar.child(menu)
-                    })
-                    .when(render_project_items, |title_bar| {
-                        title_bar
-                            .when(title_bar_settings.show_project_items, |title_bar| {
-                                title_bar
-                                    .children(self.render_project_host(cx))
-                                    // Remove the "Open recent project" button for terminal-centric workflow
-                                    // .child(self.render_project_name(cx))
-                            })
-                            .when(title_bar_settings.show_branch_name, |title_bar| {
-                                title_bar.children(self.render_project_branch(cx))
-                            })
-                    })
-            })
-            .on_mouse_down(MouseButton::Left, |_, _, cx| cx.stop_propagation())
-            .into_any_element();
-=======
         let show_menus = show_menus(cx);
 
         let mut children = Vec::new();
@@ -202,53 +174,19 @@
         );
 
         children.push(self.render_collaborator_list(window, cx).into_any_element());
->>>>>>> 32f9de61
-
-        let mut left_children: Vec<AnyElement> = Vec::new();
-        left_children.push(left_block);
-        left_children.push(self.render_collaborator_list(window, cx).into_any_element());
+
         if title_bar_settings.show_onboarding_banner {
-            left_children.push(self.banner.clone().into_any_element());
+            children.push(self.banner.clone().into_any_element())
         }
-        let left_container = h_flex().children(left_children).into_any_element();
-
-        // Build center block (tabs) if enabled, otherwise a flexible spacer
-        let center_container = if workspace::TabBarSettings::get_global(cx).show_in_title_bar {
-            if let Some(workspace) = self.workspace.upgrade() {
-                let pane = workspace.read_with(cx, |ws, _| ws.focused_pane(window, cx));
-                // Only render tabs when there are items; otherwise leave center as flexible spacer
-                let has_items = pane.read(cx).items_len() > 0;
-                if has_items {
-                    let tab = pane.update(cx, |pane, cx| {
-                        pane.render_tab_bar_element_for_titlebar(window, cx)
-                    });
-                    h_flex()
-                        .flex_1()
-                        .min_w_0()
-                        .on_mouse_down(MouseButton::Left, |_, _, cx| cx.stop_propagation())
-                        .child(tab)
-                        .into_any_element()
-                } else {
-                    h_flex().flex_1().min_w_0().into_any_element()
-                }
-            } else {
-                h_flex().flex_1().min_w_0().into_any_element()
-            }
-        } else {
-            h_flex().flex_1().min_w_0().into_any_element()
-        };
-
-<<<<<<< HEAD
-        // Build right block
-        let right_container =
-=======
+
         let status = self.client.status();
         let status = &*status.borrow();
         let user = self.user_store.read(cx).current_user();
 
         children.push(
->>>>>>> 32f9de61
             h_flex()
+                .gap_1()
+                .pr_1()
                 .on_mouse_down(MouseButton::Left, |_, _, cx| cx.stop_propagation())
                 .children(self.render_call_controls(window, cx))
                 .children(self.render_connection_status(status, cx))
@@ -259,9 +197,8 @@
                 .when(user.is_some(), |parent| {
                     parent.child(self.render_user_menu_button(cx))
                 })
-                .into_any_element();
-
-        let children: Vec<AnyElement> = vec![left_container, center_container, right_container];
+                .into_any_element(),
+        );
 
         if show_menus {
             self.platform_titlebar.update(cx, |this, _| {
