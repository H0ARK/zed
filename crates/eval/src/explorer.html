<!doctype html>
<html lang="en">
<<<<<<< HEAD
  <head>
    <meta charset="UTF-8" />
    <meta name="viewport" content="width=device-width, initial-scale=1.0" />
    <title>Eval Explorer</title>
    <style>
      :root {
        /* Light theme (default) */
        --bg-color: #ffffff;
        --text-color: #333333;
        --header-bg: #f8f8f8;
        --border-color: #eaeaea;
        --code-bg: #f5f5f5;
        --link-color: #0066cc;
        --button-bg: #f5f5f5;
        --button-border: #ddd;
        --button-active-bg: #0066cc;
        --button-active-color: white;
        --button-active-border: #0055aa;
        --preview-bg: #f5f5f5;
        --table-line: #f0f0f0;
      }

      /* Dark theme */
      [data-theme="dark"] {
        --bg-color: #1e1e1e;
        --text-color: #e0e0e0;
        --header-bg: #2d2d2d;
        --border-color: #444444;
        --code-bg: #2a2a2a;
        --link-color: #4da6ff;
        --button-bg: #333333;
        --button-border: #555555;
        --button-active-bg: #0066cc;
        --button-active-color: white;
        --button-active-border: #0055aa;
        --preview-bg: #2a2a2a;
        --table-line: #333333;
      }

      /* Apply theme variables */
      body {
        font-family: monospace;
        line-height: 1.6;
        margin: 0;
        padding: 20px;
        color: var(--text-color);
        max-width: 1200px;
        margin: 0 auto;
        background-color: var(--bg-color);
      }
      h1 {
        margin-bottom: 20px;
        border-bottom: 1px solid var(--border-color);
        padding-bottom: 10px;
        font-family: monospace;
      }
      table {
        width: 100%;
        border-collapse: collapse;
        margin-bottom: 20px;
        table-layout: fixed; /* Ensure fixed width columns */
      }
      th,
      td {
        padding: 10px;
        text-align: left;
        border-bottom: 1px dotted var(--border-color);
        vertical-align: top;
        word-wrap: break-word; /* Ensure long content wraps */
        overflow-wrap: break-word;
      }
      th {
        background-color: var(--header-bg);
        font-weight: 600;
      }
      .collapsible {
        cursor: pointer;
        color: var(--link-color);
        text-decoration: underline;
      }
      .hidden {
        display: none;
      }
      .tool-name {
        font-weight: bold;
      }
      .tool-params {
        padding-left: 20px;
        color: #666;
      }
      pre {
        background-color: var(--code-bg);
        padding: 10px;
        border-radius: 5px;
        overflow-x: auto;
        max-height: 200px;
        margin: 10px 0;
        font-family: monospace;
        width: 100%;
        box-sizing: border-box;
        white-space: pre-wrap; /* Ensure text wraps */
        color: var(--text-color);
      }
      code {
        font-family: monospace;
      }

      /* Column sizing */
      .turn-column {
        width: 3%;
        max-width: 3%;
      }
      .text-column {
        width: 22%;
        max-width: 22%;
      }
      .tool-column {
        width: 38%;
        max-width: 38%;
      }
      .result-column {
        width: 37%;
        max-width: 37%;
        overflow-x: auto;
      }

      /* Content formatting */
      .text-content {
        font-family:
          system-ui,
          -apple-system,
          BlinkMacSystemFont,
          "Segoe UI",
          Roboto,
          Oxygen,
          Ubuntu,
          Cantarell,
          "Open Sans",
          "Helvetica Neue",
          sans-serif;
        font-size: 0.7rem;
      }
      .action-container .action-preview,
      .action-container .action-full {
        margin-bottom: 5px;
      }
      .preview-content {
        white-space: pre-wrap;
        margin-bottom: 5px;
        background-color: var(--preview-bg);
        padding: 10px;
        border-radius: 5px;
        font-family: monospace;
        width: 100%;
        box-sizing: border-box;
        overflow-wrap: break-word;
        color: var(--text-color);
      }
      .show-more {
        color: var(--link-color);
        cursor: pointer;
        text-decoration: none;
        display: block;
        margin-top: 5px;
      }
      .more-inline {
        color: var(--link-color);
        cursor: pointer;
        text-decoration: none;
        display: inline;
        margin-left: 5px;
      }

      /* Compact mode styles */
      .compact-mode td {
        padding: 5px; /* Reduced padding in compact mode */
      }

      .compact-mode .preview-content {
        padding: 2px;
        margin-bottom: 2px;
      }

      .compact-mode pre {
        padding: 5px;
        margin: 5px 0;
        white-space: pre; /* Don't wrap code in compact mode */
        overflow-x: auto; /* Add horizontal scrollbar */
      }

      .compact-mode .result-column pre,
      .compact-mode .result-column .preview-content {
        max-width: 100%;
        overflow-x: auto;
        white-space: pre;
      }

      /* Make action containers more compact */
      .compact-mode .action-container {
        margin-bottom: 2px;
      }

      /* Reduce space between turns */
      .compact-mode tr {
        border-bottom: 1px solid var(--table-line);
      }

      /* Tool params more compact */
      .compact-mode .tool-params {
        padding-left: 10px;
        margin-top: 2px;
      }

      hr {
        margin: 10px 0;
        border: 0;
        height: 1px;
        background-color: var(--border-color);
      }

      /* View switcher */
      .view-switcher {
        display: flex;
        gap: 10px;
        margin-bottom: 20px;
        align-items: center;
      }

      .view-button {
        background-color: var(--button-bg);
        border: 1px solid var(--button-border);
        border-radius: 4px;
        padding: 5px 15px;
        cursor: pointer;
        font-family: monospace;
        font-size: 0.9rem;
        transition: all 0.2s ease;
        color: var(--text-color);
      }

      .view-button:hover {
        background-color: var(--button-border);
      }

      .view-button.active {
        background-color: var(--button-active-bg);
        color: var(--button-active-color);
        border-color: var(--button-active-border);
      }

      /* Navigation bar styles */
      .thread-navigation {
        display: flex;
        align-items: center;
        margin-bottom: 20px;
        padding: 10px 0;
        border-bottom: 1px solid var(--border-color);
      }

      .nav-button {
        background-color: var(--button-bg);
        border: 1px solid var(--button-border);
        border-radius: 4px;
        padding: 5px 15px;
        cursor: pointer;
        font-family: monospace;
        font-size: 0.9rem;
        transition: all 0.2s ease;
        color: var(--text-color);
      }

      .nav-button:hover:not(:disabled) {
        background-color: var(--button-border);
      }

      .nav-button:disabled {
        opacity: 0.5;
        cursor: not-allowed;
      }

      .thread-indicator {
        margin: 0 15px;
        font-size: 1rem;
        flex-grow: 1;
        text-align: center;
      }

      #thread-id {
        font-weight: bold;
      }

      /* Theme switcher */
      .theme-switcher {
        margin-left: auto;
        display: flex;
        align-items: center;
      }

      .theme-button {
        background-color: var(--button-bg);
        border: 1px solid var(--button-border);
        border-radius: 4px;
        padding: 5px 10px;
        cursor: pointer;
        font-size: 0.9rem;
        transition: all 0.2s ease;
        color: var(--text-color);
        display: flex;
        align-items: center;
      }

      .theme-button:hover {
        background-color: var(--button-border);
      }

      .theme-icon {
        margin-right: 5px;
        font-size: 1rem;
      }
    </style>
  </head>
  <body>
    <h1 id="current-filename">Thread Explorer</h1>
    <div class="view-switcher">
      <button id="full-view" class="view-button active" onclick="switchView('full')">Full View</button>
      <button id="compact-view" class="view-button" onclick="switchView('compact')">Compact View</button>
      <button
        id="export-button"
        class="view-button"
        onclick="exportThreadAsJson()"
        title="Export current thread as JSON"
      >
        Export
      </button>
      <div class="theme-switcher">
        <button id="theme-toggle" class="theme-button" onclick="toggleTheme()">
          <span id="theme-icon" class="theme-icon">☀️</span>
          <span id="theme-text">Light</span>
        </button>
      </div>
    </div>
    <div class="thread-navigation">
      <button
        id="prev-thread"
        class="nav-button"
        onclick="previousThread()"
        title="Previous thread (Ctrl+←, k, or h)"
        disabled
      >
        &larr; Previous
      </button>
      <div class="thread-indicator">
        Thread <span id="current-thread-index">1</span> of <span id="total-threads">1</span>:
        <span id="thread-id">Default Thread</span>
      </div>
      <button id="next-thread" class="nav-button" onclick="nextThread()" title="Next thread (Ctrl+→, j, or l)" disabled>
        Next &rarr;
      </button>
    </div>
    <table id="thread-table">
      <thead>
        <tr>
          <th class="turn-column">Turn</th>
          <th class="text-column">Text</th>
          <th class="tool-column">Tool</th>
          <th class="result-column">Result</th>
        </tr>
      </thead>
      <tbody id="thread-body">
        <!-- Content will be filled dynamically -->
      </tbody>
    </table>

    <script>
      // View mode - 'full' or 'compact'
      let viewMode = "full";

      // Theme mode - 'light', 'dark', or 'system'
      let themeMode = localStorage.getItem("theme") || "system";

      // Function to apply theme
      function applyTheme(theme) {
        const themeIcon = document.getElementById("theme-icon");
        const themeText = document.getElementById("theme-text");

        if (theme === "dark") {
          document.documentElement.setAttribute("data-theme", "dark");
          themeIcon.textContent = "🌙";
          themeText.textContent = "Dark";
        } else {
          document.documentElement.removeAttribute("data-theme");
          themeIcon.textContent = "☀️";
          themeText.textContent = "Light";
        }
      }

      // Function to toggle between light and dark themes
      function toggleTheme() {
        // If currently system or light, switch to dark
        if (themeMode === "system") {
          const systemDark = window.matchMedia("(prefers-color-scheme: dark)").matches;
          themeMode = systemDark ? "light" : "dark";
        } else {
          themeMode = themeMode === "light" ? "dark" : "light";
        }

        // Save preference
        localStorage.setItem("theme", themeMode);

        // Apply theme
        applyTheme(themeMode);
      }

      // Initialize theme based on system or saved preference
      function initTheme() {
        if (themeMode === "system") {
          // Use system preference
          const systemDark = window.matchMedia("(prefers-color-scheme: dark)").matches;
          applyTheme(systemDark ? "dark" : "light");

          // Listen for system theme changes
          window.matchMedia("(prefers-color-scheme: dark)").addEventListener("change", (e) => {
            if (themeMode === "system") {
              applyTheme(e.matches ? "dark" : "light");
            }
          });
        } else {
          // Use saved preference
          applyTheme(themeMode);
        }
      }

      // Function to switch between view modes
      function switchView(mode) {
        viewMode = mode;

        // Update button states
        document.getElementById("full-view").classList.toggle("active", mode === "full");
        document.getElementById("compact-view").classList.toggle("active", mode === "compact");

        // Add or remove compact-mode class on the body
        document.body.classList.toggle("compact-mode", mode === "compact");

        // Re-render the thread with the new view mode
        renderThread();
      }

      // Function to export the current thread as a JSON file
      function exportThreadAsJson() {
        // Clone the thread to avoid modifying the original
        const threadToExport = JSON.parse(JSON.stringify(thread));

        // Create a Blob with the JSON data
        const blob = new Blob([JSON.stringify(threadToExport, null, 2)], { type: "application/json" });

        // Create a download link
        const url = URL.createObjectURL(blob);
        const a = document.createElement("a");
        a.href = url;

        // Generate filename based on thread ID or index
        const filename = threadToExport.thread_id || threadToExport.filename || `thread-${currentThreadIndex + 1}.json`;
        a.download = filename.endsWith(".json") ? filename : `${filename}.json`;

        // Trigger the download
        document.body.appendChild(a);
        a.click();

        // Clean up
        setTimeout(() => {
          document.body.removeChild(a);
          URL.revokeObjectURL(url);
        }, 0);
      }
      // Default dummy thread data for preview purposes
      let dummyThread = {
        messages: [
          {
            role: "system",
            content: [{ Text: "System prompt..." }],
          },
          {
            role: "user",
            content: [{ Text: "Fix the bug: kwargs not passed..." }],
          },
          {
            role: "assistant",
            content: [
              { Text: "I'll help you fix that bug." },
              {
                ToolUse: {
                  name: "list_directory",
                  input: { path: "fastmcp" },
                  is_input_complete: true,
                },
              },
            ],
          },
          {
            role: "user",
            content: [
              {
                ToolResult: {
                  tool_name: "list_directory",
                  is_error: false,
                  content:
                    "fastmcp/src\nfastmcp/tests\nfastmcp/README.md\nfastmcp/pyproject.toml\nfastmcp/.gitignore\nfastmcp/setup.py\nfastmcp/examples\nfastmcp/LICENSE",
                },
              },
            ],
          },
          {
            role: "assistant",
            content: [
              { Text: "Let's examine the code." },
              {
                ToolUse: {
                  name: "read_file",
                  input: {
                    path: "fastmcp/main.py",
                    start_line: 253,
                    end_line: 360,
                  },
                  is_input_complete: true,
                },
              },
            ],
          },
          {
            role: "user",
            content: [
              {
                ToolResult: {
                  tool_name: "read_file",
                  is_error: false,
                  content:
                    "def run_application(app, **kwargs):\n    return anyio.run(app, **kwargs)\n\nasync def start_server():\n    # More code...\n    # Multiple lines of code that would be displayed\n    # when clicking on the show more link\n    app = create_app()\n    await run_app(app)\n\ndef main():\n    # Initialize everything\n    anyio.run(start_server)\n    # Even more code here\n    # that would be shown when the user\n    # expands the content",
                },
              },
            ],
          },
          {
            role: "assistant",
            content: [
              { Text: "I found the issue." },
              {
                ToolUse: {
                  name: "edit_file",
                  input: {
                    path: "fastmcp/core.py",
                    old_string: "def start_server(app):\n    anyio.run(app)",
                    new_string: "def start_server(app, **kwargs):\n    anyio.run(app, **kwargs)",
                    display_description: "Fix kwargs passing to anyio.run",
                  },
                  is_input_complete: true,
                },
              },
            ],
          },
          {
            role: "user",
            content: [
              {
                ToolResult: {
                  tool_name: "edit_file",
                  is_error: false,
                  content: "Made edit to fastmcp/core.py",
                },
              },
            ],
          },
          {
            role: "assistant",
            content: [
              { Text: "Let's check if there are any errors." },
              {
                ToolUse: {
                  name: "diagnostics",
                  input: {},
                  is_input_complete: true,
                },
              },
            ],
          },
          {
            role: "user",
            content: [
              {
                ToolResult: {
                  tool_name: "diagnostics",
                  is_error: false,
                  content: "No errors found",
                },
              },
            ],
          },
        ],
      };

      // The actual thread data will be injected here when opened by eval
      let threadsData = window.threadsData || { threads: [dummyThread] };

      // Initialize thread variables
      let threads = threadsData.threads;
      let currentThreadIndex = 0;
      let thread = threads[currentThreadIndex];

      // Function to navigate to the previous thread
      function previousThread() {
        if (currentThreadIndex > 0) {
          currentThreadIndex--;
          switchToThread(currentThreadIndex);
        }
      }

      // Function to navigate to the next thread
      function nextThread() {
        if (currentThreadIndex < threads.length - 1) {
          currentThreadIndex++;
          switchToThread(currentThreadIndex);
        }
      }

      // Function to switch to a specific thread by index
      function switchToThread(index) {
        if (index >= 0 && index < threads.length) {
          currentThreadIndex = index;
          thread = threads[currentThreadIndex];
          updateNavigationButtons();
          renderThread();
        }
      }

      // Function to update the navigation buttons state
      function updateNavigationButtons() {
        document.getElementById("prev-thread").disabled = currentThreadIndex <= 0;
        document.getElementById("next-thread").disabled = currentThreadIndex >= threads.length - 1;
        document.getElementById("current-thread-index").textContent = currentThreadIndex + 1;
        document.getElementById("total-threads").textContent = threads.length;
      }

      function renderThread() {
        const tbody = document.getElementById("thread-body");
        tbody.innerHTML = ""; // Clear existing content

        // Set thread name if available
        const threadId = thread.thread_id || `Thread ${currentThreadIndex + 1}`;
        document.getElementById("thread-id").textContent = threadId;

        // Set filename in the header if available
        const filename = thread.filename || `Thread ${currentThreadIndex + 1}`;
        document.getElementById("current-filename").textContent = filename;

        // Skip system message
        const nonSystemMessages = thread.messages.filter((msg) => msg.role !== "system");

        let turnNumber = 0;
        processMessages(nonSystemMessages, tbody, turnNumber);
      }

      function processMessages(messages, tbody) {
        let turnNumber = 0;

        for (let i = 0; i < messages.length; i++) {
          const msg = messages[i];

          if (isUserQuery(msg)) {
            // User message starts a new turn
            turnNumber++;
            renderUserMessage(msg, turnNumber, tbody);
          } else if (msg.role === "assistant") {
            // Each assistant message is one turn
            turnNumber++;

            // Collect all text content and tool uses for this turn
            let assistantText = "";
            let toolUses = [];

            // First, collect all text content
            for (const content of msg.content) {
              if (content.hasOwnProperty("Text")) {
                if (assistantText) {
                  assistantText += "<br><br>" + formatContent(content.Text);
=======
    <head>
        <meta charset="UTF-8" />
        <meta name="viewport" content="width=device-width, initial-scale=1.0" />
        <title>Eval Explorer</title>
        <style>
            :root {
                /* Light theme (default) */
                --bg-color: #ffffff;
                --text-color: #333333;
                --header-bg: #f8f8f8;
                --border-color: #eaeaea;
                --code-bg: #f5f5f5;
                --link-color: #0066cc;
                --button-bg: #f5f5f5;
                --button-border: #ddd;
                --button-active-bg: #0066cc;
                --button-active-color: white;
                --button-active-border: #0055aa;
                --preview-bg: #f5f5f5;
                --table-line: #f0f0f0;
            }

            /* Dark theme */
            [data-theme="dark"] {
                --bg-color: #1e1e1e;
                --text-color: #e0e0e0;
                --header-bg: #2d2d2d;
                --border-color: #444444;
                --code-bg: #2a2a2a;
                --link-color: #4da6ff;
                --button-bg: #333333;
                --button-border: #555555;
                --button-active-bg: #0066cc;
                --button-active-color: white;
                --button-active-border: #0055aa;
                --preview-bg: #2a2a2a;
                --table-line: #333333;
            }

            /* Apply theme variables */
            body {
                font-family: monospace;
                line-height: 1.6;
                margin: 0;
                padding: 20px;
                color: var(--text-color);
                max-width: 1200px;
                margin: 0 auto;
                background-color: var(--bg-color);
            }
            h1 {
                margin-bottom: 20px;
                border-bottom: 1px solid var(--border-color);
                padding-bottom: 10px;
                font-family: monospace;
            }
            table {
                width: 100%;
                border-collapse: collapse;
                margin-bottom: 20px;
                table-layout: fixed; /* Ensure fixed width columns */
            }
            th,
            td {
                padding: 10px;
                text-align: left;
                border-bottom: 1px dotted var(--border-color);
                vertical-align: top;
                word-wrap: break-word; /* Ensure long content wraps */
                overflow-wrap: break-word;
            }
            th {
                background-color: var(--header-bg);
                font-weight: 600;
            }
            .collapsible {
                cursor: pointer;
                color: var(--link-color);
                text-decoration: underline;
            }
            .hidden {
                display: none;
            }
            .tool-name {
                font-weight: bold;
            }
            .tool-params {
                padding-left: 20px;
                color: #666;
            }
            pre {
                background-color: var(--code-bg);
                padding: 10px;
                border-radius: 5px;
                overflow-x: auto;
                max-height: 200px;
                margin: 10px 0;
                font-family: monospace;
                width: 100%;
                box-sizing: border-box;
                white-space: pre-wrap; /* Ensure text wraps */
                color: var(--text-color);
            }
            code {
                font-family: monospace;
            }

            /* Column sizing */
            .turn-column {
                width: 3%;
                max-width: 3%;
            }
            .text-column {
                width: 22%;
                max-width: 22%;
            }
            .tool-column {
                width: 38%;
                max-width: 38%;
            }
            .result-column {
                width: 37%;
                max-width: 37%;
                overflow-x: auto;
            }

            /* Content formatting */
            .text-content {
                font-family:
                    system-ui,
                    -apple-system,
                    BlinkMacSystemFont,
                    "Segoe UI",
                    Roboto,
                    Oxygen,
                    Ubuntu,
                    Cantarell,
                    "Open Sans",
                    "Helvetica Neue",
                    sans-serif;
                font-size: 0.7rem;
            }
            .action-container .action-preview,
            .action-container .action-full {
                margin-bottom: 5px;
            }
            .preview-content {
                white-space: pre-wrap;
                margin-bottom: 5px;
                background-color: var(--preview-bg);
                padding: 10px;
                border-radius: 5px;
                font-family: monospace;
                width: 100%;
                box-sizing: border-box;
                overflow-wrap: break-word;
                color: var(--text-color);
            }
            .show-more {
                color: var(--link-color);
                cursor: pointer;
                text-decoration: none;
                display: block;
                margin-top: 5px;
            }
            .more-inline {
                color: var(--link-color);
                cursor: pointer;
                text-decoration: none;
                display: inline;
                margin-left: 5px;
            }

            /* Compact mode styles */
            .compact-mode td {
                padding: 5px; /* Reduced padding in compact mode */
            }

            .compact-mode .preview-content {
                padding: 2px;
                margin-bottom: 2px;
            }

            .compact-mode pre {
                padding: 5px;
                margin: 5px 0;
                white-space: pre; /* Don't wrap code in compact mode */
                overflow-x: auto; /* Add horizontal scrollbar */
            }

            .compact-mode .result-column pre,
            .compact-mode .result-column .preview-content {
                max-width: 100%;
                overflow-x: auto;
                white-space: pre;
            }

            /* Make action containers more compact */
            .compact-mode .action-container {
                margin-bottom: 2px;
            }

            /* Reduce space between turns */
            .compact-mode tr {
                border-bottom: 1px solid var(--table-line);
            }

            /* Tool params more compact */
            .compact-mode .tool-params {
                padding-left: 10px;
                margin-top: 2px;
            }

            hr {
                margin: 10px 0;
                border: 0;
                height: 1px;
                background-color: var(--border-color);
            }

            /* View switcher */
            .view-switcher {
                display: flex;
                gap: 10px;
                margin-bottom: 20px;
                align-items: center;
            }

            .view-button {
                background-color: var(--button-bg);
                border: 1px solid var(--button-border);
                border-radius: 4px;
                padding: 5px 15px;
                cursor: pointer;
                font-family: monospace;
                font-size: 0.9rem;
                transition: all 0.2s ease;
                color: var(--text-color);
            }

            .view-button:hover {
                background-color: var(--button-border);
            }

            .view-button.active {
                background-color: var(--button-active-bg);
                color: var(--button-active-color);
                border-color: var(--button-active-border);
            }

            /* Navigation bar styles */
            .thread-navigation {
                display: flex;
                align-items: center;
                margin-bottom: 20px;
                padding: 10px 0;
                border-bottom: 1px solid var(--border-color);
            }

            .nav-button {
                background-color: var(--button-bg);
                border: 1px solid var(--button-border);
                border-radius: 4px;
                padding: 5px 15px;
                cursor: pointer;
                font-family: monospace;
                font-size: 0.9rem;
                transition: all 0.2s ease;
                color: var(--text-color);
            }

            .nav-button:hover:not(:disabled) {
                background-color: var(--button-border);
            }

            .nav-button:disabled {
                opacity: 0.5;
                cursor: not-allowed;
            }

            .thread-indicator {
                margin: 0 15px;
                font-size: 1rem;
                flex-grow: 1;
                text-align: center;
            }

            #thread-id {
                font-weight: bold;
            }

            /* Theme switcher */
            .theme-switcher {
                margin-left: auto;
                display: flex;
                align-items: center;
            }

            .theme-button {
                background-color: var(--button-bg);
                border: 1px solid var(--button-border);
                border-radius: 4px;
                padding: 5px 10px;
                cursor: pointer;
                font-size: 0.9rem;
                transition: all 0.2s ease;
                color: var(--text-color);
                display: flex;
                align-items: center;
            }

            .theme-button:hover {
                background-color: var(--button-border);
            }

            .theme-icon {
                margin-right: 5px;
                font-size: 1rem;
            }
        </style>
    </head>
    <body>
        <h1 id="current-filename">Thread Explorer</h1>
        <div class="view-switcher">
            <button id="full-view" class="view-button active" onclick="switchView('full')">Full View</button>
            <button id="compact-view" class="view-button" onclick="switchView('compact')">Compact View</button>
            <button
                id="export-button"
                class="view-button"
                onclick="exportThreadAsJson()"
                title="Export current thread as JSON"
            >
                Export
            </button>
            <div class="theme-switcher">
                <button id="theme-toggle" class="theme-button" onclick="toggleTheme()">
                    <span id="theme-icon" class="theme-icon">☀️</span>
                    <span id="theme-text">Light</span>
                </button>
            </div>
        </div>
        <div class="thread-navigation">
            <button
                id="prev-thread"
                class="nav-button"
                onclick="previousThread()"
                title="Previous thread (Ctrl+←, k, or h)"
                disabled
            >
                &larr; Previous
            </button>
            <div class="thread-indicator">
                Thread <span id="current-thread-index">1</span> of <span id="total-threads">1</span>:
                <span id="thread-id">Default Thread</span>
            </div>
            <button
                id="next-thread"
                class="nav-button"
                onclick="nextThread()"
                title="Next thread (Ctrl+→, j, or l)"
                disabled
            >
                Next &rarr;
            </button>
        </div>
        <table id="thread-table">
            <thead>
                <tr>
                    <th class="turn-column">Turn</th>
                    <th class="text-column">Text</th>
                    <th class="tool-column">Tool</th>
                    <th class="result-column">Result</th>
                </tr>
            </thead>
            <tbody id="thread-body">
                <!-- Content will be filled dynamically -->
            </tbody>
        </table>

        <script>
            // View mode - 'full' or 'compact'
            let viewMode = "full";

            // Theme mode - 'light', 'dark', or 'system'
            let themeMode = localStorage.getItem("theme") || "system";

            // Function to apply theme
            function applyTheme(theme) {
                const themeIcon = document.getElementById("theme-icon");
                const themeText = document.getElementById("theme-text");

                if (theme === "dark") {
                    document.documentElement.setAttribute("data-theme", "dark");
                    themeIcon.textContent = "🌙";
                    themeText.textContent = "Dark";
>>>>>>> 32f9de61
                } else {
                  assistantText = formatContent(content.Text);
                }
              } else if (content.hasOwnProperty("ToolUse")) {
                toolUses.push(content.ToolUse);
              }
            }

<<<<<<< HEAD
            // Create a single row for this turn with text and tools
            const row = document.createElement("tr");
            row.id = `assistant-turn-${turnNumber}`;

            // Start with the turn number and assistant text
            row.innerHTML = `
                            <td class="text-content">${turnNumber}</td>
                            <td class="text-content"><!--Assistant: <br/ -->${assistantText}</td>
                            <td id="tools-${turnNumber}"></td>
                            <td id="results-${turnNumber}"></td>
                        `;
=======
            // Function to toggle between light and dark themes
            function toggleTheme() {
                // If currently system or light, switch to dark
                if (themeMode === "system") {
                    const systemDark = window.matchMedia("(prefers-color-scheme: dark)").matches;
                    themeMode = systemDark ? "light" : "dark";
                } else {
                    themeMode = themeMode === "light" ? "dark" : "light";
                }

                // Save preference
                localStorage.setItem("theme", themeMode);

                // Apply theme
                applyTheme(themeMode);
            }

            // Initialize theme based on system or saved preference
            function initTheme() {
                if (themeMode === "system") {
                    // Use system preference
                    const systemDark = window.matchMedia("(prefers-color-scheme: dark)").matches;
                    applyTheme(systemDark ? "dark" : "light");

                    // Listen for system theme changes
                    window.matchMedia("(prefers-color-scheme: dark)").addEventListener("change", (e) => {
                        if (themeMode === "system") {
                            applyTheme(e.matches ? "dark" : "light");
                        }
                    });
                } else {
                    // Use saved preference
                    applyTheme(themeMode);
                }
            }

            // Function to switch between view modes
            function switchView(mode) {
                viewMode = mode;

                // Update button states
                document.getElementById("full-view").classList.toggle("active", mode === "full");
                document.getElementById("compact-view").classList.toggle("active", mode === "compact");

                // Add or remove compact-mode class on the body
                document.body.classList.toggle("compact-mode", mode === "compact");

                // Re-render the thread with the new view mode
                renderThread();
            }

            // Function to export the current thread as a JSON file
            function exportThreadAsJson() {
                // Clone the thread to avoid modifying the original
                const threadToExport = JSON.parse(JSON.stringify(thread));

                // Create a Blob with the JSON data
                const blob = new Blob([JSON.stringify(threadToExport, null, 2)], { type: "application/json" });

                // Create a download link
                const url = URL.createObjectURL(blob);
                const a = document.createElement("a");
                a.href = url;

                // Generate filename based on thread ID or index
                const filename =
                    threadToExport.thread_id || threadToExport.filename || `thread-${currentThreadIndex + 1}.json`;
                a.download = filename.endsWith(".json") ? filename : `${filename}.json`;

                // Trigger the download
                document.body.appendChild(a);
                a.click();

                // Clean up
                setTimeout(() => {
                    document.body.removeChild(a);
                    URL.revokeObjectURL(url);
                }, 0);
            }
            // Default dummy thread data for preview purposes
            let dummyThread = {
                messages: [
                    {
                        role: "system",
                        content: [{ Text: "System prompt..." }],
                    },
                    {
                        role: "user",
                        content: [{ Text: "Fix the bug: kwargs not passed..." }],
                    },
                    {
                        role: "assistant",
                        content: [
                            { Text: "I'll help you fix that bug." },
                            {
                                ToolUse: {
                                    name: "list_directory",
                                    input: { path: "fastmcp" },
                                    is_input_complete: true,
                                },
                            },
                        ],
                    },
                    {
                        role: "user",
                        content: [
                            {
                                ToolResult: {
                                    tool_name: "list_directory",
                                    is_error: false,
                                    content:
                                        "fastmcp/src\nfastmcp/tests\nfastmcp/README.md\nfastmcp/pyproject.toml\nfastmcp/.gitignore\nfastmcp/setup.py\nfastmcp/examples\nfastmcp/LICENSE",
                                },
                            },
                        ],
                    },
                    {
                        role: "assistant",
                        content: [
                            { Text: "Let's examine the code." },
                            {
                                ToolUse: {
                                    name: "read_file",
                                    input: {
                                        path: "fastmcp/main.py",
                                        start_line: 253,
                                        end_line: 360,
                                    },
                                    is_input_complete: true,
                                },
                            },
                        ],
                    },
                    {
                        role: "user",
                        content: [
                            {
                                ToolResult: {
                                    tool_name: "read_file",
                                    is_error: false,
                                    content:
                                        "def run_application(app, **kwargs):\n    return anyio.run(app, **kwargs)\n\nasync def start_server():\n    # More code...\n    # Multiple lines of code that would be displayed\n    # when clicking on the show more link\n    app = create_app()\n    await run_app(app)\n\ndef main():\n    # Initialize everything\n    anyio.run(start_server)\n    # Even more code here\n    # that would be shown when the user\n    # expands the content",
                                },
                            },
                        ],
                    },
                    {
                        role: "assistant",
                        content: [
                            { Text: "I found the issue." },
                            {
                                ToolUse: {
                                    name: "edit_file",
                                    input: {
                                        path: "fastmcp/core.py",
                                        old_string: "def start_server(app):\n    anyio.run(app)",
                                        new_string: "def start_server(app, **kwargs):\n    anyio.run(app, **kwargs)",
                                        display_description: "Fix kwargs passing to anyio.run",
                                    },
                                    is_input_complete: true,
                                },
                            },
                        ],
                    },
                    {
                        role: "user",
                        content: [
                            {
                                ToolResult: {
                                    tool_name: "edit_file",
                                    is_error: false,
                                    content: "Made edit to fastmcp/core.py",
                                },
                            },
                        ],
                    },
                    {
                        role: "assistant",
                        content: [
                            { Text: "Let's check if there are any errors." },
                            {
                                ToolUse: {
                                    name: "diagnostics",
                                    input: {},
                                    is_input_complete: true,
                                },
                            },
                        ],
                    },
                    {
                        role: "user",
                        content: [
                            {
                                ToolResult: {
                                    tool_name: "diagnostics",
                                    is_error: false,
                                    content: "No errors found",
                                },
                            },
                        ],
                    },
                ],
            };

            // The actual thread data will be injected here when opened by eval
            let threadsData = window.threadsData || { threads: [dummyThread] };

            // Initialize thread variables
            let threads = threadsData.threads;
            let currentThreadIndex = 0;
            let thread = threads[currentThreadIndex];

            // Function to navigate to the previous thread
            function previousThread() {
                if (currentThreadIndex > 0) {
                    currentThreadIndex--;
                    switchToThread(currentThreadIndex);
                }
            }

            // Function to navigate to the next thread
            function nextThread() {
                if (currentThreadIndex < threads.length - 1) {
                    currentThreadIndex++;
                    switchToThread(currentThreadIndex);
                }
            }
>>>>>>> 32f9de61

            tbody.appendChild(row);

<<<<<<< HEAD
            // Add all tool calls to the tools cell
            const toolsCell = document.getElementById(`tools-${turnNumber}`);
            const resultsCell = document.getElementById(`results-${turnNumber}`);
=======
            // Function to update the navigation buttons state
            function updateNavigationButtons() {
                document.getElementById("prev-thread").disabled = currentThreadIndex <= 0;
                document.getElementById("next-thread").disabled = currentThreadIndex >= threads.length - 1;
                document.getElementById("current-thread-index").textContent = currentThreadIndex + 1;
                document.getElementById("total-threads").textContent = threads.length;
            }
>>>>>>> 32f9de61

            // Process all tools and their results
            for (let j = 0; j < toolUses.length; j++) {
              const toolUse = toolUses[j];
              const toolCall = formatToolCall(toolUse.name, toolUse.input);

<<<<<<< HEAD
              // Add the tool call to the tools cell
              if (j > 0) toolsCell.innerHTML += "<hr>";
              toolsCell.innerHTML += toolCall;

              // Look for corresponding tool result
              if (hasMatchingToolResult(messages, i, toolUse.name)) {
                const resultMsg = messages[i + 1];
                const toolResult = findToolResult(resultMsg, toolUse.name);

                if (toolResult) {
                  // Add the result to the results cell
                  if (j > 0) resultsCell.innerHTML += "<hr>";
=======
                // Set thread name if available
                const threadId = thread.thread_id || `Thread ${currentThreadIndex + 1}`;
                document.getElementById("thread-id").textContent = threadId;

                // Set filename in the header if available
                const filename = thread.filename || `Thread ${currentThreadIndex + 1}`;
                document.getElementById("current-filename").textContent = filename;

                // Skip system message
                const nonSystemMessages = thread.messages.filter((msg) => msg.role !== "system");
>>>>>>> 32f9de61

                  // Create a container for the result
                  const resultDiv = document.createElement("div");
                  resultDiv.className = "tool-result";

<<<<<<< HEAD
                  // Format and display the tool result
                  formatToolResultInline(toolResult.content, resultDiv);
                  resultsCell.appendChild(resultDiv);

                  // Skip the result message in the next iteration
                  if (j === toolUses.length - 1) {
                    i++;
                  }
                }
              }
            }
          } else if (msg.role === "user" && msg.content.some((c) => c.hasOwnProperty("ToolResult"))) {
            // Skip tool result messages as they are handled with their corresponding tool use
            continue;
          }
        }
      }

      function isUserQuery(message) {
        return message.role === "user" && !message.content.some((c) => c.hasOwnProperty("ToolResult"));
      }

      function renderUserMessage(message, turnNumber, tbody) {
        const row = document.createElement("tr");
        row.innerHTML = `
=======
            function processMessages(messages, tbody) {
                let turnNumber = 0;

                for (let i = 0; i < messages.length; i++) {
                    const msg = messages[i];

                    if (isUserQuery(msg)) {
                        // User message starts a new turn
                        turnNumber++;
                        renderUserMessage(msg, turnNumber, tbody);
                    } else if (msg.role === "assistant") {
                        // Each assistant message is one turn
                        turnNumber++;

                        // Collect all text content and tool uses for this turn
                        let assistantText = "";
                        let toolUses = [];

                        // First, collect all text content
                        for (const content of msg.content) {
                            if (content.hasOwnProperty("Text")) {
                                if (assistantText) {
                                    assistantText += "<br><br>" + formatContent(content.Text);
                                } else {
                                    assistantText = formatContent(content.Text);
                                }
                            } else if (content.hasOwnProperty("ToolUse")) {
                                toolUses.push(content.ToolUse);
                            }
                        }

                        // Create a single row for this turn with text and tools
                        const row = document.createElement("tr");
                        row.id = `assistant-turn-${turnNumber}`;

                        // Start with the turn number and assistant text
                        row.innerHTML = `
                            <td class="text-content">${turnNumber}</td>
                            <td class="text-content"><!--Assistant: <br/ -->${assistantText}</td>
                            <td id="tools-${turnNumber}"></td>
                            <td id="results-${turnNumber}"></td>
                        `;

                        tbody.appendChild(row);

                        // Add all tool calls to the tools cell
                        const toolsCell = document.getElementById(`tools-${turnNumber}`);
                        const resultsCell = document.getElementById(`results-${turnNumber}`);

                        // Process all tools and their results
                        for (let j = 0; j < toolUses.length; j++) {
                            const toolUse = toolUses[j];
                            const toolCall = formatToolCall(toolUse.name, toolUse.input);

                            // Add the tool call to the tools cell
                            if (j > 0) toolsCell.innerHTML += "<hr>";
                            toolsCell.innerHTML += toolCall;

                            // Look for corresponding tool result
                            if (hasMatchingToolResult(messages, i, toolUse.name)) {
                                const resultMsg = messages[i + 1];
                                const toolResult = findToolResult(resultMsg, toolUse.name);

                                if (toolResult) {
                                    // Add the result to the results cell
                                    if (j > 0) resultsCell.innerHTML += "<hr>";

                                    // Create a container for the result
                                    const resultDiv = document.createElement("div");
                                    resultDiv.className = "tool-result";

                                    // Format and display the tool result
                                    formatToolResultInline(toolResult.content.Text, resultDiv);
                                    resultsCell.appendChild(resultDiv);

                                    // Skip the result message in the next iteration
                                    if (j === toolUses.length - 1) {
                                        i++;
                                    }
                                }
                            }
                        }
                    } else if (msg.role === "user" && msg.content.some((c) => c.hasOwnProperty("ToolResult"))) {
                        // Skip tool result messages as they are handled with their corresponding tool use
                        continue;
                    }
                }
            }

            function isUserQuery(message) {
                return message.role === "user" && !message.content.some((c) => c.hasOwnProperty("ToolResult"));
            }

            function renderUserMessage(message, turnNumber, tbody) {
                const row = document.createElement("tr");
                row.innerHTML = `
>>>>>>> 32f9de61
                    <td>${turnNumber}</td>
                    <td class="text-content"><b>[User]:</b><br/> ${formatContent(message.content[0].Text)}</td>
                    <td></td>
                    <td></td>
                `;
<<<<<<< HEAD
        tbody.appendChild(row);
      }

      function hasMatchingToolResult(messages, currentIndex, toolName) {
        return (
          currentIndex + 1 < messages.length &&
          messages[currentIndex + 1].role === "user" &&
          messages[currentIndex + 1].content.some(
            (c) => c.hasOwnProperty("ToolResult") && c.ToolResult.tool_name === toolName,
          )
        );
      }

      function findToolResult(resultMessage, toolName) {
        const toolResultContent = resultMessage.content.find(
          (c) => c.hasOwnProperty("ToolResult") && c.ToolResult.tool_name === toolName,
        );

        return toolResultContent ? toolResultContent.ToolResult : null;
      }
      function formatToolCall(name, input) {
        // In compact mode, format tool calls on a single line
        if (viewMode === "compact") {
          const params = [];
          const fullParams = [];

          // Process all parameters
          for (const [key, value] of Object.entries(input)) {
            if (value !== null && value !== undefined) {
              // Store full parameter for expanded view
              let fullValue = typeof value === "string" ? `"${value}"` : value;
              fullParams.push([key, fullValue]);

              // Abbreviated value for compact view
              let displayValue = fullValue;
              if (typeof value === "string" && value.length > 30) {
                displayValue = `"${value.substring(0, 30)}..."`;
              }
              params.push(`${key}=${displayValue}`);
            }
          }

          const paramString = params.join(", ");
          const fullLine = `<span class="tool-name">${name}</span>(${paramString})`;

          // If the line is too long, add a [more] link
          if (fullLine.length > 80 || params.length > 1) {
            // Create a container with the compact and full views
            const compactView = `<span class="tool-name">${name}</span>(${params[0]}, <span class="more-inline" onclick="toggleActionVisibility(this)">[...]</span>)`;

            // For the full view, use the original untruncated values
            let result = `<span class="tool-name">${name}</span>(`;
            const formattedParams = fullParams.map((p) => `&nbsp;&nbsp;&nbsp;&nbsp;${p[0]}=${p[1]}`).join(",<br/>");
            const fullView = `${result}<br/>${formattedParams}<br/>)`;

            return `<div class="action-container">
                            <div class="action-preview">${compactView}</div>
                            <div class="action-full hidden">${fullView}</div>
                        </div>`;
          }

          return fullLine;
        }

        // Regular (full) view formatting with multiple lines
        let result = `<span class="tool-name">${name}</span>(`;
        const params = [];
        for (const [key, value] of Object.entries(input)) {
          if (value !== null && value !== undefined) {
            // Format different types of values
            let formattedValue = typeof value === "string" ? `"${value}"` : value;
            params.push([key, formattedValue]);
          }
        }

        if (params.length === 0) {
          return `${result})`;
        } else if (params.length === 1) {
          // For single parameter, just show the value without the parameter name
          return `${result}${params[0][1]})`;
        } else {
          // Format parameters
          const formattedParams = params.map((p) => `&nbsp;&nbsp;&nbsp;&nbsp;${p[0]}=${p[1]}`).join(",<br/>");
          return `${result}<br/>${formattedParams}<br/>)`;
        }
      }

      function toggleActionVisibility(element, remainingLines) {
        const container = element.closest(".action-container");
        const preview = container.querySelector(".action-preview");
        const full = container.querySelector(".action-full");

        // Once expanded, keep it expanded
        full.classList.remove("hidden");
        preview.classList.add("hidden");
      }

      function formatToolResultInline(content, targetElement) {
        // Count lines
        const lines = content.split("\n");

        // In compact mode, show only 1 line with [more] link
        if (viewMode === "compact" && lines.length > 1) {
          // Create container
          const container = document.createElement("div");

          // Preview content
          const previewDiv = document.createElement("div");
          previewDiv.className = "preview-content";

          // Add the first line of content plus [more] link
          const previewContent = lines[0];
          previewDiv.innerHTML =
            escapeHtml(previewContent) +
            ` <span class="more-inline" onclick="toggleResultVisibility(this)">[...]</span>`;

          // Full content (initially hidden)
          const contentDiv = document.createElement("pre");
          contentDiv.className = "hidden";
          contentDiv.innerHTML = escapeHtml(content);

          container.appendChild(previewDiv);
          container.appendChild(contentDiv);
          targetElement.appendChild(container);
        } else {
          // For full view or short results, display everything
          const preElement = document.createElement("pre");
          preElement.textContent = content;
          targetElement.appendChild(preElement);
        }
      }

      function toggleResultVisibility(element, remainingLines) {
        const container = element.parentElement.parentElement;
        const preview = container.querySelector(".preview-content");
        const full = container.querySelector("pre");

        // Once expanded, keep it expanded
        full.classList.remove("hidden");
        preview.classList.add("hidden");
      }

      function formatContent(text) {
        return escapeHtml(text);
      }

      function escapeHtml(text) {
        const div = document.createElement("div");
        div.textContent = text;
        return div.innerHTML;
      }

      // Keyboard navigation handler
      document.addEventListener("keydown", function (event) {
        // previous thread
        if ((event.ctrlKey && event.key === "ArrowLeft") || event.key === "h" || event.key === "k") {
          if (!document.getElementById("prev-thread").disabled) {
            previousThread();
          }
        }
        // next thread
        else if ((event.ctrlKey && event.key === "ArrowRight") || event.key === "j" || event.key === "l") {
          if (!document.getElementById("next-thread").disabled) {
            nextThread();
          }
        }
      });

      // Initialize the page
      document.addEventListener("DOMContentLoaded", function () {
        initTheme();
        updateNavigationButtons();
        renderThread();
      });
    </script>
  </body>
=======
                tbody.appendChild(row);
            }

            function hasMatchingToolResult(messages, currentIndex, toolName) {
                return (
                    currentIndex + 1 < messages.length &&
                    messages[currentIndex + 1].role === "user" &&
                    messages[currentIndex + 1].content.some(
                        (c) => c.hasOwnProperty("ToolResult") && c.ToolResult.tool_name === toolName,
                    )
                );
            }

            function findToolResult(resultMessage, toolName) {
                const toolResultContent = resultMessage.content.find(
                    (c) => c.hasOwnProperty("ToolResult") && c.ToolResult.tool_name === toolName,
                );

                return toolResultContent ? toolResultContent.ToolResult : null;
            }
            function formatToolCall(name, input) {
                // In compact mode, format tool calls on a single line
                if (viewMode === "compact") {
                    const params = [];
                    const fullParams = [];

                    // Process all parameters
                    for (const [key, value] of Object.entries(input)) {
                        if (value !== null && value !== undefined) {
                            // Store full parameter for expanded view
                            let fullValue = typeof value === "string" ? `"${value}"` : value;
                            fullParams.push([key, fullValue]);

                            // Abbreviated value for compact view
                            let displayValue = fullValue;
                            if (typeof value === "string" && value.length > 30) {
                                displayValue = `"${value.substring(0, 30)}..."`;
                            }
                            params.push(`${key}=${displayValue}`);
                        }
                    }

                    const paramString = params.join(", ");
                    const fullLine = `<span class="tool-name">${name}</span>(${paramString})`;

                    // If the line is too long, add a [more] link
                    if (fullLine.length > 80 || params.length > 1) {
                        // Create a container with the compact and full views
                        const compactView = `<span class="tool-name">${name}</span>(${params[0]}, <span class="more-inline" onclick="toggleActionVisibility(this)">[...]</span>)`;

                        // For the full view, use the original untruncated values
                        let result = `<span class="tool-name">${name}</span>(`;
                        const formattedParams = fullParams
                            .map((p) => `&nbsp;&nbsp;&nbsp;&nbsp;${p[0]}=${p[1]}`)
                            .join(",<br/>");
                        const fullView = `${result}<br/>${formattedParams}<br/>)`;

                        return `<div class="action-container">
                            <div class="action-preview">${compactView}</div>
                            <div class="action-full hidden">${fullView}</div>
                        </div>`;
                    }

                    return fullLine;
                }

                // Regular (full) view formatting with multiple lines
                let result = `<span class="tool-name">${name}</span>(`;
                const params = [];
                for (const [key, value] of Object.entries(input)) {
                    if (value !== null && value !== undefined) {
                        // Format different types of values
                        let formattedValue = typeof value === "string" ? `"${value}"` : value;
                        params.push([key, formattedValue]);
                    }
                }

                if (params.length === 0) {
                    return `${result})`;
                } else if (params.length === 1) {
                    // For single parameter, just show the value without the parameter name
                    return `${result}${params[0][1]})`;
                } else {
                    // Format parameters
                    const formattedParams = params.map((p) => `&nbsp;&nbsp;&nbsp;&nbsp;${p[0]}=${p[1]}`).join(",<br/>");
                    return `${result}<br/>${formattedParams}<br/>)`;
                }
            }

            function toggleActionVisibility(element, remainingLines) {
                const container = element.closest(".action-container");
                const preview = container.querySelector(".action-preview");
                const full = container.querySelector(".action-full");

                // Once expanded, keep it expanded
                full.classList.remove("hidden");
                preview.classList.add("hidden");
            }

            function formatToolResultInline(content, targetElement) {
                // Count lines
                const lines = content.split("\n");

                // In compact mode, show only 1 line with [more] link
                if (viewMode === "compact" && lines.length > 1) {
                    // Create container
                    const container = document.createElement("div");

                    // Preview content
                    const previewDiv = document.createElement("div");
                    previewDiv.className = "preview-content";

                    // Add the first line of content plus [more] link
                    const previewContent = lines[0];
                    previewDiv.innerHTML =
                        escapeHtml(previewContent) +
                        ` <span class="more-inline" onclick="toggleResultVisibility(this)">[...]</span>`;

                    // Full content (initially hidden)
                    const contentDiv = document.createElement("pre");
                    contentDiv.className = "hidden";
                    contentDiv.innerHTML = escapeHtml(content);

                    container.appendChild(previewDiv);
                    container.appendChild(contentDiv);
                    targetElement.appendChild(container);
                } else {
                    // For full view or short results, display everything
                    const preElement = document.createElement("pre");
                    preElement.textContent = content;
                    targetElement.appendChild(preElement);
                }
            }

            function toggleResultVisibility(element, remainingLines) {
                const container = element.parentElement.parentElement;
                const preview = container.querySelector(".preview-content");
                const full = container.querySelector("pre");

                // Once expanded, keep it expanded
                full.classList.remove("hidden");
                preview.classList.add("hidden");
            }

            function formatContent(text) {
                return escapeHtml(text);
            }

            function escapeHtml(text) {
                const div = document.createElement("div");
                div.textContent = text;
                return div.innerHTML;
            }

            // Keyboard navigation handler
            document.addEventListener("keydown", function (event) {
                // previous thread
                if ((event.ctrlKey && event.key === "ArrowLeft") || event.key === "h" || event.key === "k") {
                    if (!document.getElementById("prev-thread").disabled) {
                        previousThread();
                    }
                }
                // next thread
                else if ((event.ctrlKey && event.key === "ArrowRight") || event.key === "j" || event.key === "l") {
                    if (!document.getElementById("next-thread").disabled) {
                        nextThread();
                    }
                }
            });

            // Initialize the page
            document.addEventListener("DOMContentLoaded", function () {
                initTheme();
                updateNavigationButtons();
                renderThread();
            });
        </script>
    </body>
>>>>>>> 32f9de61
</html><|MERGE_RESOLUTION|>--- conflicted
+++ resolved
@@ -1,690 +1,5 @@
 <!doctype html>
 <html lang="en">
-<<<<<<< HEAD
-  <head>
-    <meta charset="UTF-8" />
-    <meta name="viewport" content="width=device-width, initial-scale=1.0" />
-    <title>Eval Explorer</title>
-    <style>
-      :root {
-        /* Light theme (default) */
-        --bg-color: #ffffff;
-        --text-color: #333333;
-        --header-bg: #f8f8f8;
-        --border-color: #eaeaea;
-        --code-bg: #f5f5f5;
-        --link-color: #0066cc;
-        --button-bg: #f5f5f5;
-        --button-border: #ddd;
-        --button-active-bg: #0066cc;
-        --button-active-color: white;
-        --button-active-border: #0055aa;
-        --preview-bg: #f5f5f5;
-        --table-line: #f0f0f0;
-      }
-
-      /* Dark theme */
-      [data-theme="dark"] {
-        --bg-color: #1e1e1e;
-        --text-color: #e0e0e0;
-        --header-bg: #2d2d2d;
-        --border-color: #444444;
-        --code-bg: #2a2a2a;
-        --link-color: #4da6ff;
-        --button-bg: #333333;
-        --button-border: #555555;
-        --button-active-bg: #0066cc;
-        --button-active-color: white;
-        --button-active-border: #0055aa;
-        --preview-bg: #2a2a2a;
-        --table-line: #333333;
-      }
-
-      /* Apply theme variables */
-      body {
-        font-family: monospace;
-        line-height: 1.6;
-        margin: 0;
-        padding: 20px;
-        color: var(--text-color);
-        max-width: 1200px;
-        margin: 0 auto;
-        background-color: var(--bg-color);
-      }
-      h1 {
-        margin-bottom: 20px;
-        border-bottom: 1px solid var(--border-color);
-        padding-bottom: 10px;
-        font-family: monospace;
-      }
-      table {
-        width: 100%;
-        border-collapse: collapse;
-        margin-bottom: 20px;
-        table-layout: fixed; /* Ensure fixed width columns */
-      }
-      th,
-      td {
-        padding: 10px;
-        text-align: left;
-        border-bottom: 1px dotted var(--border-color);
-        vertical-align: top;
-        word-wrap: break-word; /* Ensure long content wraps */
-        overflow-wrap: break-word;
-      }
-      th {
-        background-color: var(--header-bg);
-        font-weight: 600;
-      }
-      .collapsible {
-        cursor: pointer;
-        color: var(--link-color);
-        text-decoration: underline;
-      }
-      .hidden {
-        display: none;
-      }
-      .tool-name {
-        font-weight: bold;
-      }
-      .tool-params {
-        padding-left: 20px;
-        color: #666;
-      }
-      pre {
-        background-color: var(--code-bg);
-        padding: 10px;
-        border-radius: 5px;
-        overflow-x: auto;
-        max-height: 200px;
-        margin: 10px 0;
-        font-family: monospace;
-        width: 100%;
-        box-sizing: border-box;
-        white-space: pre-wrap; /* Ensure text wraps */
-        color: var(--text-color);
-      }
-      code {
-        font-family: monospace;
-      }
-
-      /* Column sizing */
-      .turn-column {
-        width: 3%;
-        max-width: 3%;
-      }
-      .text-column {
-        width: 22%;
-        max-width: 22%;
-      }
-      .tool-column {
-        width: 38%;
-        max-width: 38%;
-      }
-      .result-column {
-        width: 37%;
-        max-width: 37%;
-        overflow-x: auto;
-      }
-
-      /* Content formatting */
-      .text-content {
-        font-family:
-          system-ui,
-          -apple-system,
-          BlinkMacSystemFont,
-          "Segoe UI",
-          Roboto,
-          Oxygen,
-          Ubuntu,
-          Cantarell,
-          "Open Sans",
-          "Helvetica Neue",
-          sans-serif;
-        font-size: 0.7rem;
-      }
-      .action-container .action-preview,
-      .action-container .action-full {
-        margin-bottom: 5px;
-      }
-      .preview-content {
-        white-space: pre-wrap;
-        margin-bottom: 5px;
-        background-color: var(--preview-bg);
-        padding: 10px;
-        border-radius: 5px;
-        font-family: monospace;
-        width: 100%;
-        box-sizing: border-box;
-        overflow-wrap: break-word;
-        color: var(--text-color);
-      }
-      .show-more {
-        color: var(--link-color);
-        cursor: pointer;
-        text-decoration: none;
-        display: block;
-        margin-top: 5px;
-      }
-      .more-inline {
-        color: var(--link-color);
-        cursor: pointer;
-        text-decoration: none;
-        display: inline;
-        margin-left: 5px;
-      }
-
-      /* Compact mode styles */
-      .compact-mode td {
-        padding: 5px; /* Reduced padding in compact mode */
-      }
-
-      .compact-mode .preview-content {
-        padding: 2px;
-        margin-bottom: 2px;
-      }
-
-      .compact-mode pre {
-        padding: 5px;
-        margin: 5px 0;
-        white-space: pre; /* Don't wrap code in compact mode */
-        overflow-x: auto; /* Add horizontal scrollbar */
-      }
-
-      .compact-mode .result-column pre,
-      .compact-mode .result-column .preview-content {
-        max-width: 100%;
-        overflow-x: auto;
-        white-space: pre;
-      }
-
-      /* Make action containers more compact */
-      .compact-mode .action-container {
-        margin-bottom: 2px;
-      }
-
-      /* Reduce space between turns */
-      .compact-mode tr {
-        border-bottom: 1px solid var(--table-line);
-      }
-
-      /* Tool params more compact */
-      .compact-mode .tool-params {
-        padding-left: 10px;
-        margin-top: 2px;
-      }
-
-      hr {
-        margin: 10px 0;
-        border: 0;
-        height: 1px;
-        background-color: var(--border-color);
-      }
-
-      /* View switcher */
-      .view-switcher {
-        display: flex;
-        gap: 10px;
-        margin-bottom: 20px;
-        align-items: center;
-      }
-
-      .view-button {
-        background-color: var(--button-bg);
-        border: 1px solid var(--button-border);
-        border-radius: 4px;
-        padding: 5px 15px;
-        cursor: pointer;
-        font-family: monospace;
-        font-size: 0.9rem;
-        transition: all 0.2s ease;
-        color: var(--text-color);
-      }
-
-      .view-button:hover {
-        background-color: var(--button-border);
-      }
-
-      .view-button.active {
-        background-color: var(--button-active-bg);
-        color: var(--button-active-color);
-        border-color: var(--button-active-border);
-      }
-
-      /* Navigation bar styles */
-      .thread-navigation {
-        display: flex;
-        align-items: center;
-        margin-bottom: 20px;
-        padding: 10px 0;
-        border-bottom: 1px solid var(--border-color);
-      }
-
-      .nav-button {
-        background-color: var(--button-bg);
-        border: 1px solid var(--button-border);
-        border-radius: 4px;
-        padding: 5px 15px;
-        cursor: pointer;
-        font-family: monospace;
-        font-size: 0.9rem;
-        transition: all 0.2s ease;
-        color: var(--text-color);
-      }
-
-      .nav-button:hover:not(:disabled) {
-        background-color: var(--button-border);
-      }
-
-      .nav-button:disabled {
-        opacity: 0.5;
-        cursor: not-allowed;
-      }
-
-      .thread-indicator {
-        margin: 0 15px;
-        font-size: 1rem;
-        flex-grow: 1;
-        text-align: center;
-      }
-
-      #thread-id {
-        font-weight: bold;
-      }
-
-      /* Theme switcher */
-      .theme-switcher {
-        margin-left: auto;
-        display: flex;
-        align-items: center;
-      }
-
-      .theme-button {
-        background-color: var(--button-bg);
-        border: 1px solid var(--button-border);
-        border-radius: 4px;
-        padding: 5px 10px;
-        cursor: pointer;
-        font-size: 0.9rem;
-        transition: all 0.2s ease;
-        color: var(--text-color);
-        display: flex;
-        align-items: center;
-      }
-
-      .theme-button:hover {
-        background-color: var(--button-border);
-      }
-
-      .theme-icon {
-        margin-right: 5px;
-        font-size: 1rem;
-      }
-    </style>
-  </head>
-  <body>
-    <h1 id="current-filename">Thread Explorer</h1>
-    <div class="view-switcher">
-      <button id="full-view" class="view-button active" onclick="switchView('full')">Full View</button>
-      <button id="compact-view" class="view-button" onclick="switchView('compact')">Compact View</button>
-      <button
-        id="export-button"
-        class="view-button"
-        onclick="exportThreadAsJson()"
-        title="Export current thread as JSON"
-      >
-        Export
-      </button>
-      <div class="theme-switcher">
-        <button id="theme-toggle" class="theme-button" onclick="toggleTheme()">
-          <span id="theme-icon" class="theme-icon">☀️</span>
-          <span id="theme-text">Light</span>
-        </button>
-      </div>
-    </div>
-    <div class="thread-navigation">
-      <button
-        id="prev-thread"
-        class="nav-button"
-        onclick="previousThread()"
-        title="Previous thread (Ctrl+←, k, or h)"
-        disabled
-      >
-        &larr; Previous
-      </button>
-      <div class="thread-indicator">
-        Thread <span id="current-thread-index">1</span> of <span id="total-threads">1</span>:
-        <span id="thread-id">Default Thread</span>
-      </div>
-      <button id="next-thread" class="nav-button" onclick="nextThread()" title="Next thread (Ctrl+→, j, or l)" disabled>
-        Next &rarr;
-      </button>
-    </div>
-    <table id="thread-table">
-      <thead>
-        <tr>
-          <th class="turn-column">Turn</th>
-          <th class="text-column">Text</th>
-          <th class="tool-column">Tool</th>
-          <th class="result-column">Result</th>
-        </tr>
-      </thead>
-      <tbody id="thread-body">
-        <!-- Content will be filled dynamically -->
-      </tbody>
-    </table>
-
-    <script>
-      // View mode - 'full' or 'compact'
-      let viewMode = "full";
-
-      // Theme mode - 'light', 'dark', or 'system'
-      let themeMode = localStorage.getItem("theme") || "system";
-
-      // Function to apply theme
-      function applyTheme(theme) {
-        const themeIcon = document.getElementById("theme-icon");
-        const themeText = document.getElementById("theme-text");
-
-        if (theme === "dark") {
-          document.documentElement.setAttribute("data-theme", "dark");
-          themeIcon.textContent = "🌙";
-          themeText.textContent = "Dark";
-        } else {
-          document.documentElement.removeAttribute("data-theme");
-          themeIcon.textContent = "☀️";
-          themeText.textContent = "Light";
-        }
-      }
-
-      // Function to toggle between light and dark themes
-      function toggleTheme() {
-        // If currently system or light, switch to dark
-        if (themeMode === "system") {
-          const systemDark = window.matchMedia("(prefers-color-scheme: dark)").matches;
-          themeMode = systemDark ? "light" : "dark";
-        } else {
-          themeMode = themeMode === "light" ? "dark" : "light";
-        }
-
-        // Save preference
-        localStorage.setItem("theme", themeMode);
-
-        // Apply theme
-        applyTheme(themeMode);
-      }
-
-      // Initialize theme based on system or saved preference
-      function initTheme() {
-        if (themeMode === "system") {
-          // Use system preference
-          const systemDark = window.matchMedia("(prefers-color-scheme: dark)").matches;
-          applyTheme(systemDark ? "dark" : "light");
-
-          // Listen for system theme changes
-          window.matchMedia("(prefers-color-scheme: dark)").addEventListener("change", (e) => {
-            if (themeMode === "system") {
-              applyTheme(e.matches ? "dark" : "light");
-            }
-          });
-        } else {
-          // Use saved preference
-          applyTheme(themeMode);
-        }
-      }
-
-      // Function to switch between view modes
-      function switchView(mode) {
-        viewMode = mode;
-
-        // Update button states
-        document.getElementById("full-view").classList.toggle("active", mode === "full");
-        document.getElementById("compact-view").classList.toggle("active", mode === "compact");
-
-        // Add or remove compact-mode class on the body
-        document.body.classList.toggle("compact-mode", mode === "compact");
-
-        // Re-render the thread with the new view mode
-        renderThread();
-      }
-
-      // Function to export the current thread as a JSON file
-      function exportThreadAsJson() {
-        // Clone the thread to avoid modifying the original
-        const threadToExport = JSON.parse(JSON.stringify(thread));
-
-        // Create a Blob with the JSON data
-        const blob = new Blob([JSON.stringify(threadToExport, null, 2)], { type: "application/json" });
-
-        // Create a download link
-        const url = URL.createObjectURL(blob);
-        const a = document.createElement("a");
-        a.href = url;
-
-        // Generate filename based on thread ID or index
-        const filename = threadToExport.thread_id || threadToExport.filename || `thread-${currentThreadIndex + 1}.json`;
-        a.download = filename.endsWith(".json") ? filename : `${filename}.json`;
-
-        // Trigger the download
-        document.body.appendChild(a);
-        a.click();
-
-        // Clean up
-        setTimeout(() => {
-          document.body.removeChild(a);
-          URL.revokeObjectURL(url);
-        }, 0);
-      }
-      // Default dummy thread data for preview purposes
-      let dummyThread = {
-        messages: [
-          {
-            role: "system",
-            content: [{ Text: "System prompt..." }],
-          },
-          {
-            role: "user",
-            content: [{ Text: "Fix the bug: kwargs not passed..." }],
-          },
-          {
-            role: "assistant",
-            content: [
-              { Text: "I'll help you fix that bug." },
-              {
-                ToolUse: {
-                  name: "list_directory",
-                  input: { path: "fastmcp" },
-                  is_input_complete: true,
-                },
-              },
-            ],
-          },
-          {
-            role: "user",
-            content: [
-              {
-                ToolResult: {
-                  tool_name: "list_directory",
-                  is_error: false,
-                  content:
-                    "fastmcp/src\nfastmcp/tests\nfastmcp/README.md\nfastmcp/pyproject.toml\nfastmcp/.gitignore\nfastmcp/setup.py\nfastmcp/examples\nfastmcp/LICENSE",
-                },
-              },
-            ],
-          },
-          {
-            role: "assistant",
-            content: [
-              { Text: "Let's examine the code." },
-              {
-                ToolUse: {
-                  name: "read_file",
-                  input: {
-                    path: "fastmcp/main.py",
-                    start_line: 253,
-                    end_line: 360,
-                  },
-                  is_input_complete: true,
-                },
-              },
-            ],
-          },
-          {
-            role: "user",
-            content: [
-              {
-                ToolResult: {
-                  tool_name: "read_file",
-                  is_error: false,
-                  content:
-                    "def run_application(app, **kwargs):\n    return anyio.run(app, **kwargs)\n\nasync def start_server():\n    # More code...\n    # Multiple lines of code that would be displayed\n    # when clicking on the show more link\n    app = create_app()\n    await run_app(app)\n\ndef main():\n    # Initialize everything\n    anyio.run(start_server)\n    # Even more code here\n    # that would be shown when the user\n    # expands the content",
-                },
-              },
-            ],
-          },
-          {
-            role: "assistant",
-            content: [
-              { Text: "I found the issue." },
-              {
-                ToolUse: {
-                  name: "edit_file",
-                  input: {
-                    path: "fastmcp/core.py",
-                    old_string: "def start_server(app):\n    anyio.run(app)",
-                    new_string: "def start_server(app, **kwargs):\n    anyio.run(app, **kwargs)",
-                    display_description: "Fix kwargs passing to anyio.run",
-                  },
-                  is_input_complete: true,
-                },
-              },
-            ],
-          },
-          {
-            role: "user",
-            content: [
-              {
-                ToolResult: {
-                  tool_name: "edit_file",
-                  is_error: false,
-                  content: "Made edit to fastmcp/core.py",
-                },
-              },
-            ],
-          },
-          {
-            role: "assistant",
-            content: [
-              { Text: "Let's check if there are any errors." },
-              {
-                ToolUse: {
-                  name: "diagnostics",
-                  input: {},
-                  is_input_complete: true,
-                },
-              },
-            ],
-          },
-          {
-            role: "user",
-            content: [
-              {
-                ToolResult: {
-                  tool_name: "diagnostics",
-                  is_error: false,
-                  content: "No errors found",
-                },
-              },
-            ],
-          },
-        ],
-      };
-
-      // The actual thread data will be injected here when opened by eval
-      let threadsData = window.threadsData || { threads: [dummyThread] };
-
-      // Initialize thread variables
-      let threads = threadsData.threads;
-      let currentThreadIndex = 0;
-      let thread = threads[currentThreadIndex];
-
-      // Function to navigate to the previous thread
-      function previousThread() {
-        if (currentThreadIndex > 0) {
-          currentThreadIndex--;
-          switchToThread(currentThreadIndex);
-        }
-      }
-
-      // Function to navigate to the next thread
-      function nextThread() {
-        if (currentThreadIndex < threads.length - 1) {
-          currentThreadIndex++;
-          switchToThread(currentThreadIndex);
-        }
-      }
-
-      // Function to switch to a specific thread by index
-      function switchToThread(index) {
-        if (index >= 0 && index < threads.length) {
-          currentThreadIndex = index;
-          thread = threads[currentThreadIndex];
-          updateNavigationButtons();
-          renderThread();
-        }
-      }
-
-      // Function to update the navigation buttons state
-      function updateNavigationButtons() {
-        document.getElementById("prev-thread").disabled = currentThreadIndex <= 0;
-        document.getElementById("next-thread").disabled = currentThreadIndex >= threads.length - 1;
-        document.getElementById("current-thread-index").textContent = currentThreadIndex + 1;
-        document.getElementById("total-threads").textContent = threads.length;
-      }
-
-      function renderThread() {
-        const tbody = document.getElementById("thread-body");
-        tbody.innerHTML = ""; // Clear existing content
-
-        // Set thread name if available
-        const threadId = thread.thread_id || `Thread ${currentThreadIndex + 1}`;
-        document.getElementById("thread-id").textContent = threadId;
-
-        // Set filename in the header if available
-        const filename = thread.filename || `Thread ${currentThreadIndex + 1}`;
-        document.getElementById("current-filename").textContent = filename;
-
-        // Skip system message
-        const nonSystemMessages = thread.messages.filter((msg) => msg.role !== "system");
-
-        let turnNumber = 0;
-        processMessages(nonSystemMessages, tbody, turnNumber);
-      }
-
-      function processMessages(messages, tbody) {
-        let turnNumber = 0;
-
-        for (let i = 0; i < messages.length; i++) {
-          const msg = messages[i];
-
-          if (isUserQuery(msg)) {
-            // User message starts a new turn
-            turnNumber++;
-            renderUserMessage(msg, turnNumber, tbody);
-          } else if (msg.role === "assistant") {
-            // Each assistant message is one turn
-            turnNumber++;
-
-            // Collect all text content and tool uses for this turn
-            let assistantText = "";
-            let toolUses = [];
-
-            // First, collect all text content
-            for (const content of msg.content) {
-              if (content.hasOwnProperty("Text")) {
-                if (assistantText) {
-                  assistantText += "<br><br>" + formatContent(content.Text);
-=======
     <head>
         <meta charset="UTF-8" />
         <meta name="viewport" content="width=device-width, initial-scale=1.0" />
@@ -1080,28 +395,13 @@
                     document.documentElement.setAttribute("data-theme", "dark");
                     themeIcon.textContent = "🌙";
                     themeText.textContent = "Dark";
->>>>>>> 32f9de61
                 } else {
-                  assistantText = formatContent(content.Text);
-                }
-              } else if (content.hasOwnProperty("ToolUse")) {
-                toolUses.push(content.ToolUse);
-              }
-            }
-
-<<<<<<< HEAD
-            // Create a single row for this turn with text and tools
-            const row = document.createElement("tr");
-            row.id = `assistant-turn-${turnNumber}`;
-
-            // Start with the turn number and assistant text
-            row.innerHTML = `
-                            <td class="text-content">${turnNumber}</td>
-                            <td class="text-content"><!--Assistant: <br/ -->${assistantText}</td>
-                            <td id="tools-${turnNumber}"></td>
-                            <td id="results-${turnNumber}"></td>
-                        `;
-=======
+                    document.documentElement.removeAttribute("data-theme");
+                    themeIcon.textContent = "☀️";
+                    themeText.textContent = "Light";
+                }
+            }
+
             // Function to toggle between light and dark themes
             function toggleTheme() {
                 // If currently system or light, switch to dark
@@ -1329,15 +629,17 @@
                     switchToThread(currentThreadIndex);
                 }
             }
->>>>>>> 32f9de61
-
-            tbody.appendChild(row);
-
-<<<<<<< HEAD
-            // Add all tool calls to the tools cell
-            const toolsCell = document.getElementById(`tools-${turnNumber}`);
-            const resultsCell = document.getElementById(`results-${turnNumber}`);
-=======
+
+            // Function to switch to a specific thread by index
+            function switchToThread(index) {
+                if (index >= 0 && index < threads.length) {
+                    currentThreadIndex = index;
+                    thread = threads[currentThreadIndex];
+                    updateNavigationButtons();
+                    renderThread();
+                }
+            }
+
             // Function to update the navigation buttons state
             function updateNavigationButtons() {
                 document.getElementById("prev-thread").disabled = currentThreadIndex <= 0;
@@ -1345,27 +647,11 @@
                 document.getElementById("current-thread-index").textContent = currentThreadIndex + 1;
                 document.getElementById("total-threads").textContent = threads.length;
             }
->>>>>>> 32f9de61
-
-            // Process all tools and their results
-            for (let j = 0; j < toolUses.length; j++) {
-              const toolUse = toolUses[j];
-              const toolCall = formatToolCall(toolUse.name, toolUse.input);
-
-<<<<<<< HEAD
-              // Add the tool call to the tools cell
-              if (j > 0) toolsCell.innerHTML += "<hr>";
-              toolsCell.innerHTML += toolCall;
-
-              // Look for corresponding tool result
-              if (hasMatchingToolResult(messages, i, toolUse.name)) {
-                const resultMsg = messages[i + 1];
-                const toolResult = findToolResult(resultMsg, toolUse.name);
-
-                if (toolResult) {
-                  // Add the result to the results cell
-                  if (j > 0) resultsCell.innerHTML += "<hr>";
-=======
+
+            function renderThread() {
+                const tbody = document.getElementById("thread-body");
+                tbody.innerHTML = ""; // Clear existing content
+
                 // Set thread name if available
                 const threadId = thread.thread_id || `Thread ${currentThreadIndex + 1}`;
                 document.getElementById("thread-id").textContent = threadId;
@@ -1376,39 +662,11 @@
 
                 // Skip system message
                 const nonSystemMessages = thread.messages.filter((msg) => msg.role !== "system");
->>>>>>> 32f9de61
-
-                  // Create a container for the result
-                  const resultDiv = document.createElement("div");
-                  resultDiv.className = "tool-result";
-
-<<<<<<< HEAD
-                  // Format and display the tool result
-                  formatToolResultInline(toolResult.content, resultDiv);
-                  resultsCell.appendChild(resultDiv);
-
-                  // Skip the result message in the next iteration
-                  if (j === toolUses.length - 1) {
-                    i++;
-                  }
-                }
-              }
-            }
-          } else if (msg.role === "user" && msg.content.some((c) => c.hasOwnProperty("ToolResult"))) {
-            // Skip tool result messages as they are handled with their corresponding tool use
-            continue;
-          }
-        }
-      }
-
-      function isUserQuery(message) {
-        return message.role === "user" && !message.content.some((c) => c.hasOwnProperty("ToolResult"));
-      }
-
-      function renderUserMessage(message, turnNumber, tbody) {
-        const row = document.createElement("tr");
-        row.innerHTML = `
-=======
+
+                let turnNumber = 0;
+                processMessages(nonSystemMessages, tbody, turnNumber);
+            }
+
             function processMessages(messages, tbody) {
                 let turnNumber = 0;
 
@@ -1505,190 +763,11 @@
             function renderUserMessage(message, turnNumber, tbody) {
                 const row = document.createElement("tr");
                 row.innerHTML = `
->>>>>>> 32f9de61
                     <td>${turnNumber}</td>
                     <td class="text-content"><b>[User]:</b><br/> ${formatContent(message.content[0].Text)}</td>
                     <td></td>
                     <td></td>
                 `;
-<<<<<<< HEAD
-        tbody.appendChild(row);
-      }
-
-      function hasMatchingToolResult(messages, currentIndex, toolName) {
-        return (
-          currentIndex + 1 < messages.length &&
-          messages[currentIndex + 1].role === "user" &&
-          messages[currentIndex + 1].content.some(
-            (c) => c.hasOwnProperty("ToolResult") && c.ToolResult.tool_name === toolName,
-          )
-        );
-      }
-
-      function findToolResult(resultMessage, toolName) {
-        const toolResultContent = resultMessage.content.find(
-          (c) => c.hasOwnProperty("ToolResult") && c.ToolResult.tool_name === toolName,
-        );
-
-        return toolResultContent ? toolResultContent.ToolResult : null;
-      }
-      function formatToolCall(name, input) {
-        // In compact mode, format tool calls on a single line
-        if (viewMode === "compact") {
-          const params = [];
-          const fullParams = [];
-
-          // Process all parameters
-          for (const [key, value] of Object.entries(input)) {
-            if (value !== null && value !== undefined) {
-              // Store full parameter for expanded view
-              let fullValue = typeof value === "string" ? `"${value}"` : value;
-              fullParams.push([key, fullValue]);
-
-              // Abbreviated value for compact view
-              let displayValue = fullValue;
-              if (typeof value === "string" && value.length > 30) {
-                displayValue = `"${value.substring(0, 30)}..."`;
-              }
-              params.push(`${key}=${displayValue}`);
-            }
-          }
-
-          const paramString = params.join(", ");
-          const fullLine = `<span class="tool-name">${name}</span>(${paramString})`;
-
-          // If the line is too long, add a [more] link
-          if (fullLine.length > 80 || params.length > 1) {
-            // Create a container with the compact and full views
-            const compactView = `<span class="tool-name">${name}</span>(${params[0]}, <span class="more-inline" onclick="toggleActionVisibility(this)">[...]</span>)`;
-
-            // For the full view, use the original untruncated values
-            let result = `<span class="tool-name">${name}</span>(`;
-            const formattedParams = fullParams.map((p) => `&nbsp;&nbsp;&nbsp;&nbsp;${p[0]}=${p[1]}`).join(",<br/>");
-            const fullView = `${result}<br/>${formattedParams}<br/>)`;
-
-            return `<div class="action-container">
-                            <div class="action-preview">${compactView}</div>
-                            <div class="action-full hidden">${fullView}</div>
-                        </div>`;
-          }
-
-          return fullLine;
-        }
-
-        // Regular (full) view formatting with multiple lines
-        let result = `<span class="tool-name">${name}</span>(`;
-        const params = [];
-        for (const [key, value] of Object.entries(input)) {
-          if (value !== null && value !== undefined) {
-            // Format different types of values
-            let formattedValue = typeof value === "string" ? `"${value}"` : value;
-            params.push([key, formattedValue]);
-          }
-        }
-
-        if (params.length === 0) {
-          return `${result})`;
-        } else if (params.length === 1) {
-          // For single parameter, just show the value without the parameter name
-          return `${result}${params[0][1]})`;
-        } else {
-          // Format parameters
-          const formattedParams = params.map((p) => `&nbsp;&nbsp;&nbsp;&nbsp;${p[0]}=${p[1]}`).join(",<br/>");
-          return `${result}<br/>${formattedParams}<br/>)`;
-        }
-      }
-
-      function toggleActionVisibility(element, remainingLines) {
-        const container = element.closest(".action-container");
-        const preview = container.querySelector(".action-preview");
-        const full = container.querySelector(".action-full");
-
-        // Once expanded, keep it expanded
-        full.classList.remove("hidden");
-        preview.classList.add("hidden");
-      }
-
-      function formatToolResultInline(content, targetElement) {
-        // Count lines
-        const lines = content.split("\n");
-
-        // In compact mode, show only 1 line with [more] link
-        if (viewMode === "compact" && lines.length > 1) {
-          // Create container
-          const container = document.createElement("div");
-
-          // Preview content
-          const previewDiv = document.createElement("div");
-          previewDiv.className = "preview-content";
-
-          // Add the first line of content plus [more] link
-          const previewContent = lines[0];
-          previewDiv.innerHTML =
-            escapeHtml(previewContent) +
-            ` <span class="more-inline" onclick="toggleResultVisibility(this)">[...]</span>`;
-
-          // Full content (initially hidden)
-          const contentDiv = document.createElement("pre");
-          contentDiv.className = "hidden";
-          contentDiv.innerHTML = escapeHtml(content);
-
-          container.appendChild(previewDiv);
-          container.appendChild(contentDiv);
-          targetElement.appendChild(container);
-        } else {
-          // For full view or short results, display everything
-          const preElement = document.createElement("pre");
-          preElement.textContent = content;
-          targetElement.appendChild(preElement);
-        }
-      }
-
-      function toggleResultVisibility(element, remainingLines) {
-        const container = element.parentElement.parentElement;
-        const preview = container.querySelector(".preview-content");
-        const full = container.querySelector("pre");
-
-        // Once expanded, keep it expanded
-        full.classList.remove("hidden");
-        preview.classList.add("hidden");
-      }
-
-      function formatContent(text) {
-        return escapeHtml(text);
-      }
-
-      function escapeHtml(text) {
-        const div = document.createElement("div");
-        div.textContent = text;
-        return div.innerHTML;
-      }
-
-      // Keyboard navigation handler
-      document.addEventListener("keydown", function (event) {
-        // previous thread
-        if ((event.ctrlKey && event.key === "ArrowLeft") || event.key === "h" || event.key === "k") {
-          if (!document.getElementById("prev-thread").disabled) {
-            previousThread();
-          }
-        }
-        // next thread
-        else if ((event.ctrlKey && event.key === "ArrowRight") || event.key === "j" || event.key === "l") {
-          if (!document.getElementById("next-thread").disabled) {
-            nextThread();
-          }
-        }
-      });
-
-      // Initialize the page
-      document.addEventListener("DOMContentLoaded", function () {
-        initTheme();
-        updateNavigationButtons();
-        renderThread();
-      });
-    </script>
-  </body>
-=======
                 tbody.appendChild(row);
             }
 
@@ -1867,5 +946,4 @@
             });
         </script>
     </body>
->>>>>>> 32f9de61
 </html>