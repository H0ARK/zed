<<<<<<< HEAD
use crate::{ schema::json_schema_for, ui::{ COLLAPSED_LINES, ToolOutputPreview } };
use anyhow::{ Context as _, Result, anyhow };
use assistant_tool::{ ActionLog, Tool, ToolCard, ToolResult, ToolUseStatus };
use futures::{ FutureExt as _, future::Shared };
use gpui::{
    AnyWindowHandle,
    App,
    AppContext,
    Entity,
    EntityId,
    Task,
    TextStyleRefinement,
    WeakEntity,
    Window,
    Animation,
    AnimationExt,
    Transformation,
    percentage,
=======
use crate::{
    schema::json_schema_for,
    ui::{COLLAPSED_LINES, ToolOutputPreview},
};
use action_log::ActionLog;
use agent_settings;
use anyhow::{Context as _, Result, anyhow};
use assistant_tool::{Tool, ToolCard, ToolResult, ToolUseStatus};
use futures::{FutureExt as _, future::Shared};
use gpui::{
    Animation, AnimationExt, AnyWindowHandle, App, AppContext, Empty, Entity, EntityId, Task,
    TextStyleRefinement, Transformation, WeakEntity, Window, percentage,
>>>>>>> 32f9de61
};
use language::LineEnding;
use language_model::{ LanguageModel, LanguageModelRequest, LanguageModelToolSchemaFormat };
use markdown::{ Markdown, MarkdownElement, MarkdownStyle };
use portable_pty::{ CommandBuilder, PtySize, native_pty_system };
use project::{ Project, terminals::TerminalKind };
use schemars::JsonSchema;
use serde::{ Deserialize, Serialize };
use settings::Settings;
use std::{ collections::HashMap, env, path::{ Path, PathBuf }, process::ExitStatus, sync::{Arc, Mutex}, time::{ Duration, Instant } };
use terminal::Terminal;
use terminal_view::TerminalView;
use theme::ThemeSettings;
use ui::{ Disclosure, Tooltip, prelude::* };
use util::{
    ResultExt,
    get_system_shell,
    markdown::MarkdownInlineCode,
    size::format_file_size,
    time::duration_alt_display,
};
use workspace::Workspace;

const COMMAND_OUTPUT_LIMIT: usize = 16 * 1024;

#[derive(Clone, Debug, Serialize, Deserialize, JsonSchema, Default)]
pub struct TerminalToolInput {
    /// The one-liner command to execute.
    command: String,
    /// Preferred working directory for the command. If it is a project root name or a path
    /// inside a project worktree, it will be used. If it is an absolute path outside the
    /// project, it will also be honored when it exists; otherwise the tool falls back to
    /// the project's default working directory.
    cd: String,
    /// Keep a persistent shell session for this thread and directory.
    #[serde(default)]
    persist: bool,
    /// Optional action mode. Defaults to "run".
    #[serde(default)]
    mode: Option<TerminalToolMode>,
    /// Input to send when mode is send_input.
    #[serde(default)]
    input: Option<String>,
    /// Optional explicit session identifier. When omitted, the session key is derived from the thread_id and cd.
    #[serde(default)]
    session: Option<String>,
}

#[derive(Clone, Debug, Serialize, Deserialize, JsonSchema, PartialEq, Eq)]
pub enum TerminalToolMode {
    Run,
    SendInput,
    Detach,
}

pub struct TerminalTool {
    determine_shell: Shared<Task<String>>,
    sessions: Arc<Mutex<HashMap<SessionKey, WeakEntity<Terminal>>>>,
}

impl TerminalTool {
    pub const NAME: &str = "terminal";

    pub(crate) fn new(cx: &mut App) -> Self {
        let determine_shell = cx.background_spawn(async move {
            if cfg!(windows) {
                return get_system_shell();
            }

            // Prefer bash for better shell integration support
            if which::which("bash").is_ok() {
                log::info!("agent selected bash for terminal tool with shell integration");
                "bash".into()
            } else {
                let shell = get_system_shell();
                log::info!("agent selected {shell} for terminal tool");
                shell
            }
        });
        Self {
            determine_shell: determine_shell.shared(),
            sessions: Arc::new(Mutex::new(HashMap::new())),
        }
    }
}

impl Tool for TerminalTool {
    fn name(&self) -> String {
        Self::NAME.to_string()
    }

    fn needs_confirmation(&self, _: &serde_json::Value, _: &Entity<Project>, _: &App) -> bool {
        true
    }

    fn may_perform_edits(&self) -> bool {
        false
    }

    fn description(&self) -> String {
        include_str!("./terminal_tool/description.md").to_string()
    }

    fn icon(&self) -> IconName {
        IconName::ToolTerminal
    }

    fn input_schema(&self, format: LanguageModelToolSchemaFormat) -> Result<serde_json::Value> {
        json_schema_for::<TerminalToolInput>(format)
    }

    fn ui_text(&self, input: &serde_json::Value) -> String {
        match serde_json::from_value::<TerminalToolInput>(input.clone()) {
            Ok(input) => {
                let mut lines = input.command.lines();
                let first_line = lines.next().unwrap_or_default();
                let remaining_line_count = lines.count();
                match remaining_line_count {
                    0 => MarkdownInlineCode(&first_line).to_string(),
                    1 =>
                        MarkdownInlineCode(&format!("{} - {} more line", first_line, remaining_line_count)).to_string(),
                    n => MarkdownInlineCode(&format!("{} - {} more lines", first_line, n)).to_string(),
                }
            }
            Err(_) => "Run terminal command".to_string(),
        }
    }

    fn run(
        self: Arc<Self>,
        input: serde_json::Value,
        request: Arc<LanguageModelRequest>,
        project: Entity<Project>,
        _action_log: Entity<ActionLog>,
        _model: Arc<dyn LanguageModel>,
        window: Option<AnyWindowHandle>,
        cx: &mut App
    ) -> ToolResult {
        let input: TerminalToolInput = match serde_json::from_value(input) {
            Ok(input) => input,
            Err(err) => {
                return Task::ready(Err(anyhow!(err))).into();
            }
        };

        let working_dir = match working_dir(&input, &project, cx) {
            Ok(dir) => dir,
            Err(err) => {
                return Task::ready(Err(err)).into();
            }
        };
        let working_dir_for_session = working_dir.clone();
        let working_dir_for_card_outer = working_dir.clone();
        let persist = input.persist || matches!(input.mode, Some(TerminalToolMode::SendInput) | Some(TerminalToolMode::Detach));
        let mode = input.mode.clone().unwrap_or(TerminalToolMode::Run);
        let program = self.determine_shell.clone();
        let command = if cfg!(windows) {
            // Windows PowerShell with shell integration
            format!("$null | & {{{}}}", input.command.replace("\"", "'"))
        } else {
            // Unix shells with OSC 133 shell integration sequences
            let shell_integration_wrapper = format!(
                r#"
# OSC 133 Shell Integration - Command Start
printf '\033]133;C\007'

# Change to working directory if specified
{}

# Execute the actual command
{}

# OSC 133 Shell Integration - Command End with exit code
exit_code=$?
printf '\033]133;D;%s\007' "$exit_code"
exit $exit_code
"#,
                if let Some(cwd) = working_dir.as_ref().and_then(|cwd| cwd.as_os_str().to_str()) {
                    format!("cd '{}'", cwd.replace("'", "'\"'\"'"))
                } else {
                    "# No directory change needed".to_string()
                },
                input.command
            );
            shell_integration_wrapper
        };
        let args = vec!["-c".into(), command.clone()];

        let cwd = working_dir.clone();
        let env = match &working_dir {
            Some(dir) => project.update(cx, |project, cx| { project.directory_environment(dir.as_path().into(), cx) }),
            None => Task::ready(None).shared(),
        };

        let env = cx.spawn(async move |_| {
            let mut env = env.await.unwrap_or_default();
            if cfg!(unix) {
                env.insert("PAGER".into(), "cat".into());
            }
            env
        });

        // Headless mode (no window): only support one-off non-interactive execution
        let Some(window) = window else {
            // Headless setup, a test or eval. Our terminal subsystem requires a workspace,
            // so bypass it and provide a convincing imitation using a pty.
            if persist || matches!(mode, TerminalToolMode::SendInput | TerminalToolMode::Detach) {
                return Task::ready(Err(anyhow!("Interactive or persistent sessions require a windowed environment"))).into();
            }
            let task = cx.background_spawn(async move {
                let env = env.await;
                let pty_system = native_pty_system();
                let program = program.await;
                let mut cmd = CommandBuilder::new(program);
                cmd.args(args);
                for (k, v) in env {
                    cmd.env(k, v);
                }
                if let Some(cwd) = cwd {
                    cmd.cwd(cwd);
                }
                let pair = pty_system.openpty(PtySize {
                    rows: 24,
                    cols: 80,
                    ..Default::default()
                })?;
                let mut child = pair.slave.spawn_command(cmd)?;
                let mut reader = pair.master.try_clone_reader()?;
                drop(pair);
                let mut content = String::new();
                reader.read_to_string(&mut content)?;
                // Massage the pty output a bit to try to match what the terminal codepath gives us
                LineEnding::normalize(&mut content);
                content = content
                    .chars()
                    .filter(|c| (c.is_ascii_whitespace() || !c.is_ascii_control()))
                    .collect();
                let content = content.trim_start().trim_start_matches("^D");
                let exit_status = child.wait()?;
                let (processed_content, _) = process_content(content, &input.command, Some(exit_status));
                Ok(processed_content.into())
            });
            return ToolResult {
                output: task,
                card: None,
            };
        };

        // Session-aware path
        let terminal: Task<Result<Entity<Terminal>>> = if persist {
            let session_key = SessionKey::new(
                input.session.clone().or_else(|| request.thread_id.clone()),
                working_dir_for_session.clone(),
            );
            let existing = {
                let sessions = self.sessions.lock().unwrap();
                sessions.get(&session_key).cloned()
            };

            let project_clone = project.downgrade();
            let sessions_arc = self.sessions.clone();
            let program_task = program.clone();
            let term_task: Task<Result<Entity<Terminal>>> = cx.spawn(async move |cx| {
                // Try to upgrade existing session
                if let Some(weak) = existing {
                    if let Some(strong) = weak.upgrade() {
                        return Ok(strong);
                    }
                }
                let _ = program_task.await;
                let _ = env.await;
                let terminal = project_clone.update(cx, |project, cx| {
                    let wd_for_shell = working_dir_for_session.clone().or_else(|| {
                        project_clone
                            .update(cx, |project, cx| project.active_project_directory(cx).map(|p| p.as_ref().to_path_buf()))
                            .ok()
                            .flatten()
                    });
                    project.create_terminal(
                        TerminalKind::Shell(wd_for_shell),
                        window,
                        cx,
                    )
                })?.await?;
                // Store weak handle
                let weak = terminal.downgrade();
                let mut sessions = sessions_arc.lock().unwrap();
                sessions.insert(session_key, weak);
                Ok(terminal)
            });
            term_task
        } else {
            // One-off task path (existing behavior)
            let t: Task<Result<Entity<Terminal>>> = cx.spawn({
                let project = project.downgrade();
                async move |cx| {
                    let program = program.await;
                    let env = env.await;
                    let terminal = project.update(cx, |project, cx| {
                        project.create_terminal(
                            TerminalKind::Task(task::SpawnInTerminal {
<<<<<<< HEAD
                                command: program,
                                args: vec!["-c".into(), command.clone()],
=======
                                command: Some(program),
                                args,
>>>>>>> 32f9de61
                                cwd,
                                env,
                                ..Default::default()
                            }),
                            cx,
                        )
                    })?.await?;
                    Ok(terminal)
                }
            });
            t
        };

        let cmd_text2 = format!("```bash\n{}\n```", input.command.clone());
        let command_markdown = cx.new(|cx| Markdown::new(cmd_text2.into(), None, None, cx));

<<<<<<< HEAD
        let wd_for_card = working_dir_for_card_outer.clone();
        let card = cx.new(|cx| TerminalToolCard::new(command_markdown.clone(), wd_for_card, cx.entity_id()));

        log::info!("Created terminal tool card for command: {}", input.command);
=======
        let card = cx.new(|cx| {
            TerminalToolCard::new(
                command_markdown.clone(),
                working_dir.clone(),
                cx.entity_id(),
                cx,
            )
        });
>>>>>>> 32f9de61

        let output = cx.spawn({
            let card = card.clone();
            let input_clone = input.clone();
            async move |cx| {
                let terminal = terminal.await?;
                let workspace = window
                    .downcast::<Workspace>()
                    .and_then(|handle| handle.entity(cx).ok())
                    .context("no workspace entity in root of window")?;

                let terminal_view = window.update(cx, |_, window, cx| {
                    cx.new(|cx| {
                        let mut view = TerminalView::new(
                            terminal.clone(),
                            workspace.downgrade(),
                            None,
                            project.downgrade(),
                            window,
                            cx
                        );
                        view.set_embedded_mode(None, cx);
                        view
                    })
                })?;

                card.update(cx, |card, cx| {
                    card.terminal = Some(terminal_view.clone());
                    card.start_instant = Instant::now();
                    cx.notify(); // Notify the card to re-render now that terminal is available
                    log::info!("Terminal attached to card and card notified for re-render");
                }).log_err();
                if !persist {
                    // Original one-off behavior: wait for task completion and process whole content
                    let exit_status = terminal.update(cx, |terminal, cx| terminal.wait_for_completed_task(cx))?.await;
                    let (content, content_line_count) = terminal.read_with(cx, |terminal, _| {
                        (terminal.get_content(), terminal.total_lines())
                    })?;
                    let previous_len = content.len();
                    let (processed_content, finished_with_empty_output) = process_content(
                        &content,
                        &input_clone.command,
                        exit_status.map(portable_pty::ExitStatus::from),
                    );
                    card.update(cx, |card, _| {
                        card.command_finished = true;
                        card.exit_status = exit_status;
                        card.was_content_truncated = processed_content.len() < previous_len;
                        card.original_content_len = previous_len;
                        card.content_line_count = content_line_count;
                        card.finished_with_empty_output = finished_with_empty_output;
                        card.elapsed_time = Some(card.start_instant.elapsed());
                    }).log_err();
                    Ok(processed_content.into())
                } else {
                    // Persistent session behavior
                    match mode {
                        TerminalToolMode::SendInput => {
                            // Send raw input and return immediately
                            if let Some(text) = input_clone.input.clone() {
                                let mut send = text;
                                if !send.ends_with('\n') && !send.ends_with('\r') { send.push('\n'); }
                                terminal.update(cx, |terminal, _| terminal.input(send.into_bytes()))?;
                                card.update(cx, |card, _| {
                                    card.command_finished = true;
                                    card.elapsed_time = Some(card.start_instant.elapsed());
                                }).ok();
                                Ok("Input sent.".to_string().into())
                            } else {
                                return Err(anyhow::anyhow!("No input provided for send_input mode").into());
                            }
                        }
                        TerminalToolMode::Detach => {
                            // Inject the command but do not wait for completion
                            inject_bracketed_command(&terminal, &input_clone.command, working_dir.clone(), cx)?;
                            card.update(cx, |card, _| {
                                card.command_finished = true;
                                card.elapsed_time = Some(card.start_instant.elapsed());
                            }).ok();
                            Ok("Command started in background.".to_string().into())
                        }
                        TerminalToolMode::Run => {
                            // Capture baseline, inject, then wait for OSC 133;D and slice
                            let baseline_len = terminal.read_with(cx, |terminal, _| terminal.get_content().len())?;
                            inject_bracketed_command(&terminal, &input_clone.command, working_dir.clone(), cx)?;

                            let terminal_weak = terminal.downgrade();
                            let (processed, exit_code) = wait_for_bracketed_completion_and_collect(
                                terminal_weak,
                                baseline_len,
                                &input_clone.command,
                                cx,
                            ).await?;

                            card.update(cx, |card, _| {
                                card.command_finished = true;
                                card.exit_status = exit_code.map(|code| {
                                    #[cfg(unix)]
                                    { std::os::unix::process::ExitStatusExt::from_raw(code) }
                                    #[cfg(windows)]
                                    { std::os::windows::process::ExitStatusExt::from_raw(code as u32) }
                                });
                                card.was_content_truncated = false;
                                card.original_content_len = processed.len();
                                card.content_line_count = 0;
                                card.finished_with_empty_output = processed.trim().is_empty();
                                card.elapsed_time = Some(card.start_instant.elapsed());
                            }).log_err();

                            Ok(processed.into())
                        }
                    }
                }
            }
        });

        ToolResult {
            output,
            card: Some(card.into()),
        }
    }
}

fn strip_shell_integration_markers(input: &str) -> String {
    // Remove any lines containing OSC 133 sequences, whether with ESC or with ESC stripped
    let mut out = String::with_capacity(input.len());
    for (idx, line) in input.lines().enumerate() {
        if line.contains("\x1b]133;") || line.contains("]133;C") || line.contains("]133;D") {
            continue;
        }
        if idx > 0 { out.push('\n'); }
        out.push_str(line);
    }
    out
}

fn process_content(content: &str, command: &str, exit_status: Option<portable_pty::ExitStatus>) -> (String, bool) {
    let should_truncate = content.len() > COMMAND_OUTPUT_LIMIT;

    let slice = if should_truncate {
        let mut end_ix = COMMAND_OUTPUT_LIMIT.min(content.len());
        while !content.is_char_boundary(end_ix) { end_ix -= 1; }
        end_ix = content[..end_ix].rfind('\n').unwrap_or(end_ix);
        &content[..end_ix]
    } else {
        content
    };

    let mut cleaned = strip_shell_integration_markers(slice).trim().to_string();
    let is_empty = cleaned.is_empty();
    let mut wrapped = format!("```\n{cleaned}\n```");
    if should_truncate {
        wrapped = format!("Command output too long. The first {} bytes:\n\n{}", wrapped.len(), wrapped);
    }

    let content = match exit_status {
        Some(exit_status) if exit_status.success() => {
            if is_empty { "Command executed successfully.".to_string() } else { wrapped.to_string() }
        }
        Some(exit_status) => {
            if is_empty {
                format!("Command \"{command}\" failed with exit code {}.", exit_status.exit_code())
            } else {
                format!("Command \"{command}\" failed with exit code {}.\n\n{wrapped}", exit_status.exit_code())
            }
        }
        None => { format!("Command failed or was interrupted.\nPartial output captured:\n\n{}", wrapped) }
    };
    (content, is_empty)
}

fn working_dir(input: &TerminalToolInput, project: &Entity<Project>, cx: &mut App) -> Result<Option<PathBuf>> {
    let project = project.read(cx);
    let cd = &input.cd;

    if cd == "." || cd == "" {
        // Accept "." or "" as meaning "the one worktree" if we only have one worktree.
        let mut worktrees = project.worktrees(cx);

        match worktrees.next() {
            Some(worktree) => {
                anyhow::ensure!(
                    worktrees.next().is_none(),
                    "'.' is ambiguous in multi-root workspaces. Please specify a root directory explicitly."
                );
                Ok(Some(worktree.read(cx).abs_path().to_path_buf()))
            }
            None => Ok(None),
        }
    } else {
        let input_path = Path::new(cd);

        if input_path.is_absolute() {
            // Allow absolute paths outside the project as long as they exist.
            return Ok(input_path.is_dir().then_some(input_path.to_path_buf()));
        } else {
            if let Some(worktree) = project.worktree_for_root_name(cd, cx) {
                return Ok(Some(worktree.read(cx).abs_path().to_path_buf()));
            }
        }

        anyhow::bail!("`cd` directory {cd:?} was not in any of the project's worktrees.");
    }
}

#[derive(Hash, PartialEq, Eq, Clone, Debug)]
struct SessionKey {
    thread_or_session: Option<String>,
    cwd: Option<PathBuf>,
}

impl SessionKey {
    fn new(thread_or_session: Option<String>, cwd: Option<PathBuf>) -> Self {
        Self { thread_or_session, cwd }
    }
}

fn inject_bracketed_command(
    terminal: &Entity<Terminal>,
    command: &str,
    cwd: Option<PathBuf>,
    cx: &mut gpui::AsyncApp,
) -> anyhow::Result<()> {
    let mut script = String::new();
    script.push_str("printf '\x1b]133;C\x07'\n");
    if let Some(cwd) = cwd.as_ref() {
        let path = cwd.display().to_string().replace('\'', "'\"'\"'");
        script.push_str(&format!("cd '{}'\n", path));
    }
    script.push_str(command);
    script.push_str("\nexit_code=$?\n");
    script.push_str("printf '\x1b]133;D;%s\x07' \"$exit_code\"\n");
    terminal.update(cx, |t, _| t.input(script.into_bytes()))?;
    Ok(())
}

async fn wait_for_bracketed_completion_and_collect(
    terminal: WeakEntity<Terminal>,
    baseline_len: usize,
    command: &str,
    cx: &mut gpui::AsyncApp,
) -> anyhow::Result<(String, Option<i32>)> {
    let mut exit_code: Option<i32> = None;
    // Poll for OSC 133;D;{code}
    loop {
        cx.background_executor().timer(Duration::from_millis(200)).await;
        if let Some(t) = terminal.upgrade() {
            let finished: (bool, Option<i32>) = t.read_with(cx, |t, _| {
                let content = t.get_content();
                if let Some(ix) = content.rfind("\x1b]133;D;") {
                    // Try to parse exit code from the suffix after the marker
                    let tail = &content[ix + 7..]; // after "]133;D;"
                    let code = tail.chars().take_while(|c| c.is_ascii_digit() || *c == '-').collect::<String>();
                    if let Ok(code) = code.parse::<i32>() { (true, Some(code)) } else { (true, None) }
                } else {
                    (false, None)
                }
            })?;
            if finished.0 { exit_code = finished.1; break; }
        } else {
            break;
        }
    }
    // Slice output after baseline
    let t = terminal
        .upgrade()
        .ok_or_else(|| anyhow::anyhow!("terminal session vanished"))?;
    let content = t.read_with(cx, |t, _| t.get_content())?;
    let sliced = if baseline_len <= content.len() { &content[baseline_len..] } else { "" };
    let (processed, _) = process_content(sliced, command, None);
    Ok((processed, exit_code))
}

struct TerminalToolCard {
    input_command: Entity<Markdown>,
    working_dir: Option<PathBuf>,
    entity_id: EntityId,
    exit_status: Option<ExitStatus>,
    terminal: Option<Entity<TerminalView>>,
    command_finished: bool,
    was_content_truncated: bool,
    finished_with_empty_output: bool,
    content_line_count: usize,
    original_content_len: usize,
    preview_expanded: bool,
    start_instant: Instant,
    elapsed_time: Option<Duration>,
}

impl TerminalToolCard {
<<<<<<< HEAD
    pub fn new(input_command: Entity<Markdown>, working_dir: Option<PathBuf>, entity_id: EntityId) -> Self {
=======
    pub fn new(
        input_command: Entity<Markdown>,
        working_dir: Option<PathBuf>,
        entity_id: EntityId,
        cx: &mut Context<Self>,
    ) -> Self {
        let expand_terminal_card =
            agent_settings::AgentSettings::get_global(cx).expand_terminal_card;
>>>>>>> 32f9de61
        Self {
            input_command,
            working_dir,
            entity_id,
            exit_status: None,
            terminal: None,
            command_finished: false,
            was_content_truncated: false,
            finished_with_empty_output: false,
            original_content_len: 0,
            content_line_count: 0,
            preview_expanded: expand_terminal_card,
            start_instant: Instant::now(),
            elapsed_time: None,
        }
    }
}

impl ToolCard for TerminalToolCard {
    fn render(
        &mut self,
        status: &ToolUseStatus,
        window: &mut Window,
        _workspace: WeakEntity<Workspace>,
        cx: &mut Context<Self>
    ) -> impl IntoElement {
        log::info!("TerminalToolCard::render called, terminal available: {}", self.terminal.is_some());

        let Some(terminal) = self.terminal.as_ref() else {
            log::info!("Terminal not yet available, showing loading state");
            // Show a loading state instead of empty when terminal is not yet available
            return div()
                .p_2()
                .child(
                    h_flex()
                        .gap_1()
                        .child(
                            Icon::new(IconName::ArrowCircle)
                                .size(IconSize::Small)
                                .color(Color::Accent)
                                .with_animation(
                                    "arrow-circle",
                                    Animation::new(Duration::from_secs(2)).repeat(),
                                    |icon, delta| { icon.transform(Transformation::rotate(percentage(delta))) }
                                )
                        )
                        .child(
                            Label::new("Starting terminal...")
                                .size(LabelSize::XSmall)
                                .color(Color::Muted)
                                .buffer_font(cx)
                        )
                )
                .into_any();
        };

        // Check if command is still running by looking at the terminal content for shell integration
        let command_still_running = !self.command_finished && {
            let terminal_handle = terminal.read(cx).terminal().clone();
            let content = terminal_handle.read(cx).get_content();
            // If we see OSC 133;C (command started) but not OSC 133;D (command finished),
            // the command is still running
            content.contains("\x1b]133;C") && !content.contains("\x1b]133;D")
        };

        // Show spinner if command is still running
        if command_still_running {
            log::info!("Command still running, showing spinner");
            return div()
                .p_2()
                .child(
                    h_flex()
                        .gap_1()
                        .child(
                            Icon::new(IconName::ArrowCircle)
                                .size(IconSize::Small)
                                .color(Color::Accent)
                                .with_animation(
                                    "command-running",
                                    Animation::new(Duration::from_secs(1)).repeat(),
                                    |icon, delta| { icon.transform(Transformation::rotate(percentage(delta))) }
                                )
                        )
                        .child(
                            Label::new("Running command...")
                                .size(LabelSize::XSmall)
                                .color(Color::Muted)
                                .buffer_font(cx)
                        )
                )
                .into_any();
        }

        log::info!("Terminal available, rendering terminal view");

        let tool_failed = matches!(status, ToolUseStatus::Error(_));

        let command_failed = self.command_finished && self.exit_status.is_none_or(|code| !code.success());

        if (tool_failed || command_failed) && self.elapsed_time.is_none() {
            self.elapsed_time = Some(self.start_instant.elapsed());
        }
        let time_elapsed = self.elapsed_time.unwrap_or_else(|| self.start_instant.elapsed());

        let header_bg = cx
            .theme()
            .colors()
            .element_background.blend(cx.theme().colors().editor_foreground.opacity(0.025));

        let border_color = cx.theme().colors().border.opacity(0.6);

        let path = self.working_dir
            .as_ref()
            .cloned()
            .or_else(|| env::current_dir().ok())
            .map(|path| format!("{}", path.display()))
            .unwrap_or_else(|| "current directory".to_string());

        // Pre-build action buttons to avoid borrow conflicts on cx
        let stop_btn = {
            let terminal_for_stop = self.terminal.clone();
            IconButton::new(("terminal-stop", self.entity_id), IconName::StopFilled)
                .icon_size(IconSize::XSmall)
                .icon_color(Color::Error)
                .tooltip(Tooltip::text("Stop (Ctrl-C)"))
                .on_click(cx.listener(move |_this, _e, _w, cx| {
                    if let Some(terminal_view) = &terminal_for_stop {
                        let _ = terminal_view.update(cx, |view, cx| {
                            view.terminal().update(cx, |t, cx| {
                                t.input(vec![0x03]);
                            })
                        });
                    }
                }))
        };
        let send_btn = {
            let terminal_for_send = self.terminal.clone();
            IconButton::new(("terminal-send-input", self.entity_id), IconName::Terminal)
                .icon_size(IconSize::XSmall)
                .icon_color(Color::Muted)
                .tooltip(Tooltip::text("Send Input (Enter)"))
                .on_click(cx.listener(move |_this, _e, _w, cx| {
                    if let Some(terminal_view) = &terminal_for_send {
                        let _ = terminal_view.update(cx, |view, cx| {
                            view.terminal().update(cx, |t, cx| {
                                t.input("\r".as_bytes());
                            })
                        });
                    }
                }))
        };

        let header = h_flex()
            .flex_none()
            .gap_1()
            .justify_between()
            .rounded_t_md()
            .child(
                div()
                    .id(("command-target-path", self.entity_id))
                    .w_full()
                    .max_w_full()
                    .overflow_x_scroll()
                    .child(Label::new(path).buffer_font(cx).size(LabelSize::XSmall).color(Color::Muted))
            )
<<<<<<< HEAD
            .child(h_flex().gap_1().child(stop_btn).child(send_btn))
=======
            .when(!self.command_finished, |header| {
                header.child(
                    Icon::new(IconName::ArrowCircle)
                        .size(IconSize::XSmall)
                        .color(Color::Info)
                        .with_animation(
                            "arrow-circle",
                            Animation::new(Duration::from_secs(2)).repeat(),
                            |icon, delta| icon.transform(Transformation::rotate(percentage(delta))),
                        ),
                )
            })
            .when(tool_failed || command_failed, |header| {
                header.child(
                    div()
                        .id(("terminal-tool-error-code-indicator", self.entity_id))
                        .child(
                            Icon::new(IconName::Close)
                                .size(IconSize::Small)
                                .color(Color::Error),
                        )
                        .when(command_failed && self.exit_status.is_some(), |this| {
                            this.tooltip(Tooltip::text(format!(
                                "Exited with code {}",
                                self.exit_status
                                    .and_then(|status| status.code())
                                    .unwrap_or(-1),
                            )))
                        })
                        .when(
                            !command_failed && tool_failed && status.error().is_some(),
                            |this| {
                                this.tooltip(Tooltip::text(format!(
                                    "Error: {}",
                                    status.error().unwrap(),
                                )))
                            },
                        ),
                )
            })
>>>>>>> 32f9de61
            .when(self.was_content_truncated, |header| {
                let tooltip = if self.content_line_count + 10 > terminal::MAX_SCROLL_HISTORY_LINES {
                    "Output exceeded terminal max lines and was \
                        truncated, the model received the first 16 KB.".to_string()
                } else {
                    format!(
                        "Output is {} long, to avoid unexpected token usage, \
                            only 16 KB was sent back to the model.",
                        format_file_size(self.original_content_len as u64, true)
                    )
                };
                header.child(
                    h_flex()
                        .id(("terminal-tool-truncated-label", self.entity_id))
                        .tooltip(Tooltip::text(tooltip))
                        .gap_1()
                        .child(Icon::new(IconName::Info).size(IconSize::XSmall).color(Color::Ignored))
                        .child(Label::new("Truncated").color(Color::Muted).size(LabelSize::Small))
                )
            })
            .when(time_elapsed > Duration::from_secs(10), |header| {
                header.child(
                    Label::new(format!("({})", duration_alt_display(time_elapsed)))
                        .buffer_font(cx)
                        .color(Color::Muted)
                        .size(LabelSize::Small)
                )
            })
<<<<<<< HEAD
            .when(tool_failed || command_failed, |header| {
                header.child(
                    div()
                        .id(("terminal-tool-error-code-indicator", self.entity_id))
                        .child(Icon::new(IconName::Close).size(IconSize::Small).color(Color::Error))
                        .when(command_failed && self.exit_status.is_some(), |this| {
                            this.tooltip(
                                Tooltip::text(
                                    format!(
                                        "Exited with code {}",
                                        self.exit_status.and_then(|status| status.code()).unwrap_or(-1)
                                    )
                                )
                            )
                        })
                        .when(!command_failed && tool_failed && status.error().is_some(), |this| {
                            this.tooltip(Tooltip::text(format!("Error: {}", status.error().unwrap())))
                        })
                )
            })
=======
>>>>>>> 32f9de61
            .when(!self.finished_with_empty_output, |header| {
                header.child(
                    Disclosure::new(("terminal-tool-disclosure", self.entity_id), self.preview_expanded)
                        .opened_icon(IconName::ChevronUp)
                        .closed_icon(IconName::ChevronDown)
                        .on_click(
                            cx.listener(move |this, _event, _window, _cx| {
                                this.preview_expanded = !this.preview_expanded;
                            })
                        )
                )
            });

        v_flex()
            .mb_2()
            .border_1()
            .when(tool_failed || command_failed, |card| card.border_dashed())
            .border_color(border_color)
            .rounded_lg()
            .overflow_hidden()
            .child(
                v_flex()
                    .p_2()
                    .gap_0p5()
                    .bg(header_bg)
                    .text_xs()
                    .child(header)
                    .child(
                        MarkdownElement::new(
                            self.input_command.clone(),
                            markdown_style(window, cx)
                        ).code_block_renderer(markdown::CodeBlockRenderer::Default {
                            copy_button: false,
                            copy_button_on_hover: true,
                            border: false,
                        })
                    )
            )
<<<<<<< HEAD
            .when(self.preview_expanded && !self.finished_with_empty_output, |this| {
                this.child(
                    div()
                        .pt_2()
                        .border_t_1()
                        .border_color(border_color)
                        .bg(cx.theme().colors().editor_background)
                        .rounded_b_md()
                        .text_ui_sm(cx)
                        .child({
                            let content_mode = terminal.read(cx).content_mode(window, cx);

                            if content_mode.is_scrollable() {
                                div().h_72().child(terminal.clone()).into_any_element()
                            } else {
                                ToolOutputPreview::new(terminal.clone().into_any_element(), terminal.entity_id())
=======
            .when(
                self.preview_expanded && !self.finished_with_empty_output,
                |this| {
                    this.child(
                        div()
                            .pt_2()
                            .border_t_1()
                            .when(tool_failed || command_failed, |card| card.border_dashed())
                            .border_color(border_color)
                            .bg(cx.theme().colors().editor_background)
                            .rounded_b_md()
                            .text_ui_sm(cx)
                            .child({
                                let content_mode = terminal.read(cx).content_mode(window, cx);

                                if content_mode.is_scrollable() {
                                    div().h_72().child(terminal.clone()).into_any_element()
                                } else {
                                    ToolOutputPreview::new(
                                        terminal.clone().into_any_element(),
                                        terminal.entity_id(),
                                    )
>>>>>>> 32f9de61
                                    .with_total_lines(self.content_line_count)
                                    .toggle_state(!content_mode.is_limited())
                                    .on_toggle({
                                        let terminal = terminal.clone();
                                        move |is_expanded, _, cx| {
                                            terminal.update(cx, |terminal, cx| {
                                                terminal.set_embedded_mode(
                                                    if is_expanded {
                                                        None
                                                    } else {
                                                        Some(COLLAPSED_LINES)
                                                    },
                                                    cx
                                                );
                                            });
                                        }
                                    })
                                    .into_any_element()
                            }
                        })
                )
            })
            .into_any()
    }
}

fn markdown_style(window: &Window, cx: &App) -> MarkdownStyle {
    let theme_settings = ThemeSettings::get_global(cx);
    let buffer_font_size = TextSize::Default.rems(cx);
    let mut text_style = window.text_style();

    text_style.refine(
        &(TextStyleRefinement {
            font_family: Some(theme_settings.buffer_font.family.clone()),
            font_fallbacks: theme_settings.buffer_font.fallbacks.clone(),
            font_features: Some(theme_settings.buffer_font.features.clone()),
            font_size: Some(buffer_font_size.into()),
            color: Some(cx.theme().colors().text),
            ..Default::default()
        })
    );

    MarkdownStyle {
        base_text_style: text_style.clone(),
        selection_background_color: cx.theme().colors().element_selection_background,
        ..Default::default()
    }
}

#[cfg(test)]
mod tests {
    use editor::EditorSettings;
    use fs::RealFs;
    use gpui::{ BackgroundExecutor, TestAppContext };
    use language_model::fake_provider::FakeLanguageModel;
    use pretty_assertions::assert_eq;
    use serde_json::json;
    use settings::{ Settings, SettingsStore };
    use terminal::terminal_settings::TerminalSettings;
    use theme::ThemeSettings;
    use util::{ ResultExt as _, test::TempTree };

    use super::*;

    fn init_test(executor: &BackgroundExecutor, cx: &mut TestAppContext) {
        zlog::init_test();

        executor.allow_parking();
        cx.update(|cx| {
            let settings_store = SettingsStore::test(cx);
            cx.set_global(settings_store);
            language::init(cx);
            Project::init_settings(cx);
            workspace::init_settings(cx);
            ThemeSettings::register(cx);
            TerminalSettings::register(cx);
            EditorSettings::register(cx);
        });
    }

    #[gpui::test]
    async fn test_interactive_command(executor: BackgroundExecutor, cx: &mut TestAppContext) {
        if cfg!(windows) {
            return;
        }

        init_test(&executor, cx);

        let fs = Arc::new(RealFs::new(None, executor));
        let tree = TempTree::new(json!({
            "project": {},
        }));
        let project: Entity<Project> = Project::test(fs, [tree.path().join("project").as_path()], cx).await;
        let action_log = cx.update(|cx| cx.new(|_| ActionLog::new(project.clone())));
        let model = Arc::new(FakeLanguageModel::default());

        let input = TerminalToolInput { command: "cat".to_owned(), cd: tree.path().join("project").as_path().to_string_lossy().to_string(), ..Default::default() };
        let result = cx.update(|cx| {
            TerminalTool::run(
                Arc::new(TerminalTool::new(cx)),
                serde_json::to_value(input).unwrap(),
                Arc::default(),
                project.clone(),
                action_log.clone(),
                model,
                None,
                cx
            )
        });

        let output = result.output.await.log_err().unwrap().content;
        assert_eq!(output.as_str().unwrap(), "Command executed successfully.");
    }

    #[gpui::test]
    async fn test_working_directory(executor: BackgroundExecutor, cx: &mut TestAppContext) {
        if cfg!(windows) {
            return;
        }

        init_test(&executor, cx);

        let fs = Arc::new(RealFs::new(None, executor));
        let tree = TempTree::new(json!({
            "project": {},
            "other-project": {},
        }));
        let project: Entity<Project> = Project::test(fs, [tree.path().join("project").as_path()], cx).await;
        let action_log = cx.update(|cx| cx.new(|_| ActionLog::new(project.clone())));
        let model = Arc::new(FakeLanguageModel::default());

        let check = |input, expected, cx: &mut App| {
            let headless_result = TerminalTool::run(
                Arc::new(TerminalTool::new(cx)),
                serde_json::to_value(input).unwrap(),
                Arc::default(),
                project.clone(),
                action_log.clone(),
                model.clone(),
                None,
                cx
            );
            cx.spawn(async move |_| {
                let output = headless_result.output.await.map(|output| output.content);
                assert_eq!(
                    output.ok().and_then(|content| content.as_str().map(ToString::to_string)),
                    expected
                );
            })
        };

        cx.update(|cx| {
            check(
                TerminalToolInput { command: "pwd".into(), cd: ".".into(), ..Default::default() },
                Some(format!("```\n{}\n```", tree.path().join("project").display())),
                cx
            )
        }).await;

        cx.update(|cx| {
            check(
                TerminalToolInput { command: "pwd".into(), cd: "other-project".into(), ..Default::default() },
                None, // other-project is a dir, but *not* a worktree (yet)
                cx
            )
        }).await;

        // Absolute path above the worktree root
        cx.update(|cx| {
            check(
                TerminalToolInput { command: "pwd".into(), cd: tree.path().to_string_lossy().into(), ..Default::default() },
                None,
                cx
            )
        }).await;

        project
            .update(cx, |project, cx| { project.create_worktree(tree.path().join("other-project"), true, cx) }).await
            .unwrap();

        cx.update(|cx| {
            check(
                TerminalToolInput { command: "pwd".into(), cd: "other-project".into(), ..Default::default() },
                Some(format!("```\n{}\n```", tree.path().join("other-project").display())),
                cx
            )
        }).await;

        cx.update(|cx| {
            check(
                TerminalToolInput { command: "pwd".into(), cd: ".".into(), ..Default::default() },
                None,
                cx
            )
        }).await;
    }
}<|MERGE_RESOLUTION|>--- conflicted
+++ resolved
@@ -1,23 +1,3 @@
-<<<<<<< HEAD
-use crate::{ schema::json_schema_for, ui::{ COLLAPSED_LINES, ToolOutputPreview } };
-use anyhow::{ Context as _, Result, anyhow };
-use assistant_tool::{ ActionLog, Tool, ToolCard, ToolResult, ToolUseStatus };
-use futures::{ FutureExt as _, future::Shared };
-use gpui::{
-    AnyWindowHandle,
-    App,
-    AppContext,
-    Entity,
-    EntityId,
-    Task,
-    TextStyleRefinement,
-    WeakEntity,
-    Window,
-    Animation,
-    AnimationExt,
-    Transformation,
-    percentage,
-=======
 use crate::{
     schema::json_schema_for,
     ui::{COLLAPSED_LINES, ToolOutputPreview},
@@ -30,65 +10,43 @@
 use gpui::{
     Animation, AnimationExt, AnyWindowHandle, App, AppContext, Empty, Entity, EntityId, Task,
     TextStyleRefinement, Transformation, WeakEntity, Window, percentage,
->>>>>>> 32f9de61
 };
 use language::LineEnding;
-use language_model::{ LanguageModel, LanguageModelRequest, LanguageModelToolSchemaFormat };
-use markdown::{ Markdown, MarkdownElement, MarkdownStyle };
-use portable_pty::{ CommandBuilder, PtySize, native_pty_system };
-use project::{ Project, terminals::TerminalKind };
+use language_model::{LanguageModel, LanguageModelRequest, LanguageModelToolSchemaFormat};
+use markdown::{Markdown, MarkdownElement, MarkdownStyle};
+use portable_pty::{CommandBuilder, PtySize, native_pty_system};
+use project::{Project, terminals::TerminalKind};
 use schemars::JsonSchema;
-use serde::{ Deserialize, Serialize };
+use serde::{Deserialize, Serialize};
 use settings::Settings;
-use std::{ collections::HashMap, env, path::{ Path, PathBuf }, process::ExitStatus, sync::{Arc, Mutex}, time::{ Duration, Instant } };
-use terminal::Terminal;
+use std::{
+    env,
+    path::{Path, PathBuf},
+    process::ExitStatus,
+    sync::Arc,
+    time::{Duration, Instant},
+};
 use terminal_view::TerminalView;
 use theme::ThemeSettings;
-use ui::{ Disclosure, Tooltip, prelude::* };
+use ui::{Disclosure, Tooltip, prelude::*};
 use util::{
-    ResultExt,
-    get_system_shell,
-    markdown::MarkdownInlineCode,
-    size::format_file_size,
+    ResultExt, get_system_shell, markdown::MarkdownInlineCode, size::format_file_size,
     time::duration_alt_display,
 };
 use workspace::Workspace;
 
 const COMMAND_OUTPUT_LIMIT: usize = 16 * 1024;
 
-#[derive(Clone, Debug, Serialize, Deserialize, JsonSchema, Default)]
+#[derive(Clone, Debug, Serialize, Deserialize, JsonSchema)]
 pub struct TerminalToolInput {
     /// The one-liner command to execute.
     command: String,
-    /// Preferred working directory for the command. If it is a project root name or a path
-    /// inside a project worktree, it will be used. If it is an absolute path outside the
-    /// project, it will also be honored when it exists; otherwise the tool falls back to
-    /// the project's default working directory.
+    /// Working directory for the command. This must be one of the root directories of the project.
     cd: String,
-    /// Keep a persistent shell session for this thread and directory.
-    #[serde(default)]
-    persist: bool,
-    /// Optional action mode. Defaults to "run".
-    #[serde(default)]
-    mode: Option<TerminalToolMode>,
-    /// Input to send when mode is send_input.
-    #[serde(default)]
-    input: Option<String>,
-    /// Optional explicit session identifier. When omitted, the session key is derived from the thread_id and cd.
-    #[serde(default)]
-    session: Option<String>,
-}
-
-#[derive(Clone, Debug, Serialize, Deserialize, JsonSchema, PartialEq, Eq)]
-pub enum TerminalToolMode {
-    Run,
-    SendInput,
-    Detach,
 }
 
 pub struct TerminalTool {
     determine_shell: Shared<Task<String>>,
-    sessions: Arc<Mutex<HashMap<SessionKey, WeakEntity<Terminal>>>>,
 }
 
 impl TerminalTool {
@@ -100,9 +58,8 @@
                 return get_system_shell();
             }
 
-            // Prefer bash for better shell integration support
             if which::which("bash").is_ok() {
-                log::info!("agent selected bash for terminal tool with shell integration");
+                log::info!("agent selected bash for terminal tool");
                 "bash".into()
             } else {
                 let shell = get_system_shell();
@@ -112,7 +69,6 @@
         });
         Self {
             determine_shell: determine_shell.shared(),
-            sessions: Arc::new(Mutex::new(HashMap::new())),
         }
     }
 }
@@ -150,9 +106,13 @@
                 let remaining_line_count = lines.count();
                 match remaining_line_count {
                     0 => MarkdownInlineCode(&first_line).to_string(),
-                    1 =>
-                        MarkdownInlineCode(&format!("{} - {} more line", first_line, remaining_line_count)).to_string(),
-                    n => MarkdownInlineCode(&format!("{} - {} more lines", first_line, n)).to_string(),
+                    1 => MarkdownInlineCode(&format!(
+                        "{} - {} more line",
+                        first_line, remaining_line_count
+                    ))
+                    .to_string(),
+                    n => MarkdownInlineCode(&format!("{} - {} more lines", first_line, n))
+                        .to_string(),
                 }
             }
             Err(_) => "Run terminal command".to_string(),
@@ -162,66 +122,41 @@
     fn run(
         self: Arc<Self>,
         input: serde_json::Value,
-        request: Arc<LanguageModelRequest>,
+        _request: Arc<LanguageModelRequest>,
         project: Entity<Project>,
         _action_log: Entity<ActionLog>,
         _model: Arc<dyn LanguageModel>,
         window: Option<AnyWindowHandle>,
-        cx: &mut App
+        cx: &mut App,
     ) -> ToolResult {
         let input: TerminalToolInput = match serde_json::from_value(input) {
             Ok(input) => input,
-            Err(err) => {
-                return Task::ready(Err(anyhow!(err))).into();
-            }
+            Err(err) => return Task::ready(Err(anyhow!(err))).into(),
         };
 
         let working_dir = match working_dir(&input, &project, cx) {
             Ok(dir) => dir,
-            Err(err) => {
-                return Task::ready(Err(err)).into();
-            }
+            Err(err) => return Task::ready(Err(err)).into(),
         };
-        let working_dir_for_session = working_dir.clone();
-        let working_dir_for_card_outer = working_dir.clone();
-        let persist = input.persist || matches!(input.mode, Some(TerminalToolMode::SendInput) | Some(TerminalToolMode::Detach));
-        let mode = input.mode.clone().unwrap_or(TerminalToolMode::Run);
         let program = self.determine_shell.clone();
         let command = if cfg!(windows) {
-            // Windows PowerShell with shell integration
             format!("$null | & {{{}}}", input.command.replace("\"", "'"))
+        } else if let Some(cwd) = working_dir
+            .as_ref()
+            .and_then(|cwd| cwd.as_os_str().to_str())
+        {
+            // Make sure once we're *inside* the shell, we cd into `cwd`
+            format!("(cd {cwd}; {}) </dev/null", input.command)
         } else {
-            // Unix shells with OSC 133 shell integration sequences
-            let shell_integration_wrapper = format!(
-                r#"
-# OSC 133 Shell Integration - Command Start
-printf '\033]133;C\007'
-
-# Change to working directory if specified
-{}
-
-# Execute the actual command
-{}
-
-# OSC 133 Shell Integration - Command End with exit code
-exit_code=$?
-printf '\033]133;D;%s\007' "$exit_code"
-exit $exit_code
-"#,
-                if let Some(cwd) = working_dir.as_ref().and_then(|cwd| cwd.as_os_str().to_str()) {
-                    format!("cd '{}'", cwd.replace("'", "'\"'\"'"))
-                } else {
-                    "# No directory change needed".to_string()
-                },
-                input.command
-            );
-            shell_integration_wrapper
+            format!("({}) </dev/null", input.command)
         };
-        let args = vec!["-c".into(), command.clone()];
+        let args = vec!["-c".into(), command];
 
         let cwd = working_dir.clone();
         let env = match &working_dir {
-            Some(dir) => project.update(cx, |project, cx| { project.directory_environment(dir.as_path().into(), cx) }),
+            Some(dir) => project.update(cx, |project, cx| {
+                project.directory_environment(dir.as_path().into(), cx)
+            }),
             None => Task::ready(None).shared(),
         };
 
@@ -233,13 +168,9 @@
             env
         });
 
-        // Headless mode (no window): only support one-off non-interactive execution
         let Some(window) = window else {
             // Headless setup, a test or eval. Our terminal subsystem requires a workspace,
             // so bypass it and provide a convincing imitation using a pty.
-            if persist || matches!(mode, TerminalToolMode::SendInput | TerminalToolMode::Detach) {
-                return Task::ready(Err(anyhow!("Interactive or persistent sessions require a windowed environment"))).into();
-            }
             let task = cx.background_spawn(async move {
                 let env = env.await;
                 let pty_system = native_pty_system();
@@ -266,11 +197,12 @@
                 LineEnding::normalize(&mut content);
                 content = content
                     .chars()
-                    .filter(|c| (c.is_ascii_whitespace() || !c.is_ascii_control()))
+                    .filter(|c| c.is_ascii_whitespace() || !c.is_ascii_control())
                     .collect();
                 let content = content.trim_start().trim_start_matches("^D");
                 let exit_status = child.wait()?;
-                let (processed_content, _) = process_content(content, &input.command, Some(exit_status));
+                let (processed_content, _) =
+                    process_content(content, &input.command, Some(exit_status));
                 Ok(processed_content.into())
             });
             return ToolResult {
@@ -279,88 +211,38 @@
             };
         };
 
-        // Session-aware path
-        let terminal: Task<Result<Entity<Terminal>>> = if persist {
-            let session_key = SessionKey::new(
-                input.session.clone().or_else(|| request.thread_id.clone()),
-                working_dir_for_session.clone(),
-            );
-            let existing = {
-                let sessions = self.sessions.lock().unwrap();
-                sessions.get(&session_key).cloned()
-            };
-
-            let project_clone = project.downgrade();
-            let sessions_arc = self.sessions.clone();
-            let program_task = program.clone();
-            let term_task: Task<Result<Entity<Terminal>>> = cx.spawn(async move |cx| {
-                // Try to upgrade existing session
-                if let Some(weak) = existing {
-                    if let Some(strong) = weak.upgrade() {
-                        return Ok(strong);
-                    }
-                }
-                let _ = program_task.await;
-                let _ = env.await;
-                let terminal = project_clone.update(cx, |project, cx| {
-                    let wd_for_shell = working_dir_for_session.clone().or_else(|| {
-                        project_clone
-                            .update(cx, |project, cx| project.active_project_directory(cx).map(|p| p.as_ref().to_path_buf()))
-                            .ok()
-                            .flatten()
-                    });
-                    project.create_terminal(
-                        TerminalKind::Shell(wd_for_shell),
-                        window,
-                        cx,
-                    )
-                })?.await?;
-                // Store weak handle
-                let weak = terminal.downgrade();
-                let mut sessions = sessions_arc.lock().unwrap();
-                sessions.insert(session_key, weak);
-                Ok(terminal)
-            });
-            term_task
-        } else {
-            // One-off task path (existing behavior)
-            let t: Task<Result<Entity<Terminal>>> = cx.spawn({
-                let project = project.downgrade();
-                async move |cx| {
-                    let program = program.await;
-                    let env = env.await;
-                    let terminal = project.update(cx, |project, cx| {
+        let terminal = cx.spawn({
+            let project = project.downgrade();
+            async move |cx| {
+                let program = program.await;
+                let env = env.await;
+                let terminal = project
+                    .update(cx, |project, cx| {
                         project.create_terminal(
                             TerminalKind::Task(task::SpawnInTerminal {
-<<<<<<< HEAD
-                                command: program,
-                                args: vec!["-c".into(), command.clone()],
-=======
                                 command: Some(program),
                                 args,
->>>>>>> 32f9de61
                                 cwd,
                                 env,
                                 ..Default::default()
                             }),
                             cx,
                         )
-                    })?.await?;
-                    Ok(terminal)
-                }
-            });
-            t
-        };
-
-        let cmd_text2 = format!("```bash\n{}\n```", input.command.clone());
-        let command_markdown = cx.new(|cx| Markdown::new(cmd_text2.into(), None, None, cx));
-
-<<<<<<< HEAD
-        let wd_for_card = working_dir_for_card_outer.clone();
-        let card = cx.new(|cx| TerminalToolCard::new(command_markdown.clone(), wd_for_card, cx.entity_id()));
-
-        log::info!("Created terminal tool card for command: {}", input.command);
-=======
+                    })?
+                    .await;
+                terminal
+            }
+        });
+
+        let command_markdown = cx.new(|cx| {
+            Markdown::new(
+                format!("```bash\n{}\n```", input.command).into(),
+                None,
+                None,
+                cx,
+            )
+        });
+
         let card = cx.new(|cx| {
             TerminalToolCard::new(
                 command_markdown.clone(),
@@ -369,11 +251,9 @@
                 cx,
             )
         });
->>>>>>> 32f9de61
 
         let output = cx.spawn({
             let card = card.clone();
-            let input_clone = input.clone();
             async move |cx| {
                 let terminal = terminal.await?;
                 let workspace = window
@@ -389,100 +269,45 @@
                             None,
                             project.downgrade(),
                             window,
-                            cx
+                            cx,
                         );
                         view.set_embedded_mode(None, cx);
                         view
                     })
                 })?;
 
-                card.update(cx, |card, cx| {
+                card.update(cx, |card, _| {
                     card.terminal = Some(terminal_view.clone());
                     card.start_instant = Instant::now();
-                    cx.notify(); // Notify the card to re-render now that terminal is available
-                    log::info!("Terminal attached to card and card notified for re-render");
-                }).log_err();
-                if !persist {
-                    // Original one-off behavior: wait for task completion and process whole content
-                    let exit_status = terminal.update(cx, |terminal, cx| terminal.wait_for_completed_task(cx))?.await;
-                    let (content, content_line_count) = terminal.read_with(cx, |terminal, _| {
-                        (terminal.get_content(), terminal.total_lines())
-                    })?;
-                    let previous_len = content.len();
-                    let (processed_content, finished_with_empty_output) = process_content(
-                        &content,
-                        &input_clone.command,
-                        exit_status.map(portable_pty::ExitStatus::from),
-                    );
-                    card.update(cx, |card, _| {
-                        card.command_finished = true;
-                        card.exit_status = exit_status;
-                        card.was_content_truncated = processed_content.len() < previous_len;
-                        card.original_content_len = previous_len;
-                        card.content_line_count = content_line_count;
-                        card.finished_with_empty_output = finished_with_empty_output;
-                        card.elapsed_time = Some(card.start_instant.elapsed());
-                    }).log_err();
-                    Ok(processed_content.into())
-                } else {
-                    // Persistent session behavior
-                    match mode {
-                        TerminalToolMode::SendInput => {
-                            // Send raw input and return immediately
-                            if let Some(text) = input_clone.input.clone() {
-                                let mut send = text;
-                                if !send.ends_with('\n') && !send.ends_with('\r') { send.push('\n'); }
-                                terminal.update(cx, |terminal, _| terminal.input(send.into_bytes()))?;
-                                card.update(cx, |card, _| {
-                                    card.command_finished = true;
-                                    card.elapsed_time = Some(card.start_instant.elapsed());
-                                }).ok();
-                                Ok("Input sent.".to_string().into())
-                            } else {
-                                return Err(anyhow::anyhow!("No input provided for send_input mode").into());
-                            }
-                        }
-                        TerminalToolMode::Detach => {
-                            // Inject the command but do not wait for completion
-                            inject_bracketed_command(&terminal, &input_clone.command, working_dir.clone(), cx)?;
-                            card.update(cx, |card, _| {
-                                card.command_finished = true;
-                                card.elapsed_time = Some(card.start_instant.elapsed());
-                            }).ok();
-                            Ok("Command started in background.".to_string().into())
-                        }
-                        TerminalToolMode::Run => {
-                            // Capture baseline, inject, then wait for OSC 133;D and slice
-                            let baseline_len = terminal.read_with(cx, |terminal, _| terminal.get_content().len())?;
-                            inject_bracketed_command(&terminal, &input_clone.command, working_dir.clone(), cx)?;
-
-                            let terminal_weak = terminal.downgrade();
-                            let (processed, exit_code) = wait_for_bracketed_completion_and_collect(
-                                terminal_weak,
-                                baseline_len,
-                                &input_clone.command,
-                                cx,
-                            ).await?;
-
-                            card.update(cx, |card, _| {
-                                card.command_finished = true;
-                                card.exit_status = exit_code.map(|code| {
-                                    #[cfg(unix)]
-                                    { std::os::unix::process::ExitStatusExt::from_raw(code) }
-                                    #[cfg(windows)]
-                                    { std::os::windows::process::ExitStatusExt::from_raw(code as u32) }
-                                });
-                                card.was_content_truncated = false;
-                                card.original_content_len = processed.len();
-                                card.content_line_count = 0;
-                                card.finished_with_empty_output = processed.trim().is_empty();
-                                card.elapsed_time = Some(card.start_instant.elapsed());
-                            }).log_err();
-
-                            Ok(processed.into())
-                        }
-                    }
-                }
+                })
+                .log_err();
+
+                let exit_status = terminal
+                    .update(cx, |terminal, cx| terminal.wait_for_completed_task(cx))?
+                    .await;
+                let (content, content_line_count) = terminal.read_with(cx, |terminal, _| {
+                    (terminal.get_content(), terminal.total_lines())
+                })?;
+
+                let previous_len = content.len();
+                let (processed_content, finished_with_empty_output) = process_content(
+                    &content,
+                    &input.command,
+                    exit_status.map(portable_pty::ExitStatus::from),
+                );
+
+                card.update(cx, |card, _| {
+                    card.command_finished = true;
+                    card.exit_status = exit_status;
+                    card.was_content_truncated = processed_content.len() < previous_len;
+                    card.original_content_len = previous_len;
+                    card.content_line_count = content_line_count;
+                    card.finished_with_empty_output = finished_with_empty_output;
+                    card.elapsed_time = Some(card.start_instant.elapsed());
+                })
+                .log_err();
+
+                Ok(processed_content.into())
             }
         });
 
@@ -493,55 +318,72 @@
     }
 }
 
-fn strip_shell_integration_markers(input: &str) -> String {
-    // Remove any lines containing OSC 133 sequences, whether with ESC or with ESC stripped
-    let mut out = String::with_capacity(input.len());
-    for (idx, line) in input.lines().enumerate() {
-        if line.contains("\x1b]133;") || line.contains("]133;C") || line.contains("]133;D") {
-            continue;
-        }
-        if idx > 0 { out.push('\n'); }
-        out.push_str(line);
-    }
-    out
-}
-
-fn process_content(content: &str, command: &str, exit_status: Option<portable_pty::ExitStatus>) -> (String, bool) {
+fn process_content(
+    content: &str,
+    command: &str,
+    exit_status: Option<portable_pty::ExitStatus>,
+) -> (String, bool) {
     let should_truncate = content.len() > COMMAND_OUTPUT_LIMIT;
 
-    let slice = if should_truncate {
+    let content = if should_truncate {
         let mut end_ix = COMMAND_OUTPUT_LIMIT.min(content.len());
-        while !content.is_char_boundary(end_ix) { end_ix -= 1; }
+        while !content.is_char_boundary(end_ix) {
+            end_ix -= 1;
+        }
+        // Don't truncate mid-line, clear the remainder of the last line
         end_ix = content[..end_ix].rfind('\n').unwrap_or(end_ix);
         &content[..end_ix]
     } else {
         content
     };
-
-    let mut cleaned = strip_shell_integration_markers(slice).trim().to_string();
-    let is_empty = cleaned.is_empty();
-    let mut wrapped = format!("```\n{cleaned}\n```");
-    if should_truncate {
-        wrapped = format!("Command output too long. The first {} bytes:\n\n{}", wrapped.len(), wrapped);
-    }
+    let content = content.trim();
+    let is_empty = content.is_empty();
+    let content = format!("```\n{content}\n```");
+    let content = if should_truncate {
+        format!(
+            "Command output too long. The first {} bytes:\n\n{content}",
+            content.len(),
+        )
+    } else {
+        content
+    };
 
     let content = match exit_status {
         Some(exit_status) if exit_status.success() => {
-            if is_empty { "Command executed successfully.".to_string() } else { wrapped.to_string() }
+            if is_empty {
+                "Command executed successfully.".to_string()
+            } else {
+                content.to_string()
+            }
         }
         Some(exit_status) => {
             if is_empty {
-                format!("Command \"{command}\" failed with exit code {}.", exit_status.exit_code())
+                format!(
+                    "Command \"{command}\" failed with exit code {}.",
+                    exit_status.exit_code()
+                )
             } else {
-                format!("Command \"{command}\" failed with exit code {}.\n\n{wrapped}", exit_status.exit_code())
-            }
-        }
-        None => { format!("Command failed or was interrupted.\nPartial output captured:\n\n{}", wrapped) }
+                format!(
+                    "Command \"{command}\" failed with exit code {}.\n\n{content}",
+                    exit_status.exit_code()
+                )
+            }
+        }
+        None => {
+            format!(
+                "Command failed or was interrupted.\nPartial output captured:\n\n{}",
+                content,
+            )
+        }
     };
     (content, is_empty)
 }
 
-fn working_dir(input: &TerminalToolInput, project: &Entity<Project>, cx: &mut App) -> Result<Option<PathBuf>> {
+fn working_dir(
+    input: &TerminalToolInput,
+    project: &Entity<Project>,
+    cx: &mut App,
+) -> Result<Option<PathBuf>> {
     let project = project.read(cx);
     let cd = &input.cd;
 
@@ -553,7 +395,7 @@
             Some(worktree) => {
                 anyhow::ensure!(
                     worktrees.next().is_none(),
-                    "'.' is ambiguous in multi-root workspaces. Please specify a root directory explicitly."
+                    "'.' is ambiguous in multi-root workspaces. Please specify a root directory explicitly.",
                 );
                 Ok(Some(worktree.read(cx).abs_path().to_path_buf()))
             }
@@ -563,8 +405,13 @@
         let input_path = Path::new(cd);
 
         if input_path.is_absolute() {
-            // Allow absolute paths outside the project as long as they exist.
-            return Ok(input_path.is_dir().then_some(input_path.to_path_buf()));
+            // Absolute paths are allowed, but only if they're in one of the project's worktrees.
+            if project
+                .worktrees(cx)
+                .any(|worktree| input_path.starts_with(&worktree.read(cx).abs_path()))
+            {
+                return Ok(Some(input_path.into()));
+            }
         } else {
             if let Some(worktree) = project.worktree_for_root_name(cd, cx) {
                 return Ok(Some(worktree.read(cx).abs_path().to_path_buf()));
@@ -573,74 +420,6 @@
 
         anyhow::bail!("`cd` directory {cd:?} was not in any of the project's worktrees.");
     }
-}
-
-#[derive(Hash, PartialEq, Eq, Clone, Debug)]
-struct SessionKey {
-    thread_or_session: Option<String>,
-    cwd: Option<PathBuf>,
-}
-
-impl SessionKey {
-    fn new(thread_or_session: Option<String>, cwd: Option<PathBuf>) -> Self {
-        Self { thread_or_session, cwd }
-    }
-}
-
-fn inject_bracketed_command(
-    terminal: &Entity<Terminal>,
-    command: &str,
-    cwd: Option<PathBuf>,
-    cx: &mut gpui::AsyncApp,
-) -> anyhow::Result<()> {
-    let mut script = String::new();
-    script.push_str("printf '\x1b]133;C\x07'\n");
-    if let Some(cwd) = cwd.as_ref() {
-        let path = cwd.display().to_string().replace('\'', "'\"'\"'");
-        script.push_str(&format!("cd '{}'\n", path));
-    }
-    script.push_str(command);
-    script.push_str("\nexit_code=$?\n");
-    script.push_str("printf '\x1b]133;D;%s\x07' \"$exit_code\"\n");
-    terminal.update(cx, |t, _| t.input(script.into_bytes()))?;
-    Ok(())
-}
-
-async fn wait_for_bracketed_completion_and_collect(
-    terminal: WeakEntity<Terminal>,
-    baseline_len: usize,
-    command: &str,
-    cx: &mut gpui::AsyncApp,
-) -> anyhow::Result<(String, Option<i32>)> {
-    let mut exit_code: Option<i32> = None;
-    // Poll for OSC 133;D;{code}
-    loop {
-        cx.background_executor().timer(Duration::from_millis(200)).await;
-        if let Some(t) = terminal.upgrade() {
-            let finished: (bool, Option<i32>) = t.read_with(cx, |t, _| {
-                let content = t.get_content();
-                if let Some(ix) = content.rfind("\x1b]133;D;") {
-                    // Try to parse exit code from the suffix after the marker
-                    let tail = &content[ix + 7..]; // after "]133;D;"
-                    let code = tail.chars().take_while(|c| c.is_ascii_digit() || *c == '-').collect::<String>();
-                    if let Ok(code) = code.parse::<i32>() { (true, Some(code)) } else { (true, None) }
-                } else {
-                    (false, None)
-                }
-            })?;
-            if finished.0 { exit_code = finished.1; break; }
-        } else {
-            break;
-        }
-    }
-    // Slice output after baseline
-    let t = terminal
-        .upgrade()
-        .ok_or_else(|| anyhow::anyhow!("terminal session vanished"))?;
-    let content = t.read_with(cx, |t, _| t.get_content())?;
-    let sliced = if baseline_len <= content.len() { &content[baseline_len..] } else { "" };
-    let (processed, _) = process_content(sliced, command, None);
-    Ok((processed, exit_code))
 }
 
 struct TerminalToolCard {
@@ -660,9 +439,6 @@
 }
 
 impl TerminalToolCard {
-<<<<<<< HEAD
-    pub fn new(input_command: Entity<Markdown>, working_dir: Option<PathBuf>, entity_id: EntityId) -> Self {
-=======
     pub fn new(
         input_command: Entity<Markdown>,
         working_dir: Option<PathBuf>,
@@ -671,7 +447,6 @@
     ) -> Self {
         let expand_terminal_card =
             agent_settings::AgentSettings::get_global(cx).expand_terminal_card;
->>>>>>> 32f9de61
         Self {
             input_command,
             working_dir,
@@ -696,133 +471,39 @@
         status: &ToolUseStatus,
         window: &mut Window,
         _workspace: WeakEntity<Workspace>,
-        cx: &mut Context<Self>
+        cx: &mut Context<Self>,
     ) -> impl IntoElement {
-        log::info!("TerminalToolCard::render called, terminal available: {}", self.terminal.is_some());
-
         let Some(terminal) = self.terminal.as_ref() else {
-            log::info!("Terminal not yet available, showing loading state");
-            // Show a loading state instead of empty when terminal is not yet available
-            return div()
-                .p_2()
-                .child(
-                    h_flex()
-                        .gap_1()
-                        .child(
-                            Icon::new(IconName::ArrowCircle)
-                                .size(IconSize::Small)
-                                .color(Color::Accent)
-                                .with_animation(
-                                    "arrow-circle",
-                                    Animation::new(Duration::from_secs(2)).repeat(),
-                                    |icon, delta| { icon.transform(Transformation::rotate(percentage(delta))) }
-                                )
-                        )
-                        .child(
-                            Label::new("Starting terminal...")
-                                .size(LabelSize::XSmall)
-                                .color(Color::Muted)
-                                .buffer_font(cx)
-                        )
-                )
-                .into_any();
+            return Empty.into_any();
         };
 
-        // Check if command is still running by looking at the terminal content for shell integration
-        let command_still_running = !self.command_finished && {
-            let terminal_handle = terminal.read(cx).terminal().clone();
-            let content = terminal_handle.read(cx).get_content();
-            // If we see OSC 133;C (command started) but not OSC 133;D (command finished),
-            // the command is still running
-            content.contains("\x1b]133;C") && !content.contains("\x1b]133;D")
-        };
-
-        // Show spinner if command is still running
-        if command_still_running {
-            log::info!("Command still running, showing spinner");
-            return div()
-                .p_2()
-                .child(
-                    h_flex()
-                        .gap_1()
-                        .child(
-                            Icon::new(IconName::ArrowCircle)
-                                .size(IconSize::Small)
-                                .color(Color::Accent)
-                                .with_animation(
-                                    "command-running",
-                                    Animation::new(Duration::from_secs(1)).repeat(),
-                                    |icon, delta| { icon.transform(Transformation::rotate(percentage(delta))) }
-                                )
-                        )
-                        .child(
-                            Label::new("Running command...")
-                                .size(LabelSize::XSmall)
-                                .color(Color::Muted)
-                                .buffer_font(cx)
-                        )
-                )
-                .into_any();
-        }
-
-        log::info!("Terminal available, rendering terminal view");
-
         let tool_failed = matches!(status, ToolUseStatus::Error(_));
 
-        let command_failed = self.command_finished && self.exit_status.is_none_or(|code| !code.success());
+        let command_failed =
+            self.command_finished && self.exit_status.is_none_or(|code| !code.success());
 
         if (tool_failed || command_failed) && self.elapsed_time.is_none() {
             self.elapsed_time = Some(self.start_instant.elapsed());
         }
-        let time_elapsed = self.elapsed_time.unwrap_or_else(|| self.start_instant.elapsed());
+        let time_elapsed = self
+            .elapsed_time
+            .unwrap_or_else(|| self.start_instant.elapsed());
 
         let header_bg = cx
             .theme()
             .colors()
-            .element_background.blend(cx.theme().colors().editor_foreground.opacity(0.025));
+            .element_background
+            .blend(cx.theme().colors().editor_foreground.opacity(0.025));
 
         let border_color = cx.theme().colors().border.opacity(0.6);
 
-        let path = self.working_dir
+        let path = self
+            .working_dir
             .as_ref()
             .cloned()
             .or_else(|| env::current_dir().ok())
             .map(|path| format!("{}", path.display()))
             .unwrap_or_else(|| "current directory".to_string());
-
-        // Pre-build action buttons to avoid borrow conflicts on cx
-        let stop_btn = {
-            let terminal_for_stop = self.terminal.clone();
-            IconButton::new(("terminal-stop", self.entity_id), IconName::StopFilled)
-                .icon_size(IconSize::XSmall)
-                .icon_color(Color::Error)
-                .tooltip(Tooltip::text("Stop (Ctrl-C)"))
-                .on_click(cx.listener(move |_this, _e, _w, cx| {
-                    if let Some(terminal_view) = &terminal_for_stop {
-                        let _ = terminal_view.update(cx, |view, cx| {
-                            view.terminal().update(cx, |t, cx| {
-                                t.input(vec![0x03]);
-                            })
-                        });
-                    }
-                }))
-        };
-        let send_btn = {
-            let terminal_for_send = self.terminal.clone();
-            IconButton::new(("terminal-send-input", self.entity_id), IconName::Terminal)
-                .icon_size(IconSize::XSmall)
-                .icon_color(Color::Muted)
-                .tooltip(Tooltip::text("Send Input (Enter)"))
-                .on_click(cx.listener(move |_this, _e, _w, cx| {
-                    if let Some(terminal_view) = &terminal_for_send {
-                        let _ = terminal_view.update(cx, |view, cx| {
-                            view.terminal().update(cx, |t, cx| {
-                                t.input("\r".as_bytes());
-                            })
-                        });
-                    }
-                }))
-        };
 
         let header = h_flex()
             .flex_none()
@@ -835,11 +516,13 @@
                     .w_full()
                     .max_w_full()
                     .overflow_x_scroll()
-                    .child(Label::new(path).buffer_font(cx).size(LabelSize::XSmall).color(Color::Muted))
-            )
-<<<<<<< HEAD
-            .child(h_flex().gap_1().child(stop_btn).child(send_btn))
-=======
+                    .child(
+                        Label::new(path)
+                            .buffer_font(cx)
+                            .size(LabelSize::XSmall)
+                            .color(Color::Muted),
+                    ),
+            )
             .when(!self.command_finished, |header| {
                 header.child(
                     Icon::new(IconName::ArrowCircle)
@@ -880,16 +563,16 @@
                         ),
                 )
             })
->>>>>>> 32f9de61
             .when(self.was_content_truncated, |header| {
                 let tooltip = if self.content_line_count + 10 > terminal::MAX_SCROLL_HISTORY_LINES {
                     "Output exceeded terminal max lines and was \
-                        truncated, the model received the first 16 KB.".to_string()
+                        truncated, the model received the first 16 KB."
+                        .to_string()
                 } else {
                     format!(
                         "Output is {} long, to avoid unexpected token usage, \
                             only 16 KB was sent back to the model.",
-                        format_file_size(self.original_content_len as u64, true)
+                        format_file_size(self.original_content_len as u64, true),
                     )
                 };
                 header.child(
@@ -897,8 +580,16 @@
                         .id(("terminal-tool-truncated-label", self.entity_id))
                         .tooltip(Tooltip::text(tooltip))
                         .gap_1()
-                        .child(Icon::new(IconName::Info).size(IconSize::XSmall).color(Color::Ignored))
-                        .child(Label::new("Truncated").color(Color::Muted).size(LabelSize::Small))
+                        .child(
+                            Icon::new(IconName::Info)
+                                .size(IconSize::XSmall)
+                                .color(Color::Ignored),
+                        )
+                        .child(
+                            Label::new("Truncated")
+                                .color(Color::Muted)
+                                .size(LabelSize::Small),
+                        ),
                 )
             })
             .when(time_elapsed > Duration::from_secs(10), |header| {
@@ -906,42 +597,22 @@
                     Label::new(format!("({})", duration_alt_display(time_elapsed)))
                         .buffer_font(cx)
                         .color(Color::Muted)
-                        .size(LabelSize::Small)
+                        .size(LabelSize::Small),
                 )
             })
-<<<<<<< HEAD
-            .when(tool_failed || command_failed, |header| {
-                header.child(
-                    div()
-                        .id(("terminal-tool-error-code-indicator", self.entity_id))
-                        .child(Icon::new(IconName::Close).size(IconSize::Small).color(Color::Error))
-                        .when(command_failed && self.exit_status.is_some(), |this| {
-                            this.tooltip(
-                                Tooltip::text(
-                                    format!(
-                                        "Exited with code {}",
-                                        self.exit_status.and_then(|status| status.code()).unwrap_or(-1)
-                                    )
-                                )
-                            )
-                        })
-                        .when(!command_failed && tool_failed && status.error().is_some(), |this| {
-                            this.tooltip(Tooltip::text(format!("Error: {}", status.error().unwrap())))
-                        })
-                )
-            })
-=======
->>>>>>> 32f9de61
             .when(!self.finished_with_empty_output, |header| {
                 header.child(
-                    Disclosure::new(("terminal-tool-disclosure", self.entity_id), self.preview_expanded)
-                        .opened_icon(IconName::ChevronUp)
-                        .closed_icon(IconName::ChevronDown)
-                        .on_click(
-                            cx.listener(move |this, _event, _window, _cx| {
-                                this.preview_expanded = !this.preview_expanded;
-                            })
-                        )
+                    Disclosure::new(
+                        ("terminal-tool-disclosure", self.entity_id),
+                        self.preview_expanded,
+                    )
+                    .opened_icon(IconName::ChevronUp)
+                    .closed_icon(IconName::ChevronDown)
+                    .on_click(cx.listener(
+                        move |this, _event, _window, _cx| {
+                            this.preview_expanded = !this.preview_expanded;
+                        },
+                    )),
                 )
             });
 
@@ -962,32 +633,17 @@
                     .child(
                         MarkdownElement::new(
                             self.input_command.clone(),
-                            markdown_style(window, cx)
-                        ).code_block_renderer(markdown::CodeBlockRenderer::Default {
-                            copy_button: false,
-                            copy_button_on_hover: true,
-                            border: false,
-                        })
-                    )
-            )
-<<<<<<< HEAD
-            .when(self.preview_expanded && !self.finished_with_empty_output, |this| {
-                this.child(
-                    div()
-                        .pt_2()
-                        .border_t_1()
-                        .border_color(border_color)
-                        .bg(cx.theme().colors().editor_background)
-                        .rounded_b_md()
-                        .text_ui_sm(cx)
-                        .child({
-                            let content_mode = terminal.read(cx).content_mode(window, cx);
-
-                            if content_mode.is_scrollable() {
-                                div().h_72().child(terminal.clone()).into_any_element()
-                            } else {
-                                ToolOutputPreview::new(terminal.clone().into_any_element(), terminal.entity_id())
-=======
+                            markdown_style(window, cx),
+                        )
+                        .code_block_renderer(
+                            markdown::CodeBlockRenderer::Default {
+                                copy_button: false,
+                                copy_button_on_hover: true,
+                                border: false,
+                            },
+                        ),
+                    ),
+            )
             .when(
                 self.preview_expanded && !self.finished_with_empty_output,
                 |this| {
@@ -1010,7 +666,6 @@
                                         terminal.clone().into_any_element(),
                                         terminal.entity_id(),
                                     )
->>>>>>> 32f9de61
                                     .with_total_lines(self.content_line_count)
                                     .toggle_state(!content_mode.is_limited())
                                     .on_toggle({
@@ -1023,16 +678,17 @@
                                                     } else {
                                                         Some(COLLAPSED_LINES)
                                                     },
-                                                    cx
+                                                    cx,
                                                 );
                                             });
                                         }
                                     })
                                     .into_any_element()
-                            }
-                        })
-                )
-            })
+                                }
+                            }),
+                    )
+                },
+            )
             .into_any()
     }
 }
@@ -1042,16 +698,14 @@
     let buffer_font_size = TextSize::Default.rems(cx);
     let mut text_style = window.text_style();
 
-    text_style.refine(
-        &(TextStyleRefinement {
-            font_family: Some(theme_settings.buffer_font.family.clone()),
-            font_fallbacks: theme_settings.buffer_font.fallbacks.clone(),
-            font_features: Some(theme_settings.buffer_font.features.clone()),
-            font_size: Some(buffer_font_size.into()),
-            color: Some(cx.theme().colors().text),
-            ..Default::default()
-        })
-    );
+    text_style.refine(&TextStyleRefinement {
+        font_family: Some(theme_settings.buffer_font.family.clone()),
+        font_fallbacks: theme_settings.buffer_font.fallbacks.clone(),
+        font_features: Some(theme_settings.buffer_font.features.clone()),
+        font_size: Some(buffer_font_size.into()),
+        color: Some(cx.theme().colors().text),
+        ..Default::default()
+    });
 
     MarkdownStyle {
         base_text_style: text_style.clone(),
@@ -1064,14 +718,14 @@
 mod tests {
     use editor::EditorSettings;
     use fs::RealFs;
-    use gpui::{ BackgroundExecutor, TestAppContext };
+    use gpui::{BackgroundExecutor, TestAppContext};
     use language_model::fake_provider::FakeLanguageModel;
     use pretty_assertions::assert_eq;
     use serde_json::json;
-    use settings::{ Settings, SettingsStore };
+    use settings::{Settings, SettingsStore};
     use terminal::terminal_settings::TerminalSettings;
     use theme::ThemeSettings;
-    use util::{ ResultExt as _, test::TempTree };
+    use util::{ResultExt as _, test::TempTree};
 
     use super::*;
 
@@ -1103,11 +757,20 @@
         let tree = TempTree::new(json!({
             "project": {},
         }));
-        let project: Entity<Project> = Project::test(fs, [tree.path().join("project").as_path()], cx).await;
+        let project: Entity<Project> =
+            Project::test(fs, [tree.path().join("project").as_path()], cx).await;
         let action_log = cx.update(|cx| cx.new(|_| ActionLog::new(project.clone())));
         let model = Arc::new(FakeLanguageModel::default());
 
-        let input = TerminalToolInput { command: "cat".to_owned(), cd: tree.path().join("project").as_path().to_string_lossy().to_string(), ..Default::default() };
+        let input = TerminalToolInput {
+            command: "cat".to_owned(),
+            cd: tree
+                .path()
+                .join("project")
+                .as_path()
+                .to_string_lossy()
+                .to_string(),
+        };
         let result = cx.update(|cx| {
             TerminalTool::run(
                 Arc::new(TerminalTool::new(cx)),
@@ -1117,7 +780,7 @@
                 action_log.clone(),
                 model,
                 None,
-                cx
+                cx,
             )
         });
 
@@ -1138,7 +801,8 @@
             "project": {},
             "other-project": {},
         }));
-        let project: Entity<Project> = Project::test(fs, [tree.path().join("project").as_path()], cx).await;
+        let project: Entity<Project> =
+            Project::test(fs, [tree.path().join("project").as_path()], cx).await;
         let action_log = cx.update(|cx| cx.new(|_| ActionLog::new(project.clone())));
         let model = Arc::new(FakeLanguageModel::default());
 
@@ -1151,12 +815,14 @@
                 action_log.clone(),
                 model.clone(),
                 None,
-                cx
+                cx,
             );
             cx.spawn(async move |_| {
                 let output = headless_result.output.await.map(|output| output.content);
                 assert_eq!(
-                    output.ok().and_then(|content| content.as_str().map(ToString::to_string)),
+                    output
+                        .ok()
+                        .and_then(|content| content.as_str().map(ToString::to_string)),
                     expected
                 );
             })
@@ -1164,47 +830,76 @@
 
         cx.update(|cx| {
             check(
-                TerminalToolInput { command: "pwd".into(), cd: ".".into(), ..Default::default() },
-                Some(format!("```\n{}\n```", tree.path().join("project").display())),
-                cx
-            )
-        }).await;
+                TerminalToolInput {
+                    command: "pwd".into(),
+                    cd: ".".into(),
+                },
+                Some(format!(
+                    "```\n{}\n```",
+                    tree.path().join("project").display()
+                )),
+                cx,
+            )
+        })
+        .await;
 
         cx.update(|cx| {
             check(
-                TerminalToolInput { command: "pwd".into(), cd: "other-project".into(), ..Default::default() },
+                TerminalToolInput {
+                    command: "pwd".into(),
+                    cd: "other-project".into(),
+                },
                 None, // other-project is a dir, but *not* a worktree (yet)
-                cx
-            )
-        }).await;
+                cx,
+            )
+        })
+        .await;
 
         // Absolute path above the worktree root
         cx.update(|cx| {
             check(
-                TerminalToolInput { command: "pwd".into(), cd: tree.path().to_string_lossy().into(), ..Default::default() },
+                TerminalToolInput {
+                    command: "pwd".into(),
+                    cd: tree.path().to_string_lossy().into(),
+                },
                 None,
-                cx
-            )
-        }).await;
+                cx,
+            )
+        })
+        .await;
 
         project
-            .update(cx, |project, cx| { project.create_worktree(tree.path().join("other-project"), true, cx) }).await
+            .update(cx, |project, cx| {
+                project.create_worktree(tree.path().join("other-project"), true, cx)
+            })
+            .await
             .unwrap();
 
         cx.update(|cx| {
             check(
-                TerminalToolInput { command: "pwd".into(), cd: "other-project".into(), ..Default::default() },
-                Some(format!("```\n{}\n```", tree.path().join("other-project").display())),
-                cx
-            )
-        }).await;
+                TerminalToolInput {
+                    command: "pwd".into(),
+                    cd: "other-project".into(),
+                },
+                Some(format!(
+                    "```\n{}\n```",
+                    tree.path().join("other-project").display()
+                )),
+                cx,
+            )
+        })
+        .await;
 
         cx.update(|cx| {
             check(
-                TerminalToolInput { command: "pwd".into(), cd: ".".into(), ..Default::default() },
+                TerminalToolInput {
+                    command: "pwd".into(),
+                    cd: ".".into(),
+                },
                 None,
-                cx
-            )
-        }).await;
+                cx,
+            )
+        })
+        .await;
     }
 }