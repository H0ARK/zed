--- conflicted
+++ resolved
@@ -25,7 +25,7 @@
 };
 use collections::{HashMap, HashSet, hash_map};
 pub use dock::Panel;
-use dock::{Dock, DockPosition, PanelHandle, RESIZE_HANDLE_SIZE};
+use dock::{Dock, DockPosition, PanelButtons, PanelHandle, RESIZE_HANDLE_SIZE};
 use futures::{
     Future, FutureExt, StreamExt,
     channel::{
@@ -60,7 +60,6 @@
 };
 pub use pane::*;
 pub use pane_group::*;
-pub use workspace_settings::TabBarSettings;
 use persistence::{
     DB, SerializedWindowBounds,
     model::{SerializedSshProject, SerializedWorkspace},
@@ -84,6 +83,7 @@
     bindable::{Bind, Column, StaticColumnCount},
     statement::Statement,
 };
+use status_bar::StatusBar;
 pub use status_bar::StatusItemView;
 use std::{
     any::TypeId,
@@ -107,12 +107,11 @@
 use util::{ResultExt, TryFutureExt, paths::SanitizedPath, serde::default_true};
 use uuid::Uuid;
 pub use workspace_settings::{
-    AutosaveSetting, BottomDockLayout, RestoreOnStartupBehavior, WorkspaceSettings,
+    AutosaveSetting, BottomDockLayout, RestoreOnStartupBehavior, TabBarSettings, WorkspaceSettings,
 };
 use zed_actions::{Spawn, feedback::FileBugReport};
 
 use crate::notifications::NotificationId;
-// use of TabBarSettings within this module can go through the public re-export above
 use crate::persistence::{
     SerializedAxis,
     model::{DockData, DockStructure, SerializedItem, SerializedPane, SerializedPaneGroup},
@@ -170,16 +169,10 @@
     fn active_thread_state(&self, cx: &App) -> Option<ThreadStatus>;
 }
 
-<<<<<<< HEAD
-    actions!(
-        workspace,
-        [
-=======
 actions!(
     workspace,
     [
         /// Activates the next pane in the workspace.
->>>>>>> 32f9de61
         ActivateNextPane,
         /// Activates the previous pane in the workspace.
         ActivatePreviousPane,
@@ -259,8 +252,6 @@
         RestoreBanner,
         /// Toggles expansion of the selected item.
         ToggleExpandItem,
-            #[action(name = "OpenAgentTab")]
-            OpenAgentTab,
     ]
 );
 
@@ -269,12 +260,7 @@
     pub paths: Vec<PathBuf>,
 }
 
-<<<<<<< HEAD
-// OpenAgentTab action is declared via the actions! macro above.
-
-=======
 /// Activates a specific pane by its index.
->>>>>>> 32f9de61
 #[derive(Clone, Deserialize, PartialEq, JsonSchema, Action)]
 #[action(namespace = workspace)]
 pub struct ActivatePane(pub usize);
@@ -1082,7 +1068,7 @@
     active_pane: Entity<Pane>,
     last_active_center_pane: Option<WeakEntity<Pane>>,
     last_active_view_id: Option<proto::ViewId>,
-    // Removed: status_bar
+    status_bar: Entity<StatusBar>,
     modal_layer: Entity<ModalLayer>,
     toast_layer: Entity<ToastLayer>,
     titlebar_item: Option<AnyView>,
@@ -1263,7 +1249,7 @@
                 project.clone(),
                 pane_history_timestamp.clone(),
                 None,
-                NewCenterTerminal.boxed_clone(),
+                NewFile.boxed_clone(),
                 window,
                 cx,
             );
@@ -1324,7 +1310,16 @@
         let left_dock = Dock::new(DockPosition::Left, modal_layer.clone(), window, cx);
         let bottom_dock = Dock::new(DockPosition::Bottom, modal_layer.clone(), window, cx);
         let right_dock = Dock::new(DockPosition::Right, modal_layer.clone(), window, cx);
-        // Remove bottom status bar: do not create or add dock buttons/status bar.
+        let left_dock_buttons = cx.new(|cx| PanelButtons::new(left_dock.clone(), cx));
+        let bottom_dock_buttons = cx.new(|cx| PanelButtons::new(bottom_dock.clone(), cx));
+        let right_dock_buttons = cx.new(|cx| PanelButtons::new(right_dock.clone(), cx));
+        let status_bar = cx.new(|cx| {
+            let mut status_bar = StatusBar::new(&center_pane.clone(), window, cx);
+            status_bar.add_left_item(left_dock_buttons, window, cx);
+            status_bar.add_right_item(right_dock_buttons, window, cx);
+            status_bar.add_right_item(bottom_dock_buttons, window, cx);
+            status_bar
+        });
 
         let session_id = app_state.session.read(cx).id().to_owned();
 
@@ -1402,7 +1397,7 @@
             active_pane: center_pane.clone(),
             last_active_center_pane: Some(center_pane.downgrade()),
             last_active_view_id: None,
-            // Removed: status_bar,
+            status_bar,
             modal_layer,
             toast_layer,
             titlebar_item: None,
@@ -1691,7 +1686,9 @@
         });
     }
 
-    // Removed: status bar accessors
+    pub fn status_bar(&self) -> &Entity<StatusBar> {
+        &self.status_bar
+    }
 
     pub fn app_state(&self) -> &Arc<AppState> {
         &self.app_state
@@ -3808,7 +3805,9 @@
     ) {
         // This is explicitly hoisted out of the following check for pane identity as
         // terminal panel panes are not registered as a center panes.
-        // Removed status bar updates
+        self.status_bar.update(cx, |status_bar, cx| {
+            status_bar.set_active_pane(&pane, window, cx);
+        });
         if self.active_pane != pane {
             self.set_active_pane(&pane, window, cx);
         }
@@ -6687,7 +6686,7 @@
                                 }))
                                 .children(self.render_notifications(window, cx)),
                         )
-                        // Removed status bar from layout
+                        .child(self.status_bar.clone())
                         .child(self.modal_layer.clone())
                         .child(self.toast_layer.clone()),
                 ),
