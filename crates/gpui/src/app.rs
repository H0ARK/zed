pub mod action;
mod callback_collection;
mod menu;
pub(crate) mod ref_counts;
#[cfg(any(test, feature = "test-support"))]
pub mod test_app_context;
pub(crate) mod window;
mod window_input_handler;

use std::{
    any::{type_name, Any, TypeId},
    cell::RefCell,
    fmt::{self, Debug},
    hash::{Hash, Hasher},
    marker::PhantomData,
    mem,
    ops::{Deref, DerefMut, Range},
    path::{Path, PathBuf},
    pin::Pin,
    rc::{self, Rc},
    sync::{Arc, Weak},
    time::Duration,
};

use anyhow::{anyhow, Context, Result};
use parking_lot::Mutex;
use postage::oneshot;
use smallvec::SmallVec;
use smol::prelude::*;
use util::ResultExt;
use uuid::Uuid;

pub use action::*;
use callback_collection::CallbackCollection;
use collections::{hash_map::Entry, BTreeMap, HashMap, HashSet, VecDeque};
pub use menu::*;
use platform::Event;
#[cfg(any(test, feature = "test-support"))]
use ref_counts::LeakDetector;
#[cfg(any(test, feature = "test-support"))]
pub use test_app_context::{ContextHandle, TestAppContext};
use window_input_handler::WindowInputHandler;

use crate::{
    elements::{AnyElement, AnyRootElement, RootElement},
    executor::{self, Task},
    json,
    keymap_matcher::{self, Binding, KeymapContext, KeymapMatcher, Keystroke, MatchResult},
    platform::{
        self, FontSystem, KeyDownEvent, KeyUpEvent, ModifiersChangedEvent, MouseButton,
        PathPromptOptions, Platform, PromptLevel, WindowBounds, WindowOptions,
    },
    util::post_inc,
    window::{Window, WindowContext},
    AssetCache, AssetSource, ClipboardItem, FontCache, MouseRegionId,
};

use self::ref_counts::RefCounts;

pub trait Entity: 'static {
    type Event;

    fn release(&mut self, _: &mut AppContext) {}
    fn app_will_quit(
        &mut self,
        _: &mut AppContext,
    ) -> Option<Pin<Box<dyn 'static + Future<Output = ()>>>> {
        None
    }
}

pub trait View: Entity + Sized {
    fn ui_name() -> &'static str;
    fn render(&mut self, cx: &mut ViewContext<'_, '_, Self>) -> AnyElement<Self>;
    fn focus_in(&mut self, _: AnyViewHandle, _: &mut ViewContext<Self>) {}
    fn focus_out(&mut self, _: AnyViewHandle, _: &mut ViewContext<Self>) {}
    fn key_down(&mut self, _: &KeyDownEvent, _: &mut ViewContext<Self>) -> bool {
        false
    }
    fn key_up(&mut self, _: &KeyUpEvent, _: &mut ViewContext<Self>) -> bool {
        false
    }
    fn modifiers_changed(&mut self, _: &ModifiersChangedEvent, _: &mut ViewContext<Self>) -> bool {
        false
    }

    fn update_keymap_context(&self, keymap: &mut keymap_matcher::KeymapContext, _: &AppContext) {
        Self::reset_to_default_keymap_context(keymap);
    }

    fn reset_to_default_keymap_context(keymap: &mut keymap_matcher::KeymapContext) {
        keymap.clear();
        keymap.add_identifier(Self::ui_name());
    }

    fn debug_json(&self, _: &AppContext) -> serde_json::Value {
        serde_json::Value::Null
    }

    fn text_for_range(&self, _: Range<usize>, _: &AppContext) -> Option<String> {
        None
    }
    fn selected_text_range(&self, _: &AppContext) -> Option<Range<usize>> {
        None
    }
    fn marked_text_range(&self, _: &AppContext) -> Option<Range<usize>> {
        None
    }
    fn unmark_text(&mut self, _: &mut ViewContext<Self>) {}
    fn replace_text_in_range(
        &mut self,
        _: Option<Range<usize>>,
        _: &str,
        _: &mut ViewContext<Self>,
    ) {
    }
    fn replace_and_mark_text_in_range(
        &mut self,
        _: Option<Range<usize>>,
        _: &str,
        _: Option<Range<usize>>,
        _: &mut ViewContext<Self>,
    ) {
    }
}

pub trait BorrowAppContext {
    fn read_with<T, F: FnOnce(&AppContext) -> T>(&self, f: F) -> T;
    fn update<T, F: FnOnce(&mut AppContext) -> T>(&mut self, f: F) -> T;
}

pub trait BorrowWindowContext {
    fn read_with<T, F: FnOnce(&WindowContext) -> T>(&self, window_id: usize, f: F) -> T;
    fn update<T, F: FnOnce(&mut WindowContext) -> T>(&mut self, window_id: usize, f: F) -> T;
}

#[derive(Clone)]
pub struct App(Rc<RefCell<AppContext>>);

impl App {
    pub fn new(asset_source: impl AssetSource) -> Result<Self> {
        let platform = platform::current::platform();
        let foreground = Rc::new(executor::Foreground::platform(platform.dispatcher())?);
        let foreground_platform = platform::current::foreground_platform(foreground.clone());
        let app = Self(Rc::new(RefCell::new(AppContext::new(
            foreground,
            Arc::new(executor::Background::new()),
            platform.clone(),
            foreground_platform.clone(),
            Arc::new(FontCache::new(platform.fonts())),
            Default::default(),
            asset_source,
        ))));

        foreground_platform.on_quit(Box::new({
            let cx = app.0.clone();
            move || {
                cx.borrow_mut().quit();
            }
        }));
        setup_menu_handlers(foreground_platform.as_ref(), &app);

        app.0.borrow_mut().weak_self = Some(Rc::downgrade(&app.0));
        Ok(app)
    }

    pub fn background(&self) -> Arc<executor::Background> {
        self.0.borrow().background().clone()
    }

    pub fn on_become_active<F>(self, mut callback: F) -> Self
    where
        F: 'static + FnMut(&mut AppContext),
    {
        let cx = self.0.clone();
        self.0
            .borrow_mut()
            .foreground_platform
            .on_become_active(Box::new(move || callback(&mut *cx.borrow_mut())));
        self
    }

    pub fn on_resign_active<F>(self, mut callback: F) -> Self
    where
        F: 'static + FnMut(&mut AppContext),
    {
        let cx = self.0.clone();
        self.0
            .borrow_mut()
            .foreground_platform
            .on_resign_active(Box::new(move || callback(&mut *cx.borrow_mut())));
        self
    }

    pub fn on_quit<F>(&mut self, mut callback: F) -> &mut Self
    where
        F: 'static + FnMut(&mut AppContext),
    {
        let cx = self.0.clone();
        self.0
            .borrow_mut()
            .foreground_platform
            .on_quit(Box::new(move || callback(&mut *cx.borrow_mut())));
        self
    }

    /// Handle the application being re-activated when no windows are open.
    pub fn on_reopen<F>(&mut self, mut callback: F) -> &mut Self
    where
        F: 'static + FnMut(&mut AppContext),
    {
        let cx = self.0.clone();
        self.0
            .borrow_mut()
            .foreground_platform
            .on_reopen(Box::new(move || callback(&mut *cx.borrow_mut())));
        self
    }

    pub fn on_event<F>(&mut self, mut callback: F) -> &mut Self
    where
        F: 'static + FnMut(Event, &mut AppContext) -> bool,
    {
        let cx = self.0.clone();
        self.0
            .borrow_mut()
            .foreground_platform
            .on_event(Box::new(move |event| {
                callback(event, &mut *cx.borrow_mut())
            }));
        self
    }

    pub fn on_open_urls<F>(&mut self, mut callback: F) -> &mut Self
    where
        F: 'static + FnMut(Vec<String>, &mut AppContext),
    {
        let cx = self.0.clone();
        self.0
            .borrow_mut()
            .foreground_platform
            .on_open_urls(Box::new(move |urls| callback(urls, &mut *cx.borrow_mut())));
        self
    }

    pub fn run<F>(self, on_finish_launching: F)
    where
        F: 'static + FnOnce(&mut AppContext),
    {
        let platform = self.0.borrow().foreground_platform.clone();
        platform.run(Box::new(move || {
            let mut cx = self.0.borrow_mut();
            let cx = &mut *cx;
            crate::views::init(cx);
            on_finish_launching(cx);
        }))
    }

    pub fn platform(&self) -> Arc<dyn Platform> {
        self.0.borrow().platform.clone()
    }

    pub fn font_cache(&self) -> Arc<FontCache> {
        self.0.borrow().font_cache.clone()
    }

    fn update<T, F: FnOnce(&mut AppContext) -> T>(&mut self, callback: F) -> T {
        let mut state = self.0.borrow_mut();
        let result = state.update(callback);
        state.pending_notifications.clear();
        result
    }

    fn update_window<T, F: FnOnce(&mut WindowContext) -> T>(
        &mut self,
        window_id: usize,
        callback: F,
    ) -> Option<T> {
        let mut state = self.0.borrow_mut();
        let result = state.update_window(window_id, callback);
        state.pending_notifications.clear();
        result
    }
}

#[derive(Clone)]
pub struct AsyncAppContext(Rc<RefCell<AppContext>>);

impl AsyncAppContext {
    pub fn spawn<F, Fut, T>(&self, f: F) -> Task<T>
    where
        F: FnOnce(AsyncAppContext) -> Fut,
        Fut: 'static + Future<Output = T>,
        T: 'static,
    {
        self.0.borrow().foreground.spawn(f(self.clone()))
    }

    pub fn read<T, F: FnOnce(&AppContext) -> T>(&self, callback: F) -> T {
        callback(&*self.0.borrow())
    }

    pub fn update<T, F: FnOnce(&mut AppContext) -> T>(&mut self, callback: F) -> T {
        self.0.borrow_mut().update(callback)
    }

    pub fn read_window<T, F: FnOnce(&WindowContext) -> T>(
        &self,
        window_id: usize,
        callback: F,
    ) -> Option<T> {
        self.0.borrow_mut().read_window(window_id, callback)
    }

    pub fn update_window<T, F: FnOnce(&mut WindowContext) -> T>(
        &mut self,
        window_id: usize,
        callback: F,
    ) -> Option<T> {
        self.0.borrow_mut().update_window(window_id, callback)
    }

    pub fn debug_elements(&self, window_id: usize) -> Option<json::Value> {
        self.0.borrow().read_window(window_id, |cx| {
            let root_view = cx.window.root_view();
            let root_element = cx.window.rendered_views.get(&root_view.id())?;
            root_element.debug(cx).log_err()
        })?
    }

    pub fn dispatch_action(
        &mut self,
        window_id: usize,
        view_id: usize,
        action: &dyn Action,
    ) -> Result<()> {
        self.0
            .borrow_mut()
            .update_window(window_id, |window| {
                window.dispatch_action(Some(view_id), action);
            })
            .ok_or_else(|| anyhow!("window not found"))
    }

    pub fn available_actions(
        &self,
        window_id: usize,
        view_id: usize,
    ) -> Vec<(&'static str, Box<dyn Action>, SmallVec<[Binding; 1]>)> {
        self.read_window(window_id, |cx| cx.available_actions(view_id))
            .unwrap_or_default()
    }

    pub fn has_window(&self, window_id: usize) -> bool {
        self.read(|cx| cx.windows.contains_key(&window_id))
    }

    pub fn window_is_active(&self, window_id: usize) -> bool {
        self.read(|cx| cx.windows.get(&window_id).map_or(false, |w| w.is_active))
    }

    pub fn root_view(&self, window_id: usize) -> Option<AnyViewHandle> {
        self.read(|cx| cx.windows.get(&window_id).map(|w| w.root_view().clone()))
    }

    pub fn window_ids(&self) -> Vec<usize> {
        self.read(|cx| cx.windows.keys().copied().collect())
    }

    pub fn add_model<T, F>(&mut self, build_model: F) -> ModelHandle<T>
    where
        T: Entity,
        F: FnOnce(&mut ModelContext<T>) -> T,
    {
        self.update(|cx| cx.add_model(build_model))
    }

    pub fn add_window<T, F>(
        &mut self,
        window_options: WindowOptions,
        build_root_view: F,
    ) -> (usize, ViewHandle<T>)
    where
        T: View,
        F: FnOnce(&mut ViewContext<T>) -> T,
    {
        self.update(|cx| cx.add_window(window_options, build_root_view))
    }

    pub fn remove_window(&mut self, window_id: usize) {
        self.update_window(window_id, |cx| cx.remove_window());
    }

    pub fn activate_window(&mut self, window_id: usize) {
        self.update_window(window_id, |cx| cx.activate_window());
    }

    // TODO: Can we eliminate this method and move it to WindowContext then call it with update_window?s
    pub fn prompt(
        &mut self,
        window_id: usize,
        level: PromptLevel,
        msg: &str,
        answers: &[&str],
    ) -> Option<oneshot::Receiver<usize>> {
        self.update_window(window_id, |cx| cx.prompt(level, msg, answers))
    }

    pub fn platform(&self) -> Arc<dyn Platform> {
        self.0.borrow().platform().clone()
    }

    pub fn foreground(&self) -> Rc<executor::Foreground> {
        self.0.borrow().foreground.clone()
    }

    pub fn background(&self) -> Arc<executor::Background> {
        self.0.borrow().background.clone()
    }
}

impl BorrowAppContext for AsyncAppContext {
    fn read_with<T, F: FnOnce(&AppContext) -> T>(&self, f: F) -> T {
        self.0.borrow().read_with(f)
    }

    fn update<T, F: FnOnce(&mut AppContext) -> T>(&mut self, f: F) -> T {
        self.0.borrow_mut().update(f)
    }
}

type ActionCallback = dyn FnMut(&mut dyn AnyView, &dyn Action, &mut WindowContext, usize);
type GlobalActionCallback = dyn FnMut(&dyn Action, &mut AppContext);

type SubscriptionCallback = Box<dyn FnMut(&dyn Any, &mut AppContext) -> bool>;
type GlobalSubscriptionCallback = Box<dyn FnMut(&dyn Any, &mut AppContext)>;
type ObservationCallback = Box<dyn FnMut(&mut AppContext) -> bool>;
type GlobalObservationCallback = Box<dyn FnMut(&mut AppContext)>;
type FocusObservationCallback = Box<dyn FnMut(bool, &mut WindowContext) -> bool>;
type ReleaseObservationCallback = Box<dyn FnMut(&dyn Any, &mut AppContext)>;
type ActionObservationCallback = Box<dyn FnMut(TypeId, &mut AppContext)>;
type WindowActivationCallback = Box<dyn FnMut(bool, &mut WindowContext) -> bool>;
type WindowFullscreenCallback = Box<dyn FnMut(bool, &mut WindowContext) -> bool>;
type WindowBoundsCallback = Box<dyn FnMut(WindowBounds, Uuid, &mut WindowContext) -> bool>;
type KeystrokeCallback =
    Box<dyn FnMut(&Keystroke, &MatchResult, Option<&Box<dyn Action>>, &mut WindowContext) -> bool>;
type ActiveLabeledTasksCallback = Box<dyn FnMut(&mut AppContext) -> bool>;
type DeserializeActionCallback = fn(json: &str) -> anyhow::Result<Box<dyn Action>>;
type WindowShouldCloseSubscriptionCallback = Box<dyn FnMut(&mut AppContext) -> bool>;

pub struct AppContext {
    models: HashMap<usize, Box<dyn AnyModel>>,
    views: HashMap<(usize, usize), Box<dyn AnyView>>,
<<<<<<< HEAD
=======
    views_metadata: HashMap<(usize, usize), ViewMetadata>,
    pub(crate) parents: HashMap<(usize, usize), ParentId>,
>>>>>>> 7e2a4614
    windows: HashMap<usize, Window>,
    globals: HashMap<TypeId, Box<dyn Any>>,
    element_states: HashMap<ElementStateId, Box<dyn Any>>,
    background: Arc<executor::Background>,
    ref_counts: Arc<Mutex<RefCounts>>,

    weak_self: Option<rc::Weak<RefCell<Self>>>,
    platform: Arc<dyn Platform>,
    foreground_platform: Rc<dyn platform::ForegroundPlatform>,
    pub asset_cache: Arc<AssetCache>,
    font_system: Arc<dyn FontSystem>,
    pub font_cache: Arc<FontCache>,
    action_deserializers: HashMap<&'static str, (TypeId, DeserializeActionCallback)>,
    capture_actions: HashMap<TypeId, HashMap<TypeId, Vec<Box<ActionCallback>>>>,
    // Entity Types -> { Action Types -> Action Handlers }
    actions: HashMap<TypeId, HashMap<TypeId, Vec<Box<ActionCallback>>>>,
    // Action Types -> Action Handlers
    global_actions: HashMap<TypeId, Box<GlobalActionCallback>>,
    keystroke_matcher: KeymapMatcher,
    next_entity_id: usize,
    next_window_id: usize,
    next_subscription_id: usize,
    frame_count: usize,

    subscriptions: CallbackCollection<usize, SubscriptionCallback>,
    global_subscriptions: CallbackCollection<TypeId, GlobalSubscriptionCallback>,
    observations: CallbackCollection<usize, ObservationCallback>,
    global_observations: CallbackCollection<TypeId, GlobalObservationCallback>,
    focus_observations: CallbackCollection<usize, FocusObservationCallback>,
    release_observations: CallbackCollection<usize, ReleaseObservationCallback>,
    action_dispatch_observations: CallbackCollection<(), ActionObservationCallback>,
    window_activation_observations: CallbackCollection<usize, WindowActivationCallback>,
    window_fullscreen_observations: CallbackCollection<usize, WindowFullscreenCallback>,
    window_bounds_observations: CallbackCollection<usize, WindowBoundsCallback>,
    keystroke_observations: CallbackCollection<usize, KeystrokeCallback>,
    active_labeled_task_observations: CallbackCollection<(), ActiveLabeledTasksCallback>,

    foreground: Rc<executor::Foreground>,
    pending_effects: VecDeque<Effect>,
    pending_notifications: HashSet<usize>,
    pending_global_notifications: HashSet<TypeId>,
    pending_flushes: usize,
    flushing_effects: bool,
    halt_action_dispatch: bool,
    next_labeled_task_id: usize,
    active_labeled_tasks: BTreeMap<usize, &'static str>,
}

impl AppContext {
    fn new(
        foreground: Rc<executor::Foreground>,
        background: Arc<executor::Background>,
        platform: Arc<dyn platform::Platform>,
        foreground_platform: Rc<dyn platform::ForegroundPlatform>,
        font_cache: Arc<FontCache>,
        ref_counts: RefCounts,
        asset_source: impl AssetSource,
    ) -> Self {
        Self {
            models: Default::default(),
            views: Default::default(),
<<<<<<< HEAD
=======
            views_metadata: Default::default(),
            parents: Default::default(),
>>>>>>> 7e2a4614
            windows: Default::default(),
            globals: Default::default(),
            element_states: Default::default(),
            ref_counts: Arc::new(Mutex::new(ref_counts)),
            background,

            weak_self: None,
            font_system: platform.fonts(),
            platform,
            foreground_platform,
            font_cache,
            asset_cache: Arc::new(AssetCache::new(asset_source)),
            action_deserializers: Default::default(),
            capture_actions: Default::default(),
            actions: Default::default(),
            global_actions: Default::default(),
            keystroke_matcher: KeymapMatcher::default(),
            next_entity_id: 0,
            next_window_id: 0,
            next_subscription_id: 0,
            frame_count: 0,
            subscriptions: Default::default(),
            global_subscriptions: Default::default(),
            observations: Default::default(),
            focus_observations: Default::default(),
            release_observations: Default::default(),
            global_observations: Default::default(),
            window_activation_observations: Default::default(),
            window_fullscreen_observations: Default::default(),
            window_bounds_observations: Default::default(),
            keystroke_observations: Default::default(),
            action_dispatch_observations: Default::default(),
            active_labeled_task_observations: Default::default(),
            foreground,
            pending_effects: VecDeque::new(),
            pending_notifications: Default::default(),
            pending_global_notifications: Default::default(),
            pending_flushes: 0,
            flushing_effects: false,
            halt_action_dispatch: false,
            next_labeled_task_id: 0,
            active_labeled_tasks: Default::default(),
        }
    }

    pub fn background(&self) -> &Arc<executor::Background> {
        &self.background
    }

    pub fn font_cache(&self) -> &Arc<FontCache> {
        &self.font_cache
    }

    pub fn platform(&self) -> &Arc<dyn Platform> {
        &self.platform
    }

    pub fn has_global<T: 'static>(&self) -> bool {
        self.globals.contains_key(&TypeId::of::<T>())
    }

    pub fn global<T: 'static>(&self) -> &T {
        if let Some(global) = self.globals.get(&TypeId::of::<T>()) {
            global.downcast_ref().unwrap()
        } else {
            panic!("no global has been added for {}", type_name::<T>());
        }
    }

    pub fn upgrade(&self) -> App {
        App(self.weak_self.as_ref().unwrap().upgrade().unwrap())
    }

    fn quit(&mut self) {
        let mut futures = Vec::new();

        self.update(|cx| {
            for model_id in cx.models.keys().copied().collect::<Vec<_>>() {
                let mut model = cx.models.remove(&model_id).unwrap();
                futures.extend(model.app_will_quit(cx));
                cx.models.insert(model_id, model);
            }

            for view_id in cx.views.keys().copied().collect::<Vec<_>>() {
                let mut view = cx.views.remove(&view_id).unwrap();
                futures.extend(view.app_will_quit(cx));
                cx.views.insert(view_id, view);
            }
        });

        self.windows.clear();
        self.flush_effects();

        let futures = futures::future::join_all(futures);
        if self
            .background
            .block_with_timeout(Duration::from_millis(100), futures)
            .is_err()
        {
            log::error!("timed out waiting on app_will_quit");
        }
    }

    pub fn foreground(&self) -> &Rc<executor::Foreground> {
        &self.foreground
    }

    pub fn deserialize_action(
        &self,
        name: &str,
        argument: Option<&str>,
    ) -> Result<Box<dyn Action>> {
        let callback = self
            .action_deserializers
            .get(name)
            .ok_or_else(|| anyhow!("unknown action {}", name))?
            .1;
        callback(argument.unwrap_or("{}"))
            .with_context(|| format!("invalid data for action {}", name))
    }

    pub fn add_action<A, V, F, R>(&mut self, handler: F)
    where
        A: Action,
        V: View,
        F: 'static + FnMut(&mut V, &A, &mut ViewContext<V>) -> R,
    {
        self.add_action_internal(handler, false)
    }

    pub fn capture_action<A, V, F>(&mut self, handler: F)
    where
        A: Action,
        V: View,
        F: 'static + FnMut(&mut V, &A, &mut ViewContext<V>),
    {
        self.add_action_internal(handler, true)
    }

    fn add_action_internal<A, V, F, R>(&mut self, mut handler: F, capture: bool)
    where
        A: Action,
        V: View,
        F: 'static + FnMut(&mut V, &A, &mut ViewContext<V>) -> R,
    {
        let handler = Box::new(
            move |view: &mut dyn AnyView,
                  action: &dyn Action,
                  cx: &mut WindowContext,
                  view_id: usize| {
                let action = action.as_any().downcast_ref().unwrap();
                let mut cx = ViewContext::mutable(cx, view_id);
                handler(
                    view.as_any_mut()
                        .downcast_mut()
                        .expect("downcast is type safe"),
                    action,
                    &mut cx,
                );
            },
        );

        self.action_deserializers
            .entry(A::qualified_name())
            .or_insert((TypeId::of::<A>(), A::from_json_str));

        let actions = if capture {
            &mut self.capture_actions
        } else {
            &mut self.actions
        };

        actions
            .entry(TypeId::of::<V>())
            .or_default()
            .entry(TypeId::of::<A>())
            .or_default()
            .push(handler);
    }

    pub fn add_async_action<A, V, F>(&mut self, mut handler: F)
    where
        A: Action,
        V: View,
        F: 'static + FnMut(&mut V, &A, &mut ViewContext<V>) -> Option<Task<Result<()>>>,
    {
        self.add_action(move |view, action, cx| {
            if let Some(task) = handler(view, action, cx) {
                task.detach_and_log_err(cx);
            }
        })
    }

    pub fn add_global_action<A, F>(&mut self, mut handler: F)
    where
        A: Action,
        F: 'static + FnMut(&A, &mut AppContext),
    {
        let handler = Box::new(move |action: &dyn Action, cx: &mut AppContext| {
            let action = action.as_any().downcast_ref().unwrap();
            handler(action, cx);
        });

        self.action_deserializers
            .entry(A::qualified_name())
            .or_insert((TypeId::of::<A>(), A::from_json_str));

        if self
            .global_actions
            .insert(TypeId::of::<A>(), handler)
            .is_some()
        {
            panic!(
                "registered multiple global handlers for {}",
                type_name::<A>()
            );
        }
    }

    pub fn view_ui_name(&self, window_id: usize, view_id: usize) -> Option<&'static str> {
        Some(self.views.get(&(window_id, view_id))?.ui_name())
    }

    pub fn view_type_id(&self, window_id: usize, view_id: usize) -> Option<TypeId> {
        self.views_metadata
            .get(&(window_id, view_id))
            .map(|metadata| metadata.type_id)
    }

    pub fn active_labeled_tasks<'a>(
        &'a self,
    ) -> impl DoubleEndedIterator<Item = &'static str> + 'a {
        self.active_labeled_tasks.values().cloned()
    }

    pub(crate) fn start_frame(&mut self) {
        self.frame_count += 1;
    }

    pub fn update<T, F: FnOnce(&mut Self) -> T>(&mut self, callback: F) -> T {
        self.pending_flushes += 1;
        let result = callback(self);
        self.flush_effects();
        result
    }

    pub fn read_window<T, F: FnOnce(&WindowContext) -> T>(
        &self,
        window_id: usize,
        callback: F,
    ) -> Option<T> {
        let window = self.windows.get(&window_id)?;
        let window_context = WindowContext::immutable(self, &window, window_id);
        Some(callback(&window_context))
    }

    pub fn update_window<T, F: FnOnce(&mut WindowContext) -> T>(
        &mut self,
        window_id: usize,
        callback: F,
    ) -> Option<T> {
        self.update(|app_context| {
            let mut window = app_context.windows.remove(&window_id)?;
            let mut window_context = WindowContext::mutable(app_context, &mut window, window_id);
            let result = callback(&mut window_context);
            if !window_context.removed {
                app_context.windows.insert(window_id, window);
            }
            Some(result)
        })
    }

    pub fn update_active_window<T, F: FnOnce(&mut WindowContext) -> T>(
        &mut self,
        callback: F,
    ) -> Option<T> {
        self.platform
            .main_window_id()
            .and_then(|id| self.update_window(id, callback))
    }

    pub fn prompt_for_paths(
        &self,
        options: PathPromptOptions,
    ) -> oneshot::Receiver<Option<Vec<PathBuf>>> {
        self.foreground_platform.prompt_for_paths(options)
    }

    pub fn prompt_for_new_path(&self, directory: &Path) -> oneshot::Receiver<Option<PathBuf>> {
        self.foreground_platform.prompt_for_new_path(directory)
    }

    pub fn reveal_path(&self, path: &Path) {
        self.foreground_platform.reveal_path(path)
    }

    pub fn emit_global<E: Any>(&mut self, payload: E) {
        self.pending_effects.push_back(Effect::GlobalEvent {
            payload: Box::new(payload),
        });
    }

    pub fn subscribe<E, H, F>(&mut self, handle: &H, mut callback: F) -> Subscription
    where
        E: Entity,
        E::Event: 'static,
        H: Handle<E>,
        F: 'static + FnMut(H, &E::Event, &mut Self),
    {
        self.subscribe_internal(handle, move |handle, event, cx| {
            callback(handle, event, cx);
            true
        })
    }

    pub fn subscribe_global<E, F>(&mut self, mut callback: F) -> Subscription
    where
        E: Any,
        F: 'static + FnMut(&E, &mut Self),
    {
        let subscription_id = post_inc(&mut self.next_subscription_id);
        let type_id = TypeId::of::<E>();
        self.pending_effects.push_back(Effect::GlobalSubscription {
            type_id,
            subscription_id,
            callback: Box::new(move |payload, cx| {
                let payload = payload.downcast_ref().expect("downcast is type safe");
                callback(payload, cx)
            }),
        });
        Subscription::GlobalSubscription(
            self.global_subscriptions
                .subscribe(type_id, subscription_id),
        )
    }

    pub fn observe<E, H, F>(&mut self, handle: &H, mut callback: F) -> Subscription
    where
        E: Entity,
        E::Event: 'static,
        H: Handle<E>,
        F: 'static + FnMut(H, &mut Self),
    {
        self.observe_internal(handle, move |handle, cx| {
            callback(handle, cx);
            true
        })
    }

    fn subscribe_internal<E, H, F>(&mut self, handle: &H, mut callback: F) -> Subscription
    where
        E: Entity,
        E::Event: 'static,
        H: Handle<E>,
        F: 'static + FnMut(H, &E::Event, &mut Self) -> bool,
    {
        let subscription_id = post_inc(&mut self.next_subscription_id);
        let emitter = handle.downgrade();
        self.pending_effects.push_back(Effect::Subscription {
            entity_id: handle.id(),
            subscription_id,
            callback: Box::new(move |payload, cx| {
                if let Some(emitter) = H::upgrade_from(&emitter, cx) {
                    let payload = payload.downcast_ref().expect("downcast is type safe");
                    callback(emitter, payload, cx)
                } else {
                    false
                }
            }),
        });
        Subscription::Subscription(self.subscriptions.subscribe(handle.id(), subscription_id))
    }

    fn observe_internal<E, H, F>(&mut self, handle: &H, mut callback: F) -> Subscription
    where
        E: Entity,
        E::Event: 'static,
        H: Handle<E>,
        F: 'static + FnMut(H, &mut Self) -> bool,
    {
        let subscription_id = post_inc(&mut self.next_subscription_id);
        let observed = handle.downgrade();
        let entity_id = handle.id();
        self.pending_effects.push_back(Effect::Observation {
            entity_id,
            subscription_id,
            callback: Box::new(move |cx| {
                if let Some(observed) = H::upgrade_from(&observed, cx) {
                    callback(observed, cx)
                } else {
                    false
                }
            }),
        });
        Subscription::Observation(self.observations.subscribe(entity_id, subscription_id))
    }

    fn observe_focus<F, V>(&mut self, handle: &ViewHandle<V>, mut callback: F) -> Subscription
    where
        F: 'static + FnMut(ViewHandle<V>, bool, &mut WindowContext) -> bool,
        V: View,
    {
        let subscription_id = post_inc(&mut self.next_subscription_id);
        let observed = handle.downgrade();
        let view_id = handle.id();

        self.pending_effects.push_back(Effect::FocusObservation {
            view_id,
            subscription_id,
            callback: Box::new(move |focused, cx| {
                if let Some(observed) = observed.upgrade(cx) {
                    callback(observed, focused, cx)
                } else {
                    false
                }
            }),
        });
        Subscription::FocusObservation(self.focus_observations.subscribe(view_id, subscription_id))
    }

    pub fn observe_global<G, F>(&mut self, mut observe: F) -> Subscription
    where
        G: Any,
        F: 'static + FnMut(&mut AppContext),
    {
        let type_id = TypeId::of::<G>();
        let id = post_inc(&mut self.next_subscription_id);

        self.global_observations.add_callback(
            type_id,
            id,
            Box::new(move |cx: &mut AppContext| observe(cx)),
        );
        Subscription::GlobalObservation(self.global_observations.subscribe(type_id, id))
    }

    pub fn observe_default_global<G, F>(&mut self, observe: F) -> Subscription
    where
        G: Any + Default,
        F: 'static + FnMut(&mut AppContext),
    {
        if !self.has_global::<G>() {
            self.set_global(G::default());
        }
        self.observe_global::<G, F>(observe)
    }

    pub fn observe_release<E, H, F>(&mut self, handle: &H, callback: F) -> Subscription
    where
        E: Entity,
        E::Event: 'static,
        H: Handle<E>,
        F: 'static + FnOnce(&E, &mut Self),
    {
        let id = post_inc(&mut self.next_subscription_id);
        let mut callback = Some(callback);
        self.release_observations.add_callback(
            handle.id(),
            id,
            Box::new(move |released, cx| {
                let released = released.downcast_ref().unwrap();
                if let Some(callback) = callback.take() {
                    callback(released, cx)
                }
            }),
        );
        Subscription::ReleaseObservation(self.release_observations.subscribe(handle.id(), id))
    }

    pub fn observe_actions<F>(&mut self, callback: F) -> Subscription
    where
        F: 'static + FnMut(TypeId, &mut AppContext),
    {
        let subscription_id = post_inc(&mut self.next_subscription_id);
        self.action_dispatch_observations
            .add_callback((), subscription_id, Box::new(callback));
        Subscription::ActionObservation(
            self.action_dispatch_observations
                .subscribe((), subscription_id),
        )
    }

    fn observe_active_labeled_tasks<F>(&mut self, callback: F) -> Subscription
    where
        F: 'static + FnMut(&mut AppContext) -> bool,
    {
        let subscription_id = post_inc(&mut self.next_subscription_id);
        self.active_labeled_task_observations
            .add_callback((), subscription_id, Box::new(callback));
        Subscription::ActiveLabeledTasksObservation(
            self.active_labeled_task_observations
                .subscribe((), subscription_id),
        )
    }

    pub fn defer(&mut self, callback: impl 'static + FnOnce(&mut AppContext)) {
        self.pending_effects.push_back(Effect::Deferred {
            callback: Box::new(callback),
            after_window_update: false,
        })
    }

    pub fn after_window_update(&mut self, callback: impl 'static + FnOnce(&mut AppContext)) {
        self.pending_effects.push_back(Effect::Deferred {
            callback: Box::new(callback),
            after_window_update: true,
        })
    }

    fn notify_model(&mut self, model_id: usize) {
        if self.pending_notifications.insert(model_id) {
            self.pending_effects
                .push_back(Effect::ModelNotification { model_id });
        }
    }

    fn notify_view(&mut self, window_id: usize, view_id: usize) {
        if self.pending_notifications.insert(view_id) {
            self.pending_effects
                .push_back(Effect::ViewNotification { window_id, view_id });
        }
    }

    fn notify_global(&mut self, type_id: TypeId) {
        if self.pending_global_notifications.insert(type_id) {
            self.pending_effects
                .push_back(Effect::GlobalNotification { type_id });
        }
    }

    pub fn all_action_names<'a>(&'a self) -> impl Iterator<Item = &'static str> + 'a {
        self.action_deserializers.keys().copied()
    }

    pub fn is_action_available(&self, action: &dyn Action) -> bool {
        let mut available_in_window = false;
        let action_type = action.as_any().type_id();
        if let Some(window_id) = self.platform.main_window_id() {
            available_in_window = self
                .read_window(window_id, |cx| {
                    if let Some(focused_view_id) = cx.focused_view_id() {
                        for view_id in cx.ancestors(focused_view_id) {
                            if let Some(view_metadata) =
                                cx.views_metadata.get(&(window_id, view_id))
                            {
                                if let Some(actions) = cx.actions.get(&view_metadata.type_id) {
                                    if actions.contains_key(&action_type) {
                                        return true;
                                    }
                                }
                            }
                        }
                    }
                    false
                })
                .unwrap_or(false);
        }
        available_in_window || self.global_actions.contains_key(&action_type)
    }

    fn actions_mut(
        &mut self,
        capture_phase: bool,
    ) -> &mut HashMap<TypeId, HashMap<TypeId, Vec<Box<ActionCallback>>>> {
        if capture_phase {
            &mut self.capture_actions
        } else {
            &mut self.actions
        }
    }

    fn dispatch_global_action_any(&mut self, action: &dyn Action) -> bool {
        self.update(|this| {
            if let Some((name, mut handler)) = this.global_actions.remove_entry(&action.id()) {
                handler(action, this);
                this.global_actions.insert(name, handler);
                true
            } else {
                false
            }
        })
    }

    pub fn add_bindings<T: IntoIterator<Item = Binding>>(&mut self, bindings: T) {
        self.keystroke_matcher.add_bindings(bindings);
    }

    pub fn clear_bindings(&mut self) {
        self.keystroke_matcher.clear_bindings();
    }

    pub fn default_global<T: 'static + Default>(&mut self) -> &T {
        let type_id = TypeId::of::<T>();
        self.update(|this| {
            if let Entry::Vacant(entry) = this.globals.entry(type_id) {
                entry.insert(Box::new(T::default()));
                this.notify_global(type_id);
            }
        });
        self.globals.get(&type_id).unwrap().downcast_ref().unwrap()
    }

    pub fn set_global<T: 'static>(&mut self, state: T) {
        self.update(|this| {
            let type_id = TypeId::of::<T>();
            this.globals.insert(type_id, Box::new(state));
            this.notify_global(type_id);
        });
    }

    pub fn update_default_global<T, F, U>(&mut self, update: F) -> U
    where
        T: 'static + Default,
        F: FnOnce(&mut T, &mut AppContext) -> U,
    {
        self.update(|mut this| {
            Self::update_default_global_internal(&mut this, |global, cx| update(global, cx))
        })
    }

    fn update_default_global_internal<C, T, F, U>(this: &mut C, update: F) -> U
    where
        C: DerefMut<Target = AppContext>,
        T: 'static + Default,
        F: FnOnce(&mut T, &mut C) -> U,
    {
        let type_id = TypeId::of::<T>();
        let mut state = this
            .globals
            .remove(&type_id)
            .unwrap_or_else(|| Box::new(T::default()));
        let result = update(state.downcast_mut().unwrap(), this);
        this.globals.insert(type_id, state);
        this.notify_global(type_id);
        result
    }

    pub fn update_global<T, F, U>(&mut self, update: F) -> U
    where
        T: 'static,
        F: FnOnce(&mut T, &mut AppContext) -> U,
    {
        self.update(|mut this| {
            Self::update_global_internal(&mut this, |global, cx| update(global, cx))
        })
    }

    fn update_global_internal<C, T, F, U>(this: &mut C, update: F) -> U
    where
        C: DerefMut<Target = AppContext>,
        T: 'static,
        F: FnOnce(&mut T, &mut C) -> U,
    {
        let type_id = TypeId::of::<T>();
        if let Some(mut state) = this.globals.remove(&type_id) {
            let result = update(state.downcast_mut().unwrap(), this);
            this.globals.insert(type_id, state);
            this.notify_global(type_id);
            result
        } else {
            panic!("No global added for {}", std::any::type_name::<T>());
        }
    }

    pub fn clear_globals(&mut self) {
        self.globals.clear();
    }

    pub fn add_model<T, F>(&mut self, build_model: F) -> ModelHandle<T>
    where
        T: Entity,
        F: FnOnce(&mut ModelContext<T>) -> T,
    {
        self.update(|this| {
            let model_id = post_inc(&mut this.next_entity_id);
            let handle = ModelHandle::new(model_id, &this.ref_counts);
            let mut cx = ModelContext::new(this, model_id);
            let model = build_model(&mut cx);
            this.models.insert(model_id, Box::new(model));
            handle
        })
    }

    pub fn read_model<T: Entity>(&self, handle: &ModelHandle<T>) -> &T {
        if let Some(model) = self.models.get(&handle.model_id) {
            model
                .as_any()
                .downcast_ref()
                .expect("downcast is type safe")
        } else {
            panic!("circular model reference");
        }
    }

    fn update_model<T: Entity, V>(
        &mut self,
        handle: &ModelHandle<T>,
        update: &mut dyn FnMut(&mut T, &mut ModelContext<T>) -> V,
    ) -> V {
        if let Some(mut model) = self.models.remove(&handle.model_id) {
            self.update(|this| {
                let mut cx = ModelContext::new(this, handle.model_id);
                let result = update(
                    model
                        .as_any_mut()
                        .downcast_mut()
                        .expect("downcast is type safe"),
                    &mut cx,
                );
                this.models.insert(handle.model_id, model);
                result
            })
        } else {
            panic!("circular model update");
        }
    }

    fn upgrade_model_handle<T: Entity>(
        &self,
        handle: &WeakModelHandle<T>,
    ) -> Option<ModelHandle<T>> {
        if self.ref_counts.lock().is_entity_alive(handle.model_id) {
            Some(ModelHandle::new(handle.model_id, &self.ref_counts))
        } else {
            None
        }
    }

    fn model_handle_is_upgradable<T: Entity>(&self, handle: &WeakModelHandle<T>) -> bool {
        self.ref_counts.lock().is_entity_alive(handle.model_id)
    }

    fn upgrade_any_model_handle(&self, handle: &AnyWeakModelHandle) -> Option<AnyModelHandle> {
        if self.ref_counts.lock().is_entity_alive(handle.model_id) {
            Some(AnyModelHandle::new(
                handle.model_id,
                handle.model_type,
                self.ref_counts.clone(),
            ))
        } else {
            None
        }
    }

    pub fn add_window<V, F>(
        &mut self,
        window_options: WindowOptions,
        build_root_view: F,
    ) -> (usize, ViewHandle<V>)
    where
        V: View,
        F: FnOnce(&mut ViewContext<V>) -> V,
    {
        self.update(|this| {
            let window_id = post_inc(&mut this.next_window_id);
            let platform_window =
                this.platform
                    .open_window(window_id, window_options, this.foreground.clone());
            let window = this.build_window(window_id, platform_window, build_root_view);
            let root_view = window.root_view().clone().downcast::<V>().unwrap();
            this.windows.insert(window_id, window);
            (window_id, root_view)
        })
    }

    pub fn add_status_bar_item<V, F>(&mut self, build_root_view: F) -> (usize, ViewHandle<V>)
    where
        V: View,
        F: FnOnce(&mut ViewContext<V>) -> V,
    {
        self.update(|this| {
            let window_id = post_inc(&mut this.next_window_id);
            let platform_window = this.platform.add_status_item(window_id);
            let window = this.build_window(window_id, platform_window, build_root_view);
            let root_view = window.root_view().clone().downcast::<V>().unwrap();

            this.windows.insert(window_id, window);
            this.update_window(window_id, |cx| {
                root_view.update(cx, |view, cx| view.focus_in(cx.handle().into_any(), cx))
            });

            (window_id, root_view)
        })
    }

    pub fn build_window<V, F>(
        &mut self,
        window_id: usize,
        mut platform_window: Box<dyn platform::Window>,
        build_root_view: F,
    ) -> Window
    where
        V: View,
        F: FnOnce(&mut ViewContext<V>) -> V,
    {
        {
            let mut app = self.upgrade();

            platform_window.on_event(Box::new(move |event| {
                app.update_window(window_id, |cx| {
                    if let Event::KeyDown(KeyDownEvent { keystroke, .. }) = &event {
                        if cx.dispatch_keystroke(keystroke) {
                            return true;
                        }
                    }

                    cx.dispatch_event(event, false)
                })
                .unwrap_or(false)
            }));
        }

        {
            let mut app = self.upgrade();
            platform_window.on_active_status_change(Box::new(move |is_active| {
                app.update(|cx| cx.window_changed_active_status(window_id, is_active))
            }));
        }

        {
            let mut app = self.upgrade();
            platform_window.on_resize(Box::new(move || {
                app.update(|cx| cx.window_was_resized(window_id))
            }));
        }

        {
            let mut app = self.upgrade();
            platform_window.on_moved(Box::new(move || {
                app.update(|cx| cx.window_was_moved(window_id))
            }));
        }

        {
            let mut app = self.upgrade();
            platform_window.on_fullscreen(Box::new(move |is_fullscreen| {
                app.update(|cx| cx.window_was_fullscreen_changed(window_id, is_fullscreen))
            }));
        }

        {
            let mut app = self.upgrade();
            platform_window.on_close(Box::new(move || {
                app.update(|cx| cx.update_window(window_id, |cx| cx.remove_window()));
            }));
        }

        {
            let mut app = self.upgrade();
            platform_window
                .on_appearance_changed(Box::new(move || app.update(|cx| cx.refresh_windows())));
        }

        platform_window.set_input_handler(Box::new(WindowInputHandler {
            app: self.upgrade().0,
            window_id,
        }));

        let mut window = Window::new(window_id, platform_window, self, build_root_view);
        let mut cx = WindowContext::mutable(self, &mut window, window_id);
        cx.layout(false).expect("initial layout should not error");
        let scene = cx.paint().expect("initial paint should not error");
        window.platform_window.present_scene(scene);
        window
    }

    pub fn replace_root_view<V, F>(
        &mut self,
        window_id: usize,
        build_root_view: F,
    ) -> Option<ViewHandle<V>>
    where
        V: View,
        F: FnOnce(&mut ViewContext<V>) -> V,
    {
        self.update_window(window_id, |cx| cx.replace_root_view(build_root_view))
    }

    pub fn read_view<T: View>(&self, handle: &ViewHandle<T>) -> &T {
        if let Some(view) = self.views.get(&(handle.window_id, handle.view_id)) {
            view.as_any().downcast_ref().expect("downcast is type safe")
        } else {
            panic!("circular view reference for type {}", type_name::<T>());
        }
    }

    fn upgrade_view_handle<T: View>(&self, handle: &WeakViewHandle<T>) -> Option<ViewHandle<T>> {
        if self.ref_counts.lock().is_entity_alive(handle.view_id) {
            Some(ViewHandle::new(
                handle.window_id,
                handle.view_id,
                &self.ref_counts,
            ))
        } else {
            None
        }
    }

    fn upgrade_any_view_handle(&self, handle: &AnyWeakViewHandle) -> Option<AnyViewHandle> {
        if self.ref_counts.lock().is_entity_alive(handle.view_id) {
            Some(AnyViewHandle::new(
                handle.window_id,
                handle.view_id,
                handle.view_type,
                self.ref_counts.clone(),
            ))
        } else {
            None
        }
    }

    fn remove_dropped_entities(&mut self) {
        loop {
            let (dropped_models, dropped_views, dropped_element_states) =
                self.ref_counts.lock().take_dropped();
            if dropped_models.is_empty()
                && dropped_views.is_empty()
                && dropped_element_states.is_empty()
            {
                break;
            }

            for model_id in dropped_models {
                self.subscriptions.remove(model_id);
                self.observations.remove(model_id);
                let mut model = self.models.remove(&model_id).unwrap();
                model.release(self);
                self.pending_effects
                    .push_back(Effect::ModelRelease { model_id, model });
            }

            for (window_id, view_id) in dropped_views {
                self.subscriptions.remove(view_id);
                self.observations.remove(view_id);
                self.views_metadata.remove(&(window_id, view_id));
                let mut view = self.views.remove(&(window_id, view_id)).unwrap();
                view.release(self);
                let change_focus_to = self.windows.get_mut(&window_id).and_then(|window| {
                    window.parents.remove(&view_id);
                    window
                        .invalidation
                        .get_or_insert_with(Default::default)
                        .removed
                        .push(view_id);
                    if window.focused_view_id == Some(view_id) {
                        Some(window.root_view().id())
                    } else {
                        None
                    }
                });

                if let Some(view_id) = change_focus_to {
                    self.pending_effects.push_back(Effect::Focus {
                        window_id,
                        view_id: Some(view_id),
                    });
                }

                self.pending_effects
                    .push_back(Effect::ViewRelease { view_id, view });
            }

            for key in dropped_element_states {
                self.element_states.remove(&key);
            }
        }
    }

    fn flush_effects(&mut self) {
        self.pending_flushes = self.pending_flushes.saturating_sub(1);
        let mut after_window_update_callbacks = Vec::new();

        if !self.flushing_effects && self.pending_flushes == 0 {
            self.flushing_effects = true;

            let mut refreshing = false;
            let mut updated_windows = HashSet::default();
            let mut focused_views = HashMap::default();
            loop {
                self.remove_dropped_entities();
                if let Some(effect) = self.pending_effects.pop_front() {
                    match effect {
                        Effect::Subscription {
                            entity_id,
                            subscription_id,
                            callback,
                        } => self
                            .subscriptions
                            .add_callback(entity_id, subscription_id, callback),

                        Effect::Event { entity_id, payload } => {
                            let mut subscriptions = self.subscriptions.clone();
                            subscriptions
                                .emit(entity_id, |callback| callback(payload.as_ref(), self))
                        }

                        Effect::GlobalSubscription {
                            type_id,
                            subscription_id,
                            callback,
                        } => self.global_subscriptions.add_callback(
                            type_id,
                            subscription_id,
                            callback,
                        ),

                        Effect::GlobalEvent { payload } => self.emit_global_event(payload),

                        Effect::Observation {
                            entity_id,
                            subscription_id,
                            callback,
                        } => self
                            .observations
                            .add_callback(entity_id, subscription_id, callback),

                        Effect::ModelNotification { model_id } => {
                            let mut observations = self.observations.clone();
                            observations.emit(model_id, |callback| callback(self));
                        }

                        Effect::ViewNotification { window_id, view_id } => {
                            self.handle_view_notification_effect(window_id, view_id)
                        }

                        Effect::GlobalNotification { type_id } => {
                            let mut subscriptions = self.global_observations.clone();
                            subscriptions.emit(type_id, |callback| {
                                callback(self);
                                true
                            });
                        }

                        Effect::Deferred {
                            callback,
                            after_window_update,
                        } => {
                            if after_window_update {
                                after_window_update_callbacks.push(callback);
                            } else {
                                callback(self)
                            }
                        }

                        Effect::ModelRelease { model_id, model } => {
                            self.handle_entity_release_effect(model_id, model.as_any())
                        }

                        Effect::ViewRelease { view_id, view } => {
                            self.handle_entity_release_effect(view_id, view.as_any())
                        }

                        Effect::Focus { window_id, view_id } => {
                            focused_views.insert(window_id, view_id);
                        }

                        Effect::FocusObservation {
                            view_id,
                            subscription_id,
                            callback,
                        } => {
                            self.focus_observations.add_callback(
                                view_id,
                                subscription_id,
                                callback,
                            );
                        }

                        Effect::ResizeWindow { window_id } => {
                            if let Some(window) = self.windows.get_mut(&window_id) {
                                window
                                    .invalidation
                                    .get_or_insert(WindowInvalidation::default());
                            }
                            self.handle_window_moved(window_id);
                        }

                        Effect::MoveWindow { window_id } => {
                            self.handle_window_moved(window_id);
                        }

                        Effect::WindowActivationObservation {
                            window_id,
                            subscription_id,
                            callback,
                        } => self.window_activation_observations.add_callback(
                            window_id,
                            subscription_id,
                            callback,
                        ),

                        Effect::ActivateWindow {
                            window_id,
                            is_active,
                        } => self.handle_window_activation_effect(window_id, is_active),

                        Effect::WindowFullscreenObservation {
                            window_id,
                            subscription_id,
                            callback,
                        } => self.window_fullscreen_observations.add_callback(
                            window_id,
                            subscription_id,
                            callback,
                        ),

                        Effect::FullscreenWindow {
                            window_id,
                            is_fullscreen,
                        } => self.handle_fullscreen_effect(window_id, is_fullscreen),

                        Effect::WindowBoundsObservation {
                            window_id,
                            subscription_id,
                            callback,
                        } => self.window_bounds_observations.add_callback(
                            window_id,
                            subscription_id,
                            callback,
                        ),

                        Effect::RefreshWindows => {
                            refreshing = true;
                        }

                        Effect::ActionDispatchNotification { action_id } => {
                            self.handle_action_dispatch_notification_effect(action_id)
                        }
                        Effect::WindowShouldCloseSubscription {
                            window_id,
                            callback,
                        } => {
                            self.handle_window_should_close_subscription_effect(window_id, callback)
                        }
                        Effect::Keystroke {
                            window_id,
                            keystroke,
                            handled_by,
                            result,
                        } => self.handle_keystroke_effect(window_id, keystroke, handled_by, result),
                        Effect::ActiveLabeledTasksChanged => {
                            self.handle_active_labeled_tasks_changed_effect()
                        }
                        Effect::ActiveLabeledTasksObservation {
                            subscription_id,
                            callback,
                        } => self.active_labeled_task_observations.add_callback(
                            (),
                            subscription_id,
                            callback,
                        ),
                    }
                    self.pending_notifications.clear();
                } else {
                    for window_id in self.windows.keys().cloned().collect::<Vec<_>>() {
                        self.update_window(window_id, |cx| {
                            let invalidation = if refreshing {
                                let mut invalidation =
                                    cx.window.invalidation.take().unwrap_or_default();
                                invalidation
                                    .updated
                                    .extend(cx.window.rendered_views.keys().copied());
                                Some(invalidation)
                            } else {
                                cx.window.invalidation.take()
                            };

                            if let Some(invalidation) = invalidation {
                                let appearance = cx.window.platform_window.appearance();
                                cx.invalidate(invalidation, appearance);
                                if cx.layout(refreshing).log_err().is_some() {
                                    updated_windows.insert(window_id);
                                }
                            }
                        });
                    }

                    for (window_id, view_id) in focused_views.drain() {
                        self.handle_focus_effect(window_id, view_id);
                    }

                    if self.pending_effects.is_empty() {
                        for callback in after_window_update_callbacks.drain(..) {
                            callback(self);
                        }

                        for window_id in updated_windows.drain() {
                            self.update_window(window_id, |cx| {
                                if let Some(scene) = cx.paint().log_err() {
                                    cx.window.platform_window.present_scene(scene);
                                }
                            });
                        }

                        if self.pending_effects.is_empty() {
                            self.flushing_effects = false;
                            self.pending_notifications.clear();
                            self.pending_global_notifications.clear();
                            break;
                        }
                    }

                    refreshing = false;
                }
            }
        }
    }

    fn window_was_resized(&mut self, window_id: usize) {
        self.pending_effects
            .push_back(Effect::ResizeWindow { window_id });
    }

    fn window_was_moved(&mut self, window_id: usize) {
        self.pending_effects
            .push_back(Effect::MoveWindow { window_id });
    }

    fn window_was_fullscreen_changed(&mut self, window_id: usize, is_fullscreen: bool) {
        self.pending_effects.push_back(Effect::FullscreenWindow {
            window_id,
            is_fullscreen,
        });
    }

    fn window_changed_active_status(&mut self, window_id: usize, is_active: bool) {
        self.pending_effects.push_back(Effect::ActivateWindow {
            window_id,
            is_active,
        });
    }

    fn keystroke(
        &mut self,
        window_id: usize,
        keystroke: Keystroke,
        handled_by: Option<Box<dyn Action>>,
        result: MatchResult,
    ) {
        self.pending_effects.push_back(Effect::Keystroke {
            window_id,
            keystroke,
            handled_by,
            result,
        });
    }

    pub fn refresh_windows(&mut self) {
        self.pending_effects.push_back(Effect::RefreshWindows);
    }

    fn emit_global_event(&mut self, payload: Box<dyn Any>) {
        let type_id = (&*payload).type_id();

        let mut subscriptions = self.global_subscriptions.clone();
        subscriptions.emit(type_id, |callback| {
            callback(payload.as_ref(), self);
            true //Always alive
        });
    }

    fn handle_view_notification_effect(
        &mut self,
        observed_window_id: usize,
        observed_view_id: usize,
    ) {
        let view_key = (observed_window_id, observed_view_id);
        if let Some((view, mut view_metadata)) = self
            .views
            .remove(&view_key)
            .zip(self.views_metadata.remove(&view_key))
        {
            if let Some(window) = self.windows.get_mut(&observed_window_id) {
                window
                    .invalidation
                    .get_or_insert_with(Default::default)
                    .updated
                    .insert(observed_view_id);
            }

            view.update_keymap_context(&mut view_metadata.keymap_context, self);
            self.views.insert(view_key, view);
            self.views_metadata.insert(view_key, view_metadata);

            let mut observations = self.observations.clone();
            observations.emit(observed_view_id, |callback| callback(self));
        }
    }

    fn handle_entity_release_effect(&mut self, entity_id: usize, entity: &dyn Any) {
        self.release_observations
            .clone()
            .emit(entity_id, |callback| {
                callback(entity, self);
                // Release observations happen one time. So clear the callback by returning false
                false
            })
    }

    fn handle_fullscreen_effect(&mut self, window_id: usize, is_fullscreen: bool) {
        self.update_window(window_id, |cx| {
            cx.window.is_fullscreen = is_fullscreen;

            let mut fullscreen_observations = cx.window_fullscreen_observations.clone();
            fullscreen_observations.emit(window_id, |callback| callback(is_fullscreen, cx));

            if let Some(uuid) = cx.window_display_uuid() {
                let bounds = cx.window_bounds();
                let mut bounds_observations = cx.window_bounds_observations.clone();
                bounds_observations.emit(window_id, |callback| callback(bounds, uuid, cx));
            }

            Some(())
        });
    }

    fn handle_keystroke_effect(
        &mut self,
        window_id: usize,
        keystroke: Keystroke,
        handled_by: Option<Box<dyn Action>>,
        result: MatchResult,
    ) {
        self.update_window(window_id, |cx| {
            let mut observations = cx.keystroke_observations.clone();
            observations.emit(window_id, move |callback| {
                callback(&keystroke, &result, handled_by.as_ref(), cx)
            });
        });
    }

    fn handle_window_activation_effect(&mut self, window_id: usize, active: bool) {
        self.update_window(window_id, |cx| {
            if cx.window.is_active == active {
                return;
            }
            cx.window.is_active = active;

            if let Some(focused_id) = cx.window.focused_view_id {
                for view_id in cx.ancestors(focused_id).collect::<Vec<_>>() {
                    cx.update_any_view(view_id, |view, cx| {
                        if active {
                            view.focus_in(focused_id, cx, view_id);
                        } else {
                            view.focus_out(focused_id, cx, view_id);
                        }
                    });
                }
            }

            let mut observations = cx.window_activation_observations.clone();
            observations.emit(window_id, |callback| callback(active, cx));
        });
    }

    fn handle_focus_effect(&mut self, window_id: usize, mut focused_id: Option<usize>) {
        let mut blurred_id = None;
        self.update_window(window_id, |cx| {
            if cx.window.focused_view_id == focused_id {
                focused_id = None;
                return;
            }
            blurred_id = cx.window.focused_view_id;
            cx.window.focused_view_id = focused_id;

            let blurred_parents = blurred_id
                .map(|blurred_id| cx.ancestors(blurred_id).collect::<Vec<_>>())
                .unwrap_or_default();
            let focused_parents = focused_id
                .map(|focused_id| cx.ancestors(focused_id).collect::<Vec<_>>())
                .unwrap_or_default();

            if let Some(blurred_id) = blurred_id {
                for view_id in blurred_parents.iter().copied() {
                    if let Some(mut view) = cx.views.remove(&(window_id, view_id)) {
                        view.focus_out(blurred_id, cx, view_id);
                        cx.views.insert((window_id, view_id), view);
                    }
                }

                let mut subscriptions = cx.focus_observations.clone();
                subscriptions.emit(blurred_id, |callback| callback(false, cx));
            }

            if let Some(focused_id) = focused_id {
                for view_id in focused_parents {
                    if let Some(mut view) = cx.views.remove(&(window_id, view_id)) {
                        view.focus_in(focused_id, cx, view_id);
                        cx.views.insert((window_id, view_id), view);
                    }
                }

                let mut subscriptions = cx.focus_observations.clone();
                subscriptions.emit(focused_id, |callback| callback(true, cx));
            }
        });
    }

    fn handle_action_dispatch_notification_effect(&mut self, action_id: TypeId) {
        self.action_dispatch_observations
            .clone()
            .emit((), |callback| {
                callback(action_id, self);
                true
            });
    }

    fn handle_window_should_close_subscription_effect(
        &mut self,
        window_id: usize,
        mut callback: WindowShouldCloseSubscriptionCallback,
    ) {
        let mut app = self.upgrade();
        if let Some(window) = self.windows.get_mut(&window_id) {
            window
                .platform_window
                .on_should_close(Box::new(move || app.update(|cx| callback(cx))))
        }
    }

    fn handle_window_moved(&mut self, window_id: usize) {
        self.update_window(window_id, |cx| {
            if let Some(display) = cx.window_display_uuid() {
                let bounds = cx.window_bounds();
                cx.window_bounds_observations
                    .clone()
                    .emit(window_id, move |callback| {
                        callback(bounds, display, cx);
                        true
                    });
            }
        });
    }

    fn handle_active_labeled_tasks_changed_effect(&mut self) {
        self.active_labeled_task_observations
            .clone()
            .emit((), move |callback| {
                callback(self);
                true
            });
    }

    pub fn focus(&mut self, window_id: usize, view_id: Option<usize>) {
        self.pending_effects
            .push_back(Effect::Focus { window_id, view_id });
    }

    fn spawn_internal<F, Fut, T>(&mut self, task_name: Option<&'static str>, f: F) -> Task<T>
    where
        F: FnOnce(AsyncAppContext) -> Fut,
        Fut: 'static + Future<Output = T>,
        T: 'static,
    {
        let label_id = task_name.map(|task_name| {
            let id = post_inc(&mut self.next_labeled_task_id);
            self.active_labeled_tasks.insert(id, task_name);
            self.pending_effects
                .push_back(Effect::ActiveLabeledTasksChanged);
            id
        });

        let future = f(self.to_async());
        let cx = self.to_async();
        self.foreground.spawn(async move {
            let result = future.await;
            let mut cx = cx.0.borrow_mut();

            if let Some(completed_label_id) = label_id {
                cx.active_labeled_tasks.remove(&completed_label_id);
                cx.pending_effects
                    .push_back(Effect::ActiveLabeledTasksChanged);
            }
            cx.flush_effects();
            result
        })
    }

    pub fn spawn_labeled<F, Fut, T>(&mut self, task_name: &'static str, f: F) -> Task<T>
    where
        F: FnOnce(AsyncAppContext) -> Fut,
        Fut: 'static + Future<Output = T>,
        T: 'static,
    {
        self.spawn_internal(Some(task_name), f)
    }

    pub fn spawn<F, Fut, T>(&mut self, f: F) -> Task<T>
    where
        F: FnOnce(AsyncAppContext) -> Fut,
        Fut: 'static + Future<Output = T>,
        T: 'static,
    {
        self.spawn_internal(None, f)
    }

    pub fn to_async(&self) -> AsyncAppContext {
        AsyncAppContext(self.weak_self.as_ref().unwrap().upgrade().unwrap())
    }

    pub fn write_to_clipboard(&self, item: ClipboardItem) {
        self.platform.write_to_clipboard(item);
    }

    pub fn read_from_clipboard(&self) -> Option<ClipboardItem> {
        self.platform.read_from_clipboard()
    }

    #[cfg(any(test, feature = "test-support"))]
    pub fn leak_detector(&self) -> Arc<Mutex<LeakDetector>> {
        self.ref_counts.lock().leak_detector.clone()
    }
}

impl BorrowAppContext for AppContext {
    fn read_with<T, F: FnOnce(&AppContext) -> T>(&self, f: F) -> T {
        f(self)
    }

    fn update<T, F: FnOnce(&mut AppContext) -> T>(&mut self, f: F) -> T {
        f(self)
    }
}

#[derive(Debug)]
pub enum ParentId {
    View(usize),
    Root,
}

struct ViewMetadata {
    type_id: TypeId,
    keymap_context: KeymapContext,
}

#[derive(Default, Clone)]
pub struct WindowInvalidation {
    pub updated: HashSet<usize>,
    pub removed: Vec<usize>,
}

pub enum Effect {
    Subscription {
        entity_id: usize,
        subscription_id: usize,
        callback: SubscriptionCallback,
    },
    Event {
        entity_id: usize,
        payload: Box<dyn Any>,
    },
    GlobalSubscription {
        type_id: TypeId,
        subscription_id: usize,
        callback: GlobalSubscriptionCallback,
    },
    GlobalEvent {
        payload: Box<dyn Any>,
    },
    Observation {
        entity_id: usize,
        subscription_id: usize,
        callback: ObservationCallback,
    },
    ModelNotification {
        model_id: usize,
    },
    ViewNotification {
        window_id: usize,
        view_id: usize,
    },
    Deferred {
        callback: Box<dyn FnOnce(&mut AppContext)>,
        after_window_update: bool,
    },
    GlobalNotification {
        type_id: TypeId,
    },
    ModelRelease {
        model_id: usize,
        model: Box<dyn AnyModel>,
    },
    ViewRelease {
        view_id: usize,
        view: Box<dyn AnyView>,
    },
    Focus {
        window_id: usize,
        view_id: Option<usize>,
    },
    FocusObservation {
        view_id: usize,
        subscription_id: usize,
        callback: FocusObservationCallback,
    },
    ResizeWindow {
        window_id: usize,
    },
    MoveWindow {
        window_id: usize,
    },
    ActivateWindow {
        window_id: usize,
        is_active: bool,
    },
    WindowActivationObservation {
        window_id: usize,
        subscription_id: usize,
        callback: WindowActivationCallback,
    },
    FullscreenWindow {
        window_id: usize,
        is_fullscreen: bool,
    },
    WindowFullscreenObservation {
        window_id: usize,
        subscription_id: usize,
        callback: WindowFullscreenCallback,
    },
    WindowBoundsObservation {
        window_id: usize,
        subscription_id: usize,
        callback: WindowBoundsCallback,
    },
    Keystroke {
        window_id: usize,
        keystroke: Keystroke,
        handled_by: Option<Box<dyn Action>>,
        result: MatchResult,
    },
    RefreshWindows,
    ActionDispatchNotification {
        action_id: TypeId,
    },
    WindowShouldCloseSubscription {
        window_id: usize,
        callback: WindowShouldCloseSubscriptionCallback,
    },
    ActiveLabeledTasksChanged,
    ActiveLabeledTasksObservation {
        subscription_id: usize,
        callback: ActiveLabeledTasksCallback,
    },
}

impl Debug for Effect {
    fn fmt(&self, f: &mut fmt::Formatter<'_>) -> fmt::Result {
        match self {
            Effect::Subscription {
                entity_id,
                subscription_id,
                ..
            } => f
                .debug_struct("Effect::Subscribe")
                .field("entity_id", entity_id)
                .field("subscription_id", subscription_id)
                .finish(),
            Effect::Event { entity_id, .. } => f
                .debug_struct("Effect::Event")
                .field("entity_id", entity_id)
                .finish(),
            Effect::GlobalSubscription {
                type_id,
                subscription_id,
                ..
            } => f
                .debug_struct("Effect::Subscribe")
                .field("type_id", type_id)
                .field("subscription_id", subscription_id)
                .finish(),
            Effect::GlobalEvent { payload, .. } => f
                .debug_struct("Effect::GlobalEvent")
                .field("type_id", &(&*payload).type_id())
                .finish(),
            Effect::Observation {
                entity_id,
                subscription_id,
                ..
            } => f
                .debug_struct("Effect::Observation")
                .field("entity_id", entity_id)
                .field("subscription_id", subscription_id)
                .finish(),
            Effect::ModelNotification { model_id } => f
                .debug_struct("Effect::ModelNotification")
                .field("model_id", model_id)
                .finish(),
            Effect::ViewNotification { window_id, view_id } => f
                .debug_struct("Effect::ViewNotification")
                .field("window_id", window_id)
                .field("view_id", view_id)
                .finish(),
            Effect::GlobalNotification { type_id } => f
                .debug_struct("Effect::GlobalNotification")
                .field("type_id", type_id)
                .finish(),
            Effect::Deferred { .. } => f.debug_struct("Effect::Deferred").finish(),
            Effect::ModelRelease { model_id, .. } => f
                .debug_struct("Effect::ModelRelease")
                .field("model_id", model_id)
                .finish(),
            Effect::ViewRelease { view_id, .. } => f
                .debug_struct("Effect::ViewRelease")
                .field("view_id", view_id)
                .finish(),
            Effect::Focus { window_id, view_id } => f
                .debug_struct("Effect::Focus")
                .field("window_id", window_id)
                .field("view_id", view_id)
                .finish(),
            Effect::FocusObservation {
                view_id,
                subscription_id,
                ..
            } => f
                .debug_struct("Effect::FocusObservation")
                .field("view_id", view_id)
                .field("subscription_id", subscription_id)
                .finish(),
            Effect::ActionDispatchNotification { action_id, .. } => f
                .debug_struct("Effect::ActionDispatchNotification")
                .field("action_id", action_id)
                .finish(),
            Effect::ResizeWindow { window_id } => f
                .debug_struct("Effect::RefreshWindow")
                .field("window_id", window_id)
                .finish(),
            Effect::MoveWindow { window_id } => f
                .debug_struct("Effect::MoveWindow")
                .field("window_id", window_id)
                .finish(),
            Effect::WindowActivationObservation {
                window_id,
                subscription_id,
                ..
            } => f
                .debug_struct("Effect::WindowActivationObservation")
                .field("window_id", window_id)
                .field("subscription_id", subscription_id)
                .finish(),
            Effect::ActivateWindow {
                window_id,
                is_active,
            } => f
                .debug_struct("Effect::ActivateWindow")
                .field("window_id", window_id)
                .field("is_active", is_active)
                .finish(),
            Effect::FullscreenWindow {
                window_id,
                is_fullscreen,
            } => f
                .debug_struct("Effect::FullscreenWindow")
                .field("window_id", window_id)
                .field("is_fullscreen", is_fullscreen)
                .finish(),
            Effect::WindowFullscreenObservation {
                window_id,
                subscription_id,
                callback: _,
            } => f
                .debug_struct("Effect::WindowFullscreenObservation")
                .field("window_id", window_id)
                .field("subscription_id", subscription_id)
                .finish(),

            Effect::WindowBoundsObservation {
                window_id,
                subscription_id,
                callback: _,
            } => f
                .debug_struct("Effect::WindowBoundsObservation")
                .field("window_id", window_id)
                .field("subscription_id", subscription_id)
                .finish(),
            Effect::RefreshWindows => f.debug_struct("Effect::FullViewRefresh").finish(),
            Effect::WindowShouldCloseSubscription { window_id, .. } => f
                .debug_struct("Effect::WindowShouldCloseSubscription")
                .field("window_id", window_id)
                .finish(),
            Effect::Keystroke {
                window_id,
                keystroke,
                handled_by,
                result,
            } => f
                .debug_struct("Effect::Keystroke")
                .field("window_id", window_id)
                .field("keystroke", keystroke)
                .field(
                    "keystroke",
                    &handled_by.as_ref().map(|handled_by| handled_by.name()),
                )
                .field("result", result)
                .finish(),
            Effect::ActiveLabeledTasksChanged => {
                f.debug_struct("Effect::ActiveLabeledTasksChanged").finish()
            }
            Effect::ActiveLabeledTasksObservation {
                subscription_id,
                callback: _,
            } => f
                .debug_struct("Effect::ActiveLabeledTasksObservation")
                .field("subscription_id", subscription_id)
                .finish(),
        }
    }
}

pub trait AnyModel {
    fn as_any(&self) -> &dyn Any;
    fn as_any_mut(&mut self) -> &mut dyn Any;
    fn release(&mut self, cx: &mut AppContext);
    fn app_will_quit(
        &mut self,
        cx: &mut AppContext,
    ) -> Option<Pin<Box<dyn 'static + Future<Output = ()>>>>;
}

impl<T> AnyModel for T
where
    T: Entity,
{
    fn as_any(&self) -> &dyn Any {
        self
    }

    fn as_any_mut(&mut self) -> &mut dyn Any {
        self
    }

    fn release(&mut self, cx: &mut AppContext) {
        self.release(cx);
    }

    fn app_will_quit(
        &mut self,
        cx: &mut AppContext,
    ) -> Option<Pin<Box<dyn 'static + Future<Output = ()>>>> {
        self.app_will_quit(cx)
    }
}

pub trait AnyView {
    fn as_any(&self) -> &dyn Any;
    fn as_any_mut(&mut self) -> &mut dyn Any;
    fn release(&mut self, cx: &mut AppContext);
    fn app_will_quit(
        &mut self,
        cx: &mut AppContext,
    ) -> Option<Pin<Box<dyn 'static + Future<Output = ()>>>>;
    fn ui_name(&self) -> &'static str;
    fn render(&mut self, cx: &mut WindowContext, view_id: usize) -> Box<dyn AnyRootElement>;
    fn focus_in<'a, 'b>(&mut self, focused_id: usize, cx: &mut WindowContext<'a>, view_id: usize);
    fn focus_out(&mut self, focused_id: usize, cx: &mut WindowContext, view_id: usize);
    fn key_down(&mut self, event: &KeyDownEvent, cx: &mut WindowContext, view_id: usize) -> bool;
    fn key_up(&mut self, event: &KeyUpEvent, cx: &mut WindowContext, view_id: usize) -> bool;
    fn modifiers_changed(
        &mut self,
        event: &ModifiersChangedEvent,
        cx: &mut WindowContext,
        view_id: usize,
    ) -> bool;
    fn update_keymap_context(&self, keymap: &mut KeymapContext, cx: &AppContext);
    fn debug_json(&self, cx: &WindowContext) -> serde_json::Value;

    fn text_for_range(&self, range: Range<usize>, cx: &WindowContext) -> Option<String>;
    fn selected_text_range(&self, cx: &WindowContext) -> Option<Range<usize>>;
    fn marked_text_range(&self, cx: &WindowContext) -> Option<Range<usize>>;
    fn unmark_text(&mut self, cx: &mut WindowContext, view_id: usize);
    fn replace_text_in_range(
        &mut self,
        range: Option<Range<usize>>,
        text: &str,
        cx: &mut WindowContext,
        view_id: usize,
    );
    fn replace_and_mark_text_in_range(
        &mut self,
        range: Option<Range<usize>>,
        new_text: &str,
        new_selected_range: Option<Range<usize>>,
        cx: &mut WindowContext,
        view_id: usize,
    );
    fn any_handle(&self, window_id: usize, view_id: usize, cx: &AppContext) -> AnyViewHandle {
        AnyViewHandle::new(
            window_id,
            view_id,
            self.as_any().type_id(),
            cx.ref_counts.clone(),
        )
    }
}

impl<V> AnyView for V
where
    V: View,
{
    fn as_any(&self) -> &dyn Any {
        self
    }

    fn as_any_mut(&mut self) -> &mut dyn Any {
        self
    }

    fn release(&mut self, cx: &mut AppContext) {
        self.release(cx);
    }

    fn app_will_quit(
        &mut self,
        cx: &mut AppContext,
    ) -> Option<Pin<Box<dyn 'static + Future<Output = ()>>>> {
        self.app_will_quit(cx)
    }

    fn ui_name(&self) -> &'static str {
        V::ui_name()
    }

    fn render(&mut self, cx: &mut WindowContext, view_id: usize) -> Box<dyn AnyRootElement> {
        let mut view_context = ViewContext::mutable(cx, view_id);
        let element = V::render(self, &mut view_context);
        let view = WeakViewHandle::new(cx.window_id, view_id);
        Box::new(RootElement::new(element, view))
    }

    fn focus_in(&mut self, focused_id: usize, cx: &mut WindowContext, view_id: usize) {
        let mut cx = ViewContext::mutable(cx, view_id);
        let focused_view_handle: AnyViewHandle = if view_id == focused_id {
            cx.handle().into_any()
        } else {
            let focused_type = cx
                .views_metadata
                .get(&(cx.window_id, focused_id))
                .unwrap()
                .type_id;
            AnyViewHandle::new(
                cx.window_id,
                focused_id,
                focused_type,
                cx.ref_counts.clone(),
            )
        };
        View::focus_in(self, focused_view_handle, &mut cx);
    }

    fn focus_out(&mut self, blurred_id: usize, cx: &mut WindowContext, view_id: usize) {
        let mut cx = ViewContext::mutable(cx, view_id);
        let blurred_view_handle: AnyViewHandle = if view_id == blurred_id {
            cx.handle().into_any()
        } else {
            let blurred_type = cx
                .views_metadata
                .get(&(cx.window_id, blurred_id))
                .unwrap()
                .type_id;
            AnyViewHandle::new(
                cx.window_id,
                blurred_id,
                blurred_type,
                cx.ref_counts.clone(),
            )
        };
        View::focus_out(self, blurred_view_handle, &mut cx);
    }

    fn key_down(&mut self, event: &KeyDownEvent, cx: &mut WindowContext, view_id: usize) -> bool {
        let mut cx = ViewContext::mutable(cx, view_id);
        View::key_down(self, event, &mut cx)
    }

    fn key_up(&mut self, event: &KeyUpEvent, cx: &mut WindowContext, view_id: usize) -> bool {
        let mut cx = ViewContext::mutable(cx, view_id);
        View::key_up(self, event, &mut cx)
    }

    fn modifiers_changed(
        &mut self,
        event: &ModifiersChangedEvent,
        cx: &mut WindowContext,
        view_id: usize,
    ) -> bool {
        let mut cx = ViewContext::mutable(cx, view_id);
        View::modifiers_changed(self, event, &mut cx)
    }

    fn update_keymap_context(&self, keymap: &mut KeymapContext, cx: &AppContext) {
        View::update_keymap_context(self, keymap, cx)
    }

    fn debug_json(&self, cx: &WindowContext) -> serde_json::Value {
        View::debug_json(self, cx)
    }

    fn text_for_range(&self, range: Range<usize>, cx: &WindowContext) -> Option<String> {
        View::text_for_range(self, range, cx)
    }

    fn selected_text_range(&self, cx: &WindowContext) -> Option<Range<usize>> {
        View::selected_text_range(self, cx)
    }

    fn marked_text_range(&self, cx: &WindowContext) -> Option<Range<usize>> {
        View::marked_text_range(self, cx)
    }

    fn unmark_text(&mut self, cx: &mut WindowContext, view_id: usize) {
        let mut cx = ViewContext::mutable(cx, view_id);
        View::unmark_text(self, &mut cx)
    }

    fn replace_text_in_range(
        &mut self,
        range: Option<Range<usize>>,
        text: &str,
        cx: &mut WindowContext,
        view_id: usize,
    ) {
        let mut cx = ViewContext::mutable(cx, view_id);
        View::replace_text_in_range(self, range, text, &mut cx)
    }

    fn replace_and_mark_text_in_range(
        &mut self,
        range: Option<Range<usize>>,
        new_text: &str,
        new_selected_range: Option<Range<usize>>,
        cx: &mut WindowContext,
        view_id: usize,
    ) {
        let mut cx = ViewContext::mutable(cx, view_id);
        View::replace_and_mark_text_in_range(self, range, new_text, new_selected_range, &mut cx)
    }
}

pub struct ModelContext<'a, T: ?Sized> {
    app: &'a mut AppContext,
    model_id: usize,
    model_type: PhantomData<T>,
    halt_stream: bool,
}

impl<'a, T: Entity> ModelContext<'a, T> {
    fn new(app: &'a mut AppContext, model_id: usize) -> Self {
        Self {
            app,
            model_id,
            model_type: PhantomData,
            halt_stream: false,
        }
    }

    pub fn background(&self) -> &Arc<executor::Background> {
        &self.app.background
    }

    pub fn halt_stream(&mut self) {
        self.halt_stream = true;
    }

    pub fn model_id(&self) -> usize {
        self.model_id
    }

    pub fn add_model<S, F>(&mut self, build_model: F) -> ModelHandle<S>
    where
        S: Entity,
        F: FnOnce(&mut ModelContext<S>) -> S,
    {
        self.app.add_model(build_model)
    }

    pub fn emit(&mut self, payload: T::Event) {
        self.app.pending_effects.push_back(Effect::Event {
            entity_id: self.model_id,
            payload: Box::new(payload),
        });
    }

    pub fn notify(&mut self) {
        self.app.notify_model(self.model_id);
    }

    pub fn subscribe<S: Entity, F>(
        &mut self,
        handle: &ModelHandle<S>,
        mut callback: F,
    ) -> Subscription
    where
        S::Event: 'static,
        F: 'static + FnMut(&mut T, ModelHandle<S>, &S::Event, &mut ModelContext<T>),
    {
        let subscriber = self.weak_handle();
        self.app
            .subscribe_internal(handle, move |emitter, event, cx| {
                if let Some(subscriber) = subscriber.upgrade(cx) {
                    subscriber.update(cx, |subscriber, cx| {
                        callback(subscriber, emitter, event, cx);
                    });
                    true
                } else {
                    false
                }
            })
    }

    pub fn observe<S, F>(&mut self, handle: &ModelHandle<S>, mut callback: F) -> Subscription
    where
        S: Entity,
        F: 'static + FnMut(&mut T, ModelHandle<S>, &mut ModelContext<T>),
    {
        let observer = self.weak_handle();
        self.app.observe_internal(handle, move |observed, cx| {
            if let Some(observer) = observer.upgrade(cx) {
                observer.update(cx, |observer, cx| {
                    callback(observer, observed, cx);
                });
                true
            } else {
                false
            }
        })
    }

    pub fn observe_global<G, F>(&mut self, mut callback: F) -> Subscription
    where
        G: Any,
        F: 'static + FnMut(&mut T, &mut ModelContext<T>),
    {
        let observer = self.weak_handle();
        self.app.observe_global::<G, _>(move |cx| {
            if let Some(observer) = observer.upgrade(cx) {
                observer.update(cx, |observer, cx| callback(observer, cx));
            }
        })
    }

    pub fn observe_release<S, F>(
        &mut self,
        handle: &ModelHandle<S>,
        mut callback: F,
    ) -> Subscription
    where
        S: Entity,
        F: 'static + FnMut(&mut T, &S, &mut ModelContext<T>),
    {
        let observer = self.weak_handle();
        self.app.observe_release(handle, move |released, cx| {
            if let Some(observer) = observer.upgrade(cx) {
                observer.update(cx, |observer, cx| {
                    callback(observer, released, cx);
                });
            }
        })
    }

    pub fn handle(&self) -> ModelHandle<T> {
        ModelHandle::new(self.model_id, &self.app.ref_counts)
    }

    pub fn weak_handle(&self) -> WeakModelHandle<T> {
        WeakModelHandle::new(self.model_id)
    }

    pub fn spawn<F, Fut, S>(&mut self, f: F) -> Task<S>
    where
        F: FnOnce(ModelHandle<T>, AsyncAppContext) -> Fut,
        Fut: 'static + Future<Output = S>,
        S: 'static,
    {
        let handle = self.handle();
        self.app.spawn(|cx| f(handle, cx))
    }

    pub fn spawn_weak<F, Fut, S>(&mut self, f: F) -> Task<S>
    where
        F: FnOnce(WeakModelHandle<T>, AsyncAppContext) -> Fut,
        Fut: 'static + Future<Output = S>,
        S: 'static,
    {
        let handle = self.weak_handle();
        self.app.spawn(|cx| f(handle, cx))
    }
}

impl<M> AsRef<AppContext> for ModelContext<'_, M> {
    fn as_ref(&self) -> &AppContext {
        &self.app
    }
}

impl<M> AsMut<AppContext> for ModelContext<'_, M> {
    fn as_mut(&mut self) -> &mut AppContext {
        self.app
    }
}

impl<M> BorrowAppContext for ModelContext<'_, M> {
    fn read_with<T, F: FnOnce(&AppContext) -> T>(&self, f: F) -> T {
        self.app.read_with(f)
    }

    fn update<T, F: FnOnce(&mut AppContext) -> T>(&mut self, f: F) -> T {
        self.app.update(f)
    }
}

impl<M> Deref for ModelContext<'_, M> {
    type Target = AppContext;

    fn deref(&self) -> &Self::Target {
        self.app
    }
}

impl<M> DerefMut for ModelContext<'_, M> {
    fn deref_mut(&mut self) -> &mut Self::Target {
        &mut self.app
    }
}

pub struct ViewContext<'a, 'b, T: ?Sized> {
    window_context: Reference<'b, WindowContext<'a>>,
    view_id: usize,
    view_type: PhantomData<T>,
}

impl<'a, 'b, T: View> Deref for ViewContext<'a, 'b, T> {
    type Target = WindowContext<'a>;

    fn deref(&self) -> &Self::Target {
        &self.window_context
    }
}

impl<T: View> DerefMut for ViewContext<'_, '_, T> {
    fn deref_mut(&mut self) -> &mut Self::Target {
        &mut self.window_context
    }
}

impl<'a, 'b, V: View> ViewContext<'a, 'b, V> {
    pub(crate) fn mutable(window_context: &'b mut WindowContext<'a>, view_id: usize) -> Self {
        Self {
            window_context: Reference::Mutable(window_context),
            view_id,
            view_type: PhantomData,
        }
    }

    pub(crate) fn immutable(window_context: &'b WindowContext<'a>, view_id: usize) -> Self {
        Self {
            window_context: Reference::Immutable(window_context),
            view_id,
            view_type: PhantomData,
        }
    }

    pub fn window_context(&mut self) -> &mut WindowContext<'a> {
        &mut self.window_context
    }

    pub fn handle(&self) -> ViewHandle<V> {
        ViewHandle::new(
            self.window_id,
            self.view_id,
            &self.window_context.ref_counts,
        )
    }

    pub fn weak_handle(&self) -> WeakViewHandle<V> {
        WeakViewHandle::new(self.window_id, self.view_id)
    }

    pub fn window_id(&self) -> usize {
        self.window_id
    }

    pub fn view_id(&self) -> usize {
        self.view_id
    }

    pub fn foreground(&self) -> &Rc<executor::Foreground> {
        self.window_context.foreground()
    }

    pub fn background_executor(&self) -> &Arc<executor::Background> {
        &self.window_context.background
    }

    pub fn platform(&self) -> &Arc<dyn Platform> {
        self.window_context.platform()
    }

    pub fn prompt_for_paths(
        &self,
        options: PathPromptOptions,
    ) -> oneshot::Receiver<Option<Vec<PathBuf>>> {
        self.window_context.prompt_for_paths(options)
    }

    pub fn prompt_for_new_path(&self, directory: &Path) -> oneshot::Receiver<Option<PathBuf>> {
        self.window_context.prompt_for_new_path(directory)
    }

    pub fn reveal_path(&self, path: &Path) {
        self.window_context.reveal_path(path)
    }

    pub fn focus(&mut self, handle: &AnyViewHandle) {
        self.window_context
            .focus(handle.window_id, Some(handle.view_id));
    }

    pub fn focus_self(&mut self) {
        let window_id = self.window_id;
        let view_id = self.view_id;
        self.window_context.focus(window_id, Some(view_id));
    }

    pub fn is_self_focused(&self) -> bool {
        self.window.focused_view_id == Some(self.view_id)
    }

    pub fn is_parent_view_focused(&self) -> bool {
        if let Some(parent_view_id) = self.ancestors(self.view_id).next().clone() {
            self.focused_view_id() == Some(parent_view_id)
        } else {
            false
        }
    }

    pub fn focus_parent_view(&mut self) {
        let next = self.ancestors(self.view_id).next().clone();
        if let Some(parent_view_id) = next {
            let window_id = self.window_id;
            self.window_context.focus(window_id, Some(parent_view_id));
        }
    }

    pub fn blur(&mut self) {
        let window_id = self.window_id;
        self.window_context.focus(window_id, None);
    }

    pub fn on_window_should_close<F>(&mut self, mut callback: F)
    where
        F: 'static + FnMut(&mut V, &mut ViewContext<V>) -> bool,
    {
        let window_id = self.window_id;
        let view = self.weak_handle();
        self.pending_effects
            .push_back(Effect::WindowShouldCloseSubscription {
                window_id,
                callback: Box::new(move |cx| {
                    cx.update_window(window_id, |cx| {
                        if let Some(view) = view.upgrade(cx) {
                            view.update(cx, |view, cx| callback(view, cx))
                        } else {
                            true
                        }
                    })
                    .unwrap_or(true)
                }),
            });
    }

    pub fn subscribe<E, H, F>(&mut self, handle: &H, mut callback: F) -> Subscription
    where
        E: Entity,
        E::Event: 'static,
        H: Handle<E>,
        F: 'static + FnMut(&mut V, H, &E::Event, &mut ViewContext<V>),
    {
        let subscriber = self.weak_handle();
        self.window_context
            .subscribe_internal(handle, move |emitter, event, cx| {
                if let Some(subscriber) = subscriber.upgrade(cx) {
                    subscriber.update(cx, |subscriber, cx| {
                        callback(subscriber, emitter, event, cx);
                    });
                    true
                } else {
                    false
                }
            })
    }

    pub fn observe<E, F, H>(&mut self, handle: &H, mut callback: F) -> Subscription
    where
        E: Entity,
        H: Handle<E>,
        F: 'static + FnMut(&mut V, H, &mut ViewContext<V>),
    {
        let window_id = self.window_id;
        let observer = self.weak_handle();
        self.window_context
            .observe_internal(handle, move |observed, cx| {
                cx.update_window(window_id, |cx| {
                    if let Some(observer) = observer.upgrade(cx) {
                        observer.update(cx, |observer, cx| {
                            callback(observer, observed, cx);
                        });
                        true
                    } else {
                        false
                    }
                })
                .unwrap_or(false)
            })
    }

    pub fn observe_global<G, F>(&mut self, mut callback: F) -> Subscription
    where
        G: Any,
        F: 'static + FnMut(&mut V, &mut ViewContext<V>),
    {
        let window_id = self.window_id;
        let observer = self.weak_handle();
        self.window_context.observe_global::<G, _>(move |cx| {
            cx.update_window(window_id, |cx| {
                if let Some(observer) = observer.upgrade(cx) {
                    observer.update(cx, |observer, cx| callback(observer, cx));
                }
            });
        })
    }

    pub fn observe_focus<F, W>(&mut self, handle: &ViewHandle<W>, mut callback: F) -> Subscription
    where
        F: 'static + FnMut(&mut V, ViewHandle<W>, bool, &mut ViewContext<V>),
        W: View,
    {
        let observer = self.weak_handle();
        self.window_context
            .observe_focus(handle, move |observed, focused, cx| {
                if let Some(observer) = observer.upgrade(cx) {
                    observer.update(cx, |observer, cx| {
                        callback(observer, observed, focused, cx);
                    });
                    true
                } else {
                    false
                }
            })
    }

    pub fn observe_release<E, F, H>(&mut self, handle: &H, mut callback: F) -> Subscription
    where
        E: Entity,
        H: Handle<E>,
        F: 'static + FnMut(&mut V, &E, &mut ViewContext<V>),
    {
        let window_id = self.window_id;
        let observer = self.weak_handle();
        self.window_context
            .observe_release(handle, move |released, cx| {
                cx.update_window(window_id, |cx| {
                    if let Some(observer) = observer.upgrade(cx) {
                        observer.update(cx, |observer, cx| {
                            callback(observer, released, cx);
                        });
                    }
                });
            })
    }

    pub fn observe_actions<F>(&mut self, mut callback: F) -> Subscription
    where
        F: 'static + FnMut(&mut V, TypeId, &mut ViewContext<V>),
    {
        let window_id = self.window_id;
        let observer = self.weak_handle();
        self.window_context.observe_actions(move |action_id, cx| {
            cx.update_window(window_id, |cx| {
                if let Some(observer) = observer.upgrade(cx) {
                    observer.update(cx, |observer, cx| {
                        callback(observer, action_id, cx);
                    });
                }
            });
        })
    }

    pub fn observe_window_activation<F>(&mut self, mut callback: F) -> Subscription
    where
        F: 'static + FnMut(&mut V, bool, &mut ViewContext<V>),
    {
        let observer = self.weak_handle();
        self.window_context
            .observe_window_activation(move |active, cx| {
                if let Some(observer) = observer.upgrade(cx) {
                    observer.update(cx, |observer, cx| {
                        callback(observer, active, cx);
                    });
                    true
                } else {
                    false
                }
            })
    }

    pub fn observe_fullscreen<F>(&mut self, mut callback: F) -> Subscription
    where
        F: 'static + FnMut(&mut V, bool, &mut ViewContext<V>),
    {
        let observer = self.weak_handle();
        self.window_context.observe_fullscreen(move |active, cx| {
            if let Some(observer) = observer.upgrade(cx) {
                observer.update(cx, |observer, cx| {
                    callback(observer, active, cx);
                });
                true
            } else {
                false
            }
        })
    }

    pub fn observe_keystrokes<F>(&mut self, mut callback: F) -> Subscription
    where
        F: 'static
            + FnMut(
                &mut V,
                &Keystroke,
                Option<&Box<dyn Action>>,
                &MatchResult,
                &mut ViewContext<V>,
            ) -> bool,
    {
        let observer = self.weak_handle();
        self.window_context
            .observe_keystrokes(move |keystroke, result, handled_by, cx| {
                if let Some(observer) = observer.upgrade(cx) {
                    observer.update(cx, |observer, cx| {
                        callback(observer, keystroke, handled_by, result, cx);
                    });
                    true
                } else {
                    false
                }
            })
    }

    pub fn observe_window_bounds<F>(&mut self, mut callback: F) -> Subscription
    where
        F: 'static + FnMut(&mut V, WindowBounds, Uuid, &mut ViewContext<V>),
    {
        let observer = self.weak_handle();
        self.window_context
            .observe_window_bounds(move |bounds, display, cx| {
                if let Some(observer) = observer.upgrade(cx) {
                    observer.update(cx, |observer, cx| {
                        callback(observer, bounds, display, cx);
                    });
                    true
                } else {
                    false
                }
            })
    }

    pub fn observe_active_labeled_tasks<F>(&mut self, mut callback: F) -> Subscription
    where
        F: 'static + FnMut(&mut V, &mut ViewContext<V>),
    {
        let window_id = self.window_id;
        let observer = self.weak_handle();
        self.window_context.observe_active_labeled_tasks(move |cx| {
            cx.update_window(window_id, |cx| {
                if let Some(observer) = observer.upgrade(cx) {
                    observer.update(cx, |observer, cx| {
                        callback(observer, cx);
                    });
                    true
                } else {
                    false
                }
            })
            .unwrap_or(false)
        })
    }

    pub fn emit(&mut self, payload: V::Event) {
        self.window_context
            .pending_effects
            .push_back(Effect::Event {
                entity_id: self.view_id,
                payload: Box::new(payload),
            });
    }

    pub fn notify(&mut self) {
        let window_id = self.window_id;
        let view_id = self.view_id;
        self.window_context.notify_view(window_id, view_id);
    }

    pub fn defer(&mut self, callback: impl 'static + FnOnce(&mut V, &mut ViewContext<V>)) {
        let handle = self.handle();
        self.window_context
            .defer(move |cx| handle.update(cx, |view, cx| callback(view, cx)))
    }

    pub fn after_window_update(
        &mut self,
        callback: impl 'static + FnOnce(&mut V, &mut ViewContext<V>),
    ) {
        let window_id = self.window_id;
        let handle = self.handle();
        self.window_context.after_window_update(move |cx| {
            cx.update_window(window_id, |cx| {
                handle.update(cx, |view, cx| {
                    callback(view, cx);
                })
            });
        })
    }

    pub fn propagate_action(&mut self) {
        self.window_context.halt_action_dispatch = false;
    }

    pub fn spawn_labeled<F, Fut, S>(&mut self, task_label: &'static str, f: F) -> Task<S>
    where
        F: FnOnce(WeakViewHandle<V>, AsyncAppContext) -> Fut,
        Fut: 'static + Future<Output = S>,
        S: 'static,
    {
        let handle = self.weak_handle();
        self.window_context
            .spawn_labeled(task_label, |cx| f(handle, cx))
    }

    pub fn spawn<F, Fut, S>(&mut self, f: F) -> Task<S>
    where
        F: FnOnce(WeakViewHandle<V>, AsyncAppContext) -> Fut,
        Fut: 'static + Future<Output = S>,
        S: 'static,
    {
        let handle = self.weak_handle();
        self.window_context.spawn(|cx| f(handle, cx))
    }

    pub fn mouse_state<Tag: 'static>(&self, region_id: usize) -> MouseState {
        let region_id = MouseRegionId::new::<Tag>(self.view_id, region_id);
        MouseState {
            hovered: self.window.hovered_region_ids.contains(&region_id),
            clicked: self
                .window
                .clicked_region_ids
                .get(&region_id)
                .and_then(|_| self.window.clicked_button),
            accessed_hovered: false,
            accessed_clicked: false,
        }
    }

    pub fn element_state<Tag: 'static, T: 'static>(
        &mut self,
        element_id: usize,
        initial: T,
    ) -> ElementStateHandle<T> {
        let id = ElementStateId {
            view_id: self.view_id(),
            element_id,
            tag: TypeId::of::<Tag>(),
        };
        self.element_states
            .entry(id)
            .or_insert_with(|| Box::new(initial));
        ElementStateHandle::new(id, self.frame_count, &self.ref_counts)
    }

    pub fn default_element_state<Tag: 'static, T: 'static + Default>(
        &mut self,
        element_id: usize,
    ) -> ElementStateHandle<T> {
        self.element_state::<Tag, T>(element_id, T::default())
    }
}

impl<V> BorrowAppContext for ViewContext<'_, '_, V> {
    fn read_with<T, F: FnOnce(&AppContext) -> T>(&self, f: F) -> T {
        BorrowAppContext::read_with(&*self.window_context, f)
    }

    fn update<T, F: FnOnce(&mut AppContext) -> T>(&mut self, f: F) -> T {
        BorrowAppContext::update(&mut *self.window_context, f)
    }
}

impl<V> BorrowWindowContext for ViewContext<'_, '_, V> {
    fn read_with<T, F: FnOnce(&WindowContext) -> T>(&self, window_id: usize, f: F) -> T {
        BorrowWindowContext::read_with(&*self.window_context, window_id, f)
    }

    fn update<T, F: FnOnce(&mut WindowContext) -> T>(&mut self, window_id: usize, f: F) -> T {
        BorrowWindowContext::update(&mut *self.window_context, window_id, f)
    }
}

pub struct LayoutContext<'a, 'b, 'c, V: View> {
    view_context: &'c mut ViewContext<'a, 'b, V>,
    new_parents: &'c mut HashMap<usize, usize>,
    views_to_notify_if_ancestors_change: &'c mut HashMap<usize, SmallVec<[usize; 2]>>,
    pub refreshing: bool,
}

impl<'a, 'b, 'c, V: View> LayoutContext<'a, 'b, 'c, V> {
    pub fn new(
        view_context: &'c mut ViewContext<'a, 'b, V>,
        new_parents: &'c mut HashMap<usize, usize>,
        views_to_notify_if_ancestors_change: &'c mut HashMap<usize, SmallVec<[usize; 2]>>,
        refreshing: bool,
    ) -> Self {
        Self {
            view_context,
            new_parents,
            views_to_notify_if_ancestors_change,
            refreshing,
        }
    }

    pub fn view_context(&mut self) -> &mut ViewContext<'a, 'b, V> {
        self.view_context
    }

    /// Return keystrokes that would dispatch the given action on the given view.
    pub(crate) fn keystrokes_for_action(
        &mut self,
        view: &V,
        view_id: usize,
        action: &dyn Action,
    ) -> Option<SmallVec<[Keystroke; 2]>> {
        self.notify_if_view_ancestors_change(view_id);

        let window_id = self.window_id;
        let mut contexts = Vec::new();
        let mut handler_depth = None;
        for (i, view_id) in self.ancestors(view_id).enumerate() {
            let view = if view_id == self.view_id {
                Some(view as _)
            } else {
                self.views
                    .get(&(window_id, view_id))
                    .map(|view| view.as_ref())
            };

            if let Some(view) = view {
                if let Some(actions) = self.actions.get(&view.as_any().type_id()) {
                    if actions.contains_key(&action.as_any().type_id()) {
                        handler_depth = Some(i);
                    }
                }
                contexts.push(view.keymap_context(self));
            }
        }

        if self.global_actions.contains_key(&action.as_any().type_id()) {
            handler_depth = Some(contexts.len())
        }

        self.keystroke_matcher
            .bindings_for_action_type(action.as_any().type_id())
            .find_map(|b| {
                handler_depth
                    .map(|highest_handler| {
                        if (0..=highest_handler).any(|depth| b.match_context(&contexts[depth..])) {
                            Some(b.keystrokes().into())
                        } else {
                            None
                        }
                    })
                    .flatten()
            })
    }

    fn notify_if_view_ancestors_change(&mut self, view_id: usize) {
        let self_view_id = self.view_id;
        self.views_to_notify_if_ancestors_change
            .entry(view_id)
            .or_default()
            .push(self_view_id);
    }
}

impl<'a, 'b, 'c, V: View> Deref for LayoutContext<'a, 'b, 'c, V> {
    type Target = ViewContext<'a, 'b, V>;

    fn deref(&self) -> &Self::Target {
        &self.view_context
    }
}

impl<V: View> DerefMut for LayoutContext<'_, '_, '_, V> {
    fn deref_mut(&mut self) -> &mut Self::Target {
        &mut self.view_context
    }
}

impl<V: View> BorrowAppContext for LayoutContext<'_, '_, '_, V> {
    fn read_with<T, F: FnOnce(&AppContext) -> T>(&self, f: F) -> T {
        BorrowAppContext::read_with(&*self.view_context, f)
    }

    fn update<T, F: FnOnce(&mut AppContext) -> T>(&mut self, f: F) -> T {
        BorrowAppContext::update(&mut *self.view_context, f)
    }
}

impl<V: View> BorrowWindowContext for LayoutContext<'_, '_, '_, V> {
    fn read_with<T, F: FnOnce(&WindowContext) -> T>(&self, window_id: usize, f: F) -> T {
        BorrowWindowContext::read_with(&*self.view_context, window_id, f)
    }

    fn update<T, F: FnOnce(&mut WindowContext) -> T>(&mut self, window_id: usize, f: F) -> T {
        BorrowWindowContext::update(&mut *self.view_context, window_id, f)
    }
}

pub struct EventContext<'a, 'b, 'c, V: View> {
    view_context: &'c mut ViewContext<'a, 'b, V>,
    pub(crate) handled: bool,
}

impl<'a, 'b, 'c, V: View> EventContext<'a, 'b, 'c, V> {
    pub(crate) fn new(view_context: &'c mut ViewContext<'a, 'b, V>) -> Self {
        EventContext {
            view_context,
            handled: true,
        }
    }

    pub fn propagate_event(&mut self) {
        self.handled = false;
    }
}

impl<'a, 'b, 'c, V: View> Deref for EventContext<'a, 'b, 'c, V> {
    type Target = ViewContext<'a, 'b, V>;

    fn deref(&self) -> &Self::Target {
        &self.view_context
    }
}

impl<V: View> DerefMut for EventContext<'_, '_, '_, V> {
    fn deref_mut(&mut self) -> &mut Self::Target {
        &mut self.view_context
    }
}

impl<V: View> BorrowAppContext for EventContext<'_, '_, '_, V> {
    fn read_with<T, F: FnOnce(&AppContext) -> T>(&self, f: F) -> T {
        BorrowAppContext::read_with(&*self.view_context, f)
    }

    fn update<T, F: FnOnce(&mut AppContext) -> T>(&mut self, f: F) -> T {
        BorrowAppContext::update(&mut *self.view_context, f)
    }
}

impl<V: View> BorrowWindowContext for EventContext<'_, '_, '_, V> {
    fn read_with<T, F: FnOnce(&WindowContext) -> T>(&self, window_id: usize, f: F) -> T {
        BorrowWindowContext::read_with(&*self.view_context, window_id, f)
    }

    fn update<T, F: FnOnce(&mut WindowContext) -> T>(&mut self, window_id: usize, f: F) -> T {
        BorrowWindowContext::update(&mut *self.view_context, window_id, f)
    }
}

pub(crate) enum Reference<'a, T> {
    Immutable(&'a T),
    Mutable(&'a mut T),
}

impl<'a, T> Deref for Reference<'a, T> {
    type Target = T;

    fn deref(&self) -> &Self::Target {
        match self {
            Reference::Immutable(target) => target,
            Reference::Mutable(target) => target,
        }
    }
}

impl<'a, T> DerefMut for Reference<'a, T> {
    fn deref_mut(&mut self) -> &mut Self::Target {
        match self {
            Reference::Immutable(_) => {
                panic!("cannot mutably deref an immutable reference. this is a bug in GPUI.");
            }
            Reference::Mutable(target) => target,
        }
    }
}

#[derive(Debug, Clone, Default)]
pub struct MouseState {
    pub(crate) hovered: bool,
    pub(crate) clicked: Option<MouseButton>,
    pub(crate) accessed_hovered: bool,
    pub(crate) accessed_clicked: bool,
}

impl MouseState {
    pub fn hovered(&mut self) -> bool {
        self.accessed_hovered = true;
        self.hovered
    }

    pub fn clicked(&mut self) -> Option<MouseButton> {
        self.accessed_clicked = true;
        self.clicked
    }

    pub fn accessed_hovered(&self) -> bool {
        self.accessed_hovered
    }

    pub fn accessed_clicked(&self) -> bool {
        self.accessed_clicked
    }
}

pub trait Handle<T> {
    type Weak: 'static;
    fn id(&self) -> usize;
    fn location(&self) -> EntityLocation;
    fn downgrade(&self) -> Self::Weak;
    fn upgrade_from(weak: &Self::Weak, cx: &AppContext) -> Option<Self>
    where
        Self: Sized;
}

pub trait WeakHandle {
    fn id(&self) -> usize;
}

#[derive(Clone, Copy, Debug, Eq, PartialEq, Hash)]
pub enum EntityLocation {
    Model(usize),
    View(usize, usize),
}

pub struct ModelHandle<T: Entity> {
    any_handle: AnyModelHandle,
    model_type: PhantomData<T>,
}

impl<T: Entity> Deref for ModelHandle<T> {
    type Target = AnyModelHandle;

    fn deref(&self) -> &Self::Target {
        &self.any_handle
    }
}

impl<T: Entity> ModelHandle<T> {
    fn new(model_id: usize, ref_counts: &Arc<Mutex<RefCounts>>) -> Self {
        Self {
            any_handle: AnyModelHandle::new(model_id, TypeId::of::<T>(), ref_counts.clone()),
            model_type: PhantomData,
        }
    }

    pub fn downgrade(&self) -> WeakModelHandle<T> {
        WeakModelHandle::new(self.model_id)
    }

    pub fn id(&self) -> usize {
        self.model_id
    }

    pub fn read<'a>(&self, cx: &'a AppContext) -> &'a T {
        cx.read_model(self)
    }

    pub fn read_with<C, F, S>(&self, cx: &C, read: F) -> S
    where
        C: BorrowAppContext,
        F: FnOnce(&T, &AppContext) -> S,
    {
        cx.read_with(|cx| read(self.read(cx), cx))
    }

    pub fn update<C, F, S>(&self, cx: &mut C, update: F) -> S
    where
        C: BorrowAppContext,
        F: FnOnce(&mut T, &mut ModelContext<T>) -> S,
    {
        let mut update = Some(update);
        cx.update(|cx| {
            cx.update_model(self, &mut |model, cx| {
                let update = update.take().unwrap();
                update(model, cx)
            })
        })
    }
}

impl<T: Entity> Clone for ModelHandle<T> {
    fn clone(&self) -> Self {
        Self::new(self.model_id, &self.ref_counts)
    }
}

impl<T: Entity> PartialEq for ModelHandle<T> {
    fn eq(&self, other: &Self) -> bool {
        self.model_id == other.model_id
    }
}

impl<T: Entity> Eq for ModelHandle<T> {}

impl<T: Entity> PartialEq<WeakModelHandle<T>> for ModelHandle<T> {
    fn eq(&self, other: &WeakModelHandle<T>) -> bool {
        self.model_id == other.model_id
    }
}

impl<T: Entity> Hash for ModelHandle<T> {
    fn hash<H: Hasher>(&self, state: &mut H) {
        self.model_id.hash(state);
    }
}

impl<T: Entity> std::borrow::Borrow<usize> for ModelHandle<T> {
    fn borrow(&self) -> &usize {
        &self.model_id
    }
}

impl<T: Entity> Debug for ModelHandle<T> {
    fn fmt(&self, f: &mut fmt::Formatter<'_>) -> fmt::Result {
        f.debug_tuple(&format!("ModelHandle<{}>", type_name::<T>()))
            .field(&self.model_id)
            .finish()
    }
}

unsafe impl<T: Entity> Send for ModelHandle<T> {}
unsafe impl<T: Entity> Sync for ModelHandle<T> {}

impl<T: Entity> Handle<T> for ModelHandle<T> {
    type Weak = WeakModelHandle<T>;

    fn id(&self) -> usize {
        self.model_id
    }

    fn location(&self) -> EntityLocation {
        EntityLocation::Model(self.model_id)
    }

    fn downgrade(&self) -> Self::Weak {
        self.downgrade()
    }

    fn upgrade_from(weak: &Self::Weak, cx: &AppContext) -> Option<Self>
    where
        Self: Sized,
    {
        weak.upgrade(cx)
    }
}

pub struct WeakModelHandle<T> {
    any_handle: AnyWeakModelHandle,
    model_type: PhantomData<T>,
}

impl<T> WeakModelHandle<T> {
    pub fn into_any(self) -> AnyWeakModelHandle {
        self.any_handle
    }
}

impl<T> Deref for WeakModelHandle<T> {
    type Target = AnyWeakModelHandle;

    fn deref(&self) -> &Self::Target {
        &self.any_handle
    }
}

impl<T> WeakHandle for WeakModelHandle<T> {
    fn id(&self) -> usize {
        self.model_id
    }
}

unsafe impl<T> Send for WeakModelHandle<T> {}
unsafe impl<T> Sync for WeakModelHandle<T> {}

impl<T: Entity> WeakModelHandle<T> {
    fn new(model_id: usize) -> Self {
        Self {
            any_handle: AnyWeakModelHandle {
                model_id,
                model_type: TypeId::of::<T>(),
            },
            model_type: PhantomData,
        }
    }

    pub fn id(&self) -> usize {
        self.model_id
    }

    pub fn is_upgradable(&self, cx: &impl BorrowAppContext) -> bool {
        cx.read_with(|cx| cx.model_handle_is_upgradable(self))
    }

    pub fn upgrade(&self, cx: &impl BorrowAppContext) -> Option<ModelHandle<T>> {
        cx.read_with(|cx| cx.upgrade_model_handle(self))
    }
}

impl<T> Hash for WeakModelHandle<T> {
    fn hash<H: Hasher>(&self, state: &mut H) {
        self.model_id.hash(state)
    }
}

impl<T> PartialEq for WeakModelHandle<T> {
    fn eq(&self, other: &Self) -> bool {
        self.model_id == other.model_id
    }
}

impl<T> Eq for WeakModelHandle<T> {}

impl<T: Entity> PartialEq<ModelHandle<T>> for WeakModelHandle<T> {
    fn eq(&self, other: &ModelHandle<T>) -> bool {
        self.model_id == other.model_id
    }
}

impl<T> Clone for WeakModelHandle<T> {
    fn clone(&self) -> Self {
        Self {
            any_handle: self.any_handle.clone(),
            model_type: PhantomData,
        }
    }
}

impl<T> Copy for WeakModelHandle<T> {}

#[repr(transparent)]
pub struct ViewHandle<T> {
    any_handle: AnyViewHandle,
    view_type: PhantomData<T>,
}

impl<T> Deref for ViewHandle<T> {
    type Target = AnyViewHandle;

    fn deref(&self) -> &Self::Target {
        &self.any_handle
    }
}

impl<T: View> ViewHandle<T> {
    fn new(window_id: usize, view_id: usize, ref_counts: &Arc<Mutex<RefCounts>>) -> Self {
        Self {
            any_handle: AnyViewHandle::new(
                window_id,
                view_id,
                TypeId::of::<T>(),
                ref_counts.clone(),
            ),
            view_type: PhantomData,
        }
    }

    pub fn downgrade(&self) -> WeakViewHandle<T> {
        WeakViewHandle::new(self.window_id, self.view_id)
    }

    pub fn into_any(self) -> AnyViewHandle {
        self.any_handle
    }

    pub fn window_id(&self) -> usize {
        self.window_id
    }

    pub fn id(&self) -> usize {
        self.view_id
    }

    pub fn read<'a>(&self, cx: &'a AppContext) -> &'a T {
        cx.read_view(self)
    }

    pub fn read_with<C, F, S>(&self, cx: &C, read: F) -> S
    where
        C: BorrowWindowContext,
        F: FnOnce(&T, &ViewContext<T>) -> S,
    {
        cx.read_with(self.window_id, |cx| {
            let cx = ViewContext::immutable(cx, self.view_id);
            read(cx.read_view(self), &cx)
        })
    }

    pub fn update<C, F, S>(&self, cx: &mut C, update: F) -> S
    where
        C: BorrowWindowContext,
        F: FnOnce(&mut T, &mut ViewContext<T>) -> S,
    {
        let mut update = Some(update);

        cx.update(self.window_id, |cx| {
            cx.update_view(self, &mut |view, cx| {
                let update = update.take().unwrap();
                update(view, cx)
            })
        })
    }

    pub fn is_focused(&self, cx: &WindowContext) -> bool {
        cx.focused_view_id() == Some(self.view_id)
    }
}

impl<T: View> Clone for ViewHandle<T> {
    fn clone(&self) -> Self {
        ViewHandle::new(self.window_id, self.view_id, &self.ref_counts)
    }
}

impl<T> PartialEq for ViewHandle<T> {
    fn eq(&self, other: &Self) -> bool {
        self.window_id == other.window_id && self.view_id == other.view_id
    }
}

impl<T> PartialEq<WeakViewHandle<T>> for ViewHandle<T> {
    fn eq(&self, other: &WeakViewHandle<T>) -> bool {
        self.window_id == other.window_id && self.view_id == other.view_id
    }
}

impl<T> PartialEq<ViewHandle<T>> for WeakViewHandle<T> {
    fn eq(&self, other: &ViewHandle<T>) -> bool {
        self.window_id == other.window_id && self.view_id == other.view_id
    }
}

impl<T> Eq for ViewHandle<T> {}

impl<T> Hash for ViewHandle<T> {
    fn hash<H: Hasher>(&self, state: &mut H) {
        self.window_id.hash(state);
        self.view_id.hash(state);
    }
}

impl<T> Debug for ViewHandle<T> {
    fn fmt(&self, f: &mut fmt::Formatter<'_>) -> fmt::Result {
        f.debug_struct(&format!("ViewHandle<{}>", type_name::<T>()))
            .field("window_id", &self.window_id)
            .field("view_id", &self.view_id)
            .finish()
    }
}

impl<T: View> Handle<T> for ViewHandle<T> {
    type Weak = WeakViewHandle<T>;

    fn id(&self) -> usize {
        self.view_id
    }

    fn location(&self) -> EntityLocation {
        EntityLocation::View(self.window_id, self.view_id)
    }

    fn downgrade(&self) -> Self::Weak {
        self.downgrade()
    }

    fn upgrade_from(weak: &Self::Weak, cx: &AppContext) -> Option<Self>
    where
        Self: Sized,
    {
        weak.upgrade(cx)
    }
}

pub struct AnyViewHandle {
    window_id: usize,
    view_id: usize,
    view_type: TypeId,
    ref_counts: Arc<Mutex<RefCounts>>,

    #[cfg(any(test, feature = "test-support"))]
    handle_id: usize,
}

impl AnyViewHandle {
    fn new(
        window_id: usize,
        view_id: usize,
        view_type: TypeId,
        ref_counts: Arc<Mutex<RefCounts>>,
    ) -> Self {
        ref_counts.lock().inc_view(window_id, view_id);

        #[cfg(any(test, feature = "test-support"))]
        let handle_id = ref_counts
            .lock()
            .leak_detector
            .lock()
            .handle_created(None, view_id);

        Self {
            window_id,
            view_id,
            view_type,
            ref_counts,
            #[cfg(any(test, feature = "test-support"))]
            handle_id,
        }
    }

    pub fn window_id(&self) -> usize {
        self.window_id
    }

    pub fn id(&self) -> usize {
        self.view_id
    }

    pub fn is<T: 'static>(&self) -> bool {
        TypeId::of::<T>() == self.view_type
    }

    pub fn downcast<T: View>(self) -> Option<ViewHandle<T>> {
        if self.is::<T>() {
            Some(ViewHandle {
                any_handle: self,
                view_type: PhantomData,
            })
        } else {
            None
        }
    }

    pub fn downcast_ref<T: View>(&self) -> Option<&ViewHandle<T>> {
        if self.is::<T>() {
            Some(unsafe { mem::transmute(self) })
        } else {
            None
        }
    }

    pub fn downgrade(&self) -> AnyWeakViewHandle {
        AnyWeakViewHandle {
            window_id: self.window_id,
            view_id: self.view_id,
            view_type: self.view_type,
        }
    }

    pub fn view_type(&self) -> TypeId {
        self.view_type
    }

    pub fn debug_json<'a, 'b>(&self, cx: &'b WindowContext<'a>) -> serde_json::Value {
        cx.views
            .get(&(self.window_id, self.view_id))
            .map_or_else(|| serde_json::Value::Null, |view| view.debug_json(cx))
    }
}

impl Clone for AnyViewHandle {
    fn clone(&self) -> Self {
        Self::new(
            self.window_id,
            self.view_id,
            self.view_type,
            self.ref_counts.clone(),
        )
    }
}

impl<T> PartialEq<ViewHandle<T>> for AnyViewHandle {
    fn eq(&self, other: &ViewHandle<T>) -> bool {
        self.window_id == other.window_id && self.view_id == other.view_id
    }
}

impl Drop for AnyViewHandle {
    fn drop(&mut self) {
        self.ref_counts
            .lock()
            .dec_view(self.window_id, self.view_id);
        #[cfg(any(test, feature = "test-support"))]
        self.ref_counts
            .lock()
            .leak_detector
            .lock()
            .handle_dropped(self.view_id, self.handle_id);
    }
}

pub struct AnyModelHandle {
    model_id: usize,
    model_type: TypeId,
    ref_counts: Arc<Mutex<RefCounts>>,

    #[cfg(any(test, feature = "test-support"))]
    handle_id: usize,
}

impl AnyModelHandle {
    fn new(model_id: usize, model_type: TypeId, ref_counts: Arc<Mutex<RefCounts>>) -> Self {
        ref_counts.lock().inc_model(model_id);

        #[cfg(any(test, feature = "test-support"))]
        let handle_id = ref_counts
            .lock()
            .leak_detector
            .lock()
            .handle_created(None, model_id);

        Self {
            model_id,
            model_type,
            ref_counts,

            #[cfg(any(test, feature = "test-support"))]
            handle_id,
        }
    }

    pub fn downcast<T: Entity>(self) -> Option<ModelHandle<T>> {
        if self.is::<T>() {
            Some(ModelHandle {
                any_handle: self,
                model_type: PhantomData,
            })
        } else {
            None
        }
    }

    pub fn downgrade(&self) -> AnyWeakModelHandle {
        AnyWeakModelHandle {
            model_id: self.model_id,
            model_type: self.model_type,
        }
    }

    pub fn is<T: Entity>(&self) -> bool {
        self.model_type == TypeId::of::<T>()
    }

    pub fn model_type(&self) -> TypeId {
        self.model_type
    }
}

impl Clone for AnyModelHandle {
    fn clone(&self) -> Self {
        Self::new(self.model_id, self.model_type, self.ref_counts.clone())
    }
}

impl Drop for AnyModelHandle {
    fn drop(&mut self) {
        let mut ref_counts = self.ref_counts.lock();
        ref_counts.dec_model(self.model_id);

        #[cfg(any(test, feature = "test-support"))]
        ref_counts
            .leak_detector
            .lock()
            .handle_dropped(self.model_id, self.handle_id);
    }
}

#[derive(Hash, PartialEq, Eq, Debug, Clone, Copy)]
pub struct AnyWeakModelHandle {
    model_id: usize,
    model_type: TypeId,
}

impl AnyWeakModelHandle {
    pub fn upgrade(&self, cx: &impl BorrowAppContext) -> Option<AnyModelHandle> {
        cx.read_with(|cx| cx.upgrade_any_model_handle(self))
    }

    pub fn model_type(&self) -> TypeId {
        self.model_type
    }

    fn is<T: 'static>(&self) -> bool {
        TypeId::of::<T>() == self.model_type
    }

    pub fn downcast<T: Entity>(self) -> Option<WeakModelHandle<T>> {
        if self.is::<T>() {
            let result = Some(WeakModelHandle {
                any_handle: self,
                model_type: PhantomData,
            });

            result
        } else {
            None
        }
    }
}

#[derive(Debug, Copy)]
pub struct WeakViewHandle<T> {
    any_handle: AnyWeakViewHandle,
    view_type: PhantomData<T>,
}

impl<T> WeakHandle for WeakViewHandle<T> {
    fn id(&self) -> usize {
        self.view_id
    }
}

impl<V: View> WeakViewHandle<V> {
    fn new(window_id: usize, view_id: usize) -> Self {
        Self {
            any_handle: AnyWeakViewHandle {
                window_id,
                view_id,
                view_type: TypeId::of::<V>(),
            },
            view_type: PhantomData,
        }
    }

    pub fn id(&self) -> usize {
        self.view_id
    }

    pub fn window_id(&self) -> usize {
        self.window_id
    }

    pub fn into_any(self) -> AnyWeakViewHandle {
        self.any_handle
    }

    pub fn upgrade(&self, cx: &impl BorrowAppContext) -> Option<ViewHandle<V>> {
        cx.read_with(|cx| cx.upgrade_view_handle(self))
    }

    pub fn read_with<T>(
        &self,
        cx: &AsyncAppContext,
        read: impl FnOnce(&V, &ViewContext<V>) -> T,
    ) -> Result<T> {
        cx.read(|cx| {
            let handle = cx
                .upgrade_view_handle(self)
                .ok_or_else(|| anyhow!("view {} was dropped", V::ui_name()))?;
            cx.read_window(self.window_id, |cx| handle.read_with(cx, read))
                .ok_or_else(|| anyhow!("window was removed"))
        })
    }

    pub fn update<T>(
        &self,
        cx: &mut AsyncAppContext,
        update: impl FnOnce(&mut V, &mut ViewContext<V>) -> T,
    ) -> Result<T> {
        cx.update(|cx| {
            let handle = cx
                .upgrade_view_handle(self)
                .ok_or_else(|| anyhow!("view {} was dropped", V::ui_name()))?;
            cx.update_window(self.window_id, |cx| handle.update(cx, update))
                .ok_or_else(|| anyhow!("window was removed"))
        })
    }
}

impl<T> Deref for WeakViewHandle<T> {
    type Target = AnyWeakViewHandle;

    fn deref(&self) -> &Self::Target {
        &self.any_handle
    }
}

impl<T> Clone for WeakViewHandle<T> {
    fn clone(&self) -> Self {
        Self {
            any_handle: self.any_handle.clone(),
            view_type: PhantomData,
        }
    }
}

impl<T> PartialEq for WeakViewHandle<T> {
    fn eq(&self, other: &Self) -> bool {
        self.window_id == other.window_id && self.view_id == other.view_id
    }
}

impl<T> Eq for WeakViewHandle<T> {}

impl<T> Hash for WeakViewHandle<T> {
    fn hash<H: Hasher>(&self, state: &mut H) {
        self.any_handle.hash(state);
    }
}

#[derive(Debug, Clone, Copy)]
pub struct AnyWeakViewHandle {
    window_id: usize,
    view_id: usize,
    view_type: TypeId,
}

impl AnyWeakViewHandle {
    pub fn id(&self) -> usize {
        self.view_id
    }

    fn is<T: 'static>(&self) -> bool {
        TypeId::of::<T>() == self.view_type
    }

    pub fn upgrade(&self, cx: &impl BorrowAppContext) -> Option<AnyViewHandle> {
        cx.read_with(|cx| cx.upgrade_any_view_handle(self))
    }

    pub fn downcast<T: View>(self) -> Option<WeakViewHandle<T>> {
        if self.is::<T>() {
            Some(WeakViewHandle {
                any_handle: self,
                view_type: PhantomData,
            })
        } else {
            None
        }
    }
}

impl Hash for AnyWeakViewHandle {
    fn hash<H: Hasher>(&self, state: &mut H) {
        self.window_id.hash(state);
        self.view_id.hash(state);
        self.view_type.hash(state);
    }
}

#[derive(Clone, Copy, Debug, PartialEq, Eq, Hash)]
pub struct ElementStateId {
    view_id: usize,
    element_id: usize,
    tag: TypeId,
}

pub struct ElementStateHandle<T> {
    value_type: PhantomData<T>,
    id: ElementStateId,
    ref_counts: Weak<Mutex<RefCounts>>,
}

impl<T: 'static> ElementStateHandle<T> {
    fn new(id: ElementStateId, frame_id: usize, ref_counts: &Arc<Mutex<RefCounts>>) -> Self {
        ref_counts.lock().inc_element_state(id, frame_id);
        Self {
            value_type: PhantomData,
            id,
            ref_counts: Arc::downgrade(ref_counts),
        }
    }

    pub fn id(&self) -> ElementStateId {
        self.id
    }

    pub fn read<'a>(&self, cx: &'a AppContext) -> &'a T {
        cx.element_states
            .get(&self.id)
            .unwrap()
            .downcast_ref()
            .unwrap()
    }

    pub fn update<C, D, R>(&self, cx: &mut C, f: impl FnOnce(&mut T, &mut C) -> R) -> R
    where
        C: DerefMut<Target = D>,
        D: DerefMut<Target = AppContext>,
    {
        let mut element_state = cx.deref_mut().element_states.remove(&self.id).unwrap();
        let result = f(element_state.downcast_mut().unwrap(), cx);
        cx.deref_mut().element_states.insert(self.id, element_state);
        result
    }
}

impl<T> Drop for ElementStateHandle<T> {
    fn drop(&mut self) {
        if let Some(ref_counts) = self.ref_counts.upgrade() {
            ref_counts.lock().dec_element_state(self.id);
        }
    }
}

#[must_use]
pub enum Subscription {
    Subscription(callback_collection::Subscription<usize, SubscriptionCallback>),
    Observation(callback_collection::Subscription<usize, ObservationCallback>),
    GlobalSubscription(callback_collection::Subscription<TypeId, GlobalSubscriptionCallback>),
    GlobalObservation(callback_collection::Subscription<TypeId, GlobalObservationCallback>),
    FocusObservation(callback_collection::Subscription<usize, FocusObservationCallback>),
    WindowActivationObservation(callback_collection::Subscription<usize, WindowActivationCallback>),
    WindowFullscreenObservation(callback_collection::Subscription<usize, WindowFullscreenCallback>),
    WindowBoundsObservation(callback_collection::Subscription<usize, WindowBoundsCallback>),
    KeystrokeObservation(callback_collection::Subscription<usize, KeystrokeCallback>),
    ReleaseObservation(callback_collection::Subscription<usize, ReleaseObservationCallback>),
    ActionObservation(callback_collection::Subscription<(), ActionObservationCallback>),
    ActiveLabeledTasksObservation(
        callback_collection::Subscription<(), ActiveLabeledTasksCallback>,
    ),
}

impl Subscription {
    pub fn id(&self) -> usize {
        match self {
            Subscription::Subscription(subscription) => subscription.id(),
            Subscription::Observation(subscription) => subscription.id(),
            Subscription::GlobalSubscription(subscription) => subscription.id(),
            Subscription::GlobalObservation(subscription) => subscription.id(),
            Subscription::FocusObservation(subscription) => subscription.id(),
            Subscription::WindowActivationObservation(subscription) => subscription.id(),
            Subscription::WindowFullscreenObservation(subscription) => subscription.id(),
            Subscription::WindowBoundsObservation(subscription) => subscription.id(),
            Subscription::KeystrokeObservation(subscription) => subscription.id(),
            Subscription::ReleaseObservation(subscription) => subscription.id(),
            Subscription::ActionObservation(subscription) => subscription.id(),
            Subscription::ActiveLabeledTasksObservation(subscription) => subscription.id(),
        }
    }

    pub fn detach(&mut self) {
        match self {
            Subscription::Subscription(subscription) => subscription.detach(),
            Subscription::GlobalSubscription(subscription) => subscription.detach(),
            Subscription::Observation(subscription) => subscription.detach(),
            Subscription::GlobalObservation(subscription) => subscription.detach(),
            Subscription::FocusObservation(subscription) => subscription.detach(),
            Subscription::KeystrokeObservation(subscription) => subscription.detach(),
            Subscription::WindowActivationObservation(subscription) => subscription.detach(),
            Subscription::WindowFullscreenObservation(subscription) => subscription.detach(),
            Subscription::WindowBoundsObservation(subscription) => subscription.detach(),
            Subscription::ReleaseObservation(subscription) => subscription.detach(),
            Subscription::ActionObservation(subscription) => subscription.detach(),
            Subscription::ActiveLabeledTasksObservation(subscription) => subscription.detach(),
        }
    }
}

#[cfg(test)]
mod tests {
    use super::*;
    use crate::{
        actions,
        elements::*,
        impl_actions,
        platform::{MouseButton, MouseButtonEvent},
        window::ChildView,
    };
    use itertools::Itertools;
    use postage::{sink::Sink, stream::Stream};
    use serde::Deserialize;
    use smol::future::poll_once;
    use std::{
        cell::Cell,
        sync::atomic::{AtomicBool, AtomicUsize, Ordering::SeqCst},
    };

    #[crate::test(self)]
    fn test_model_handles(cx: &mut AppContext) {
        struct Model {
            other: Option<ModelHandle<Model>>,
            events: Vec<String>,
        }

        impl Entity for Model {
            type Event = usize;
        }

        impl Model {
            fn new(other: Option<ModelHandle<Self>>, cx: &mut ModelContext<Self>) -> Self {
                if let Some(other) = other.as_ref() {
                    cx.observe(other, |me, _, _| {
                        me.events.push("notified".into());
                    })
                    .detach();
                    cx.subscribe(other, |me, _, event, _| {
                        me.events.push(format!("observed event {}", event));
                    })
                    .detach();
                }

                Self {
                    other,
                    events: Vec::new(),
                }
            }
        }

        let handle_1 = cx.add_model(|cx| Model::new(None, cx));
        let handle_2 = cx.add_model(|cx| Model::new(Some(handle_1.clone()), cx));
        assert_eq!(cx.models.len(), 2);

        handle_1.update(cx, |model, cx| {
            model.events.push("updated".into());
            cx.emit(1);
            cx.notify();
            cx.emit(2);
        });
        assert_eq!(handle_1.read(cx).events, vec!["updated".to_string()]);
        assert_eq!(
            handle_2.read(cx).events,
            vec![
                "observed event 1".to_string(),
                "notified".to_string(),
                "observed event 2".to_string(),
            ]
        );

        handle_2.update(cx, |model, _| {
            drop(handle_1);
            model.other.take();
        });

        assert_eq!(cx.models.len(), 1);
        assert!(cx.subscriptions.is_empty());
        assert!(cx.observations.is_empty());
    }

    #[crate::test(self)]
    fn test_model_events(cx: &mut AppContext) {
        #[derive(Default)]
        struct Model {
            events: Vec<usize>,
        }

        impl Entity for Model {
            type Event = usize;
        }

        let handle_1 = cx.add_model(|_| Model::default());
        let handle_2 = cx.add_model(|_| Model::default());

        handle_1.update(cx, |_, cx| {
            cx.subscribe(&handle_2, move |model: &mut Model, emitter, event, cx| {
                model.events.push(*event);

                cx.subscribe(&emitter, |model, _, event, _| {
                    model.events.push(*event * 2);
                })
                .detach();
            })
            .detach();
        });

        handle_2.update(cx, |_, c| c.emit(7));
        assert_eq!(handle_1.read(cx).events, vec![7]);

        handle_2.update(cx, |_, c| c.emit(5));
        assert_eq!(handle_1.read(cx).events, vec![7, 5, 10]);
    }

    #[crate::test(self)]
    fn test_model_emit_before_subscribe_in_same_update_cycle(cx: &mut AppContext) {
        #[derive(Default)]
        struct Model;

        impl Entity for Model {
            type Event = ();
        }

        let events = Rc::new(RefCell::new(Vec::new()));
        cx.add_model(|cx| {
            drop(cx.subscribe(&cx.handle(), {
                let events = events.clone();
                move |_, _, _, _| events.borrow_mut().push("dropped before flush")
            }));
            cx.subscribe(&cx.handle(), {
                let events = events.clone();
                move |_, _, _, _| events.borrow_mut().push("before emit")
            })
            .detach();
            cx.emit(());
            cx.subscribe(&cx.handle(), {
                let events = events.clone();
                move |_, _, _, _| events.borrow_mut().push("after emit")
            })
            .detach();
            Model
        });
        assert_eq!(*events.borrow(), ["before emit"]);
    }

    #[crate::test(self)]
    fn test_observe_and_notify_from_model(cx: &mut AppContext) {
        #[derive(Default)]
        struct Model {
            count: usize,
            events: Vec<usize>,
        }

        impl Entity for Model {
            type Event = ();
        }

        let handle_1 = cx.add_model(|_| Model::default());
        let handle_2 = cx.add_model(|_| Model::default());

        handle_1.update(cx, |_, c| {
            c.observe(&handle_2, move |model, observed, c| {
                model.events.push(observed.read(c).count);
                c.observe(&observed, |model, observed, c| {
                    model.events.push(observed.read(c).count * 2);
                })
                .detach();
            })
            .detach();
        });

        handle_2.update(cx, |model, c| {
            model.count = 7;
            c.notify()
        });
        assert_eq!(handle_1.read(cx).events, vec![7]);

        handle_2.update(cx, |model, c| {
            model.count = 5;
            c.notify()
        });
        assert_eq!(handle_1.read(cx).events, vec![7, 5, 10])
    }

    #[crate::test(self)]
    fn test_model_notify_before_observe_in_same_update_cycle(cx: &mut AppContext) {
        #[derive(Default)]
        struct Model;

        impl Entity for Model {
            type Event = ();
        }

        let events = Rc::new(RefCell::new(Vec::new()));
        cx.add_model(|cx| {
            drop(cx.observe(&cx.handle(), {
                let events = events.clone();
                move |_, _, _| events.borrow_mut().push("dropped before flush")
            }));
            cx.observe(&cx.handle(), {
                let events = events.clone();
                move |_, _, _| events.borrow_mut().push("before notify")
            })
            .detach();
            cx.notify();
            cx.observe(&cx.handle(), {
                let events = events.clone();
                move |_, _, _| events.borrow_mut().push("after notify")
            })
            .detach();
            Model
        });
        assert_eq!(*events.borrow(), ["before notify"]);
    }

    #[crate::test(self)]
    fn test_defer_and_after_window_update(cx: &mut TestAppContext) {
        struct View {
            render_count: usize,
        }

        impl Entity for View {
            type Event = usize;
        }

        impl super::View for View {
            fn render(&mut self, _: &mut ViewContext<Self>) -> AnyElement<Self> {
                post_inc(&mut self.render_count);
                Empty::new().into_any()
            }

            fn ui_name() -> &'static str {
                "View"
            }
        }

        let (_, view) = cx.add_window(|_| View { render_count: 0 });
        let called_defer = Rc::new(AtomicBool::new(false));
        let called_after_window_update = Rc::new(AtomicBool::new(false));

        view.update(cx, |this, cx| {
            assert_eq!(this.render_count, 1);
            cx.defer({
                let called_defer = called_defer.clone();
                move |this, _| {
                    assert_eq!(this.render_count, 1);
                    called_defer.store(true, SeqCst);
                }
            });
            cx.after_window_update({
                let called_after_window_update = called_after_window_update.clone();
                move |this, cx| {
                    assert_eq!(this.render_count, 2);
                    called_after_window_update.store(true, SeqCst);
                    cx.notify();
                }
            });
            assert!(!called_defer.load(SeqCst));
            assert!(!called_after_window_update.load(SeqCst));
            cx.notify();
        });

        assert!(called_defer.load(SeqCst));
        assert!(called_after_window_update.load(SeqCst));
        assert_eq!(view.read_with(cx, |view, _| view.render_count), 3);
    }

    #[crate::test(self)]
    fn test_view_handles(cx: &mut TestAppContext) {
        struct View {
            other: Option<ViewHandle<View>>,
            events: Vec<String>,
        }

        impl Entity for View {
            type Event = usize;
        }

        impl super::View for View {
            fn render(&mut self, _: &mut ViewContext<Self>) -> AnyElement<Self> {
                Empty::new().into_any()
            }

            fn ui_name() -> &'static str {
                "View"
            }
        }

        impl View {
            fn new(other: Option<ViewHandle<View>>, cx: &mut ViewContext<Self>) -> Self {
                if let Some(other) = other.as_ref() {
                    cx.subscribe(other, |me, _, event, _| {
                        me.events.push(format!("observed event {}", event));
                    })
                    .detach();
                }
                Self {
                    other,
                    events: Vec::new(),
                }
            }
        }

        let (window_id, _root_view) = cx.add_window(|cx| View::new(None, cx));
        let handle_1 = cx.add_view(window_id, |cx| View::new(None, cx));
        let handle_2 = cx.add_view(window_id, |cx| View::new(Some(handle_1.clone()), cx));
        assert_eq!(cx.read(|cx| cx.views.len()), 3);

        handle_1.update(cx, |view, cx| {
            view.events.push("updated".into());
            cx.emit(1);
            cx.emit(2);
        });
        handle_1.read_with(cx, |view, _| {
            assert_eq!(view.events, vec!["updated".to_string()]);
        });
        handle_2.read_with(cx, |view, _| {
            assert_eq!(
                view.events,
                vec![
                    "observed event 1".to_string(),
                    "observed event 2".to_string(),
                ]
            );
        });

        handle_2.update(cx, |view, _| {
            drop(handle_1);
            view.other.take();
        });

        cx.read(|cx| {
            assert_eq!(cx.views.len(), 2);
            assert!(cx.subscriptions.is_empty());
            assert!(cx.observations.is_empty());
        });
    }

    #[crate::test(self)]
    fn test_add_window(cx: &mut AppContext) {
        struct View {
            mouse_down_count: Arc<AtomicUsize>,
        }

        impl Entity for View {
            type Event = ();
        }

        impl super::View for View {
            fn render(&mut self, cx: &mut ViewContext<Self>) -> AnyElement<Self> {
                enum Handler {}
                let mouse_down_count = self.mouse_down_count.clone();
                MouseEventHandler::<Handler, _>::new(0, cx, |_, _| Empty::new())
                    .on_down(MouseButton::Left, move |_, _, _| {
                        mouse_down_count.fetch_add(1, SeqCst);
                    })
                    .into_any()
            }

            fn ui_name() -> &'static str {
                "View"
            }
        }

        let mouse_down_count = Arc::new(AtomicUsize::new(0));
        let (window_id, _) = cx.add_window(Default::default(), |_| View {
            mouse_down_count: mouse_down_count.clone(),
        });

        cx.update_window(window_id, |cx| {
            // Ensure window's root element is in a valid lifecycle state.
            cx.dispatch_event(
                Event::MouseDown(MouseButtonEvent {
                    position: Default::default(),
                    button: MouseButton::Left,
                    modifiers: Default::default(),
                    click_count: 1,
                }),
                false,
            );
            assert_eq!(mouse_down_count.load(SeqCst), 1);
        });
    }

    #[crate::test(self)]
    fn test_entity_release_hooks(cx: &mut AppContext) {
        struct Model {
            released: Rc<Cell<bool>>,
        }

        struct View {
            released: Rc<Cell<bool>>,
        }

        impl Entity for Model {
            type Event = ();

            fn release(&mut self, _: &mut AppContext) {
                self.released.set(true);
            }
        }

        impl Entity for View {
            type Event = ();

            fn release(&mut self, _: &mut AppContext) {
                self.released.set(true);
            }
        }

        impl super::View for View {
            fn ui_name() -> &'static str {
                "View"
            }

            fn render(&mut self, _: &mut ViewContext<Self>) -> AnyElement<Self> {
                Empty::new().into_any()
            }
        }

        let model_released = Rc::new(Cell::new(false));
        let model_release_observed = Rc::new(Cell::new(false));
        let view_released = Rc::new(Cell::new(false));
        let view_release_observed = Rc::new(Cell::new(false));

        let model = cx.add_model(|_| Model {
            released: model_released.clone(),
        });
        let (window_id, view) = cx.add_window(Default::default(), |_| View {
            released: view_released.clone(),
        });
        assert!(!model_released.get());
        assert!(!view_released.get());

        cx.observe_release(&model, {
            let model_release_observed = model_release_observed.clone();
            move |_, _| model_release_observed.set(true)
        })
        .detach();
        cx.observe_release(&view, {
            let view_release_observed = view_release_observed.clone();
            move |_, _| view_release_observed.set(true)
        })
        .detach();

        cx.update(move |_| {
            drop(model);
        });
        assert!(model_released.get());
        assert!(model_release_observed.get());

        drop(view);
        cx.update_window(window_id, |cx| cx.remove_window());
        assert!(view_released.get());
        assert!(view_release_observed.get());
    }

    #[crate::test(self)]
    fn test_view_events(cx: &mut TestAppContext) {
        struct Model;

        impl Entity for Model {
            type Event = String;
        }

        let (window_id, handle_1) = cx.add_window(|_| TestView::default());
        let handle_2 = cx.add_view(window_id, |_| TestView::default());
        let handle_3 = cx.add_model(|_| Model);

        handle_1.update(cx, |_, cx| {
            cx.subscribe(&handle_2, move |me, emitter, event, cx| {
                me.events.push(event.clone());

                cx.subscribe(&emitter, |me, _, event, _| {
                    me.events.push(format!("{event} from inner"));
                })
                .detach();
            })
            .detach();

            cx.subscribe(&handle_3, |me, _, event, _| {
                me.events.push(event.clone());
            })
            .detach();
        });

        handle_2.update(cx, |_, c| c.emit("7".into()));
        handle_1.read_with(cx, |view, _| assert_eq!(view.events, ["7"]));

        handle_2.update(cx, |_, c| c.emit("5".into()));
        handle_1.read_with(cx, |view, _| {
            assert_eq!(view.events, ["7", "5", "5 from inner"])
        });

        handle_3.update(cx, |_, c| c.emit("9".into()));
        handle_1.read_with(cx, |view, _| {
            assert_eq!(view.events, ["7", "5", "5 from inner", "9"])
        });
    }

    #[crate::test(self)]
    fn test_global_events(cx: &mut AppContext) {
        #[derive(Clone, Debug, Eq, PartialEq)]
        struct GlobalEvent(u64);

        let events = Rc::new(RefCell::new(Vec::new()));
        let first_subscription;
        let second_subscription;

        {
            let events = events.clone();
            first_subscription = cx.subscribe_global(move |e: &GlobalEvent, _| {
                events.borrow_mut().push(("First", e.clone()));
            });
        }

        {
            let events = events.clone();
            second_subscription = cx.subscribe_global(move |e: &GlobalEvent, _| {
                events.borrow_mut().push(("Second", e.clone()));
            });
        }

        cx.update(|cx| {
            cx.emit_global(GlobalEvent(1));
            cx.emit_global(GlobalEvent(2));
        });

        drop(first_subscription);

        cx.update(|cx| {
            cx.emit_global(GlobalEvent(3));
        });

        drop(second_subscription);

        cx.update(|cx| {
            cx.emit_global(GlobalEvent(4));
        });

        assert_eq!(
            &*events.borrow(),
            &[
                ("First", GlobalEvent(1)),
                ("Second", GlobalEvent(1)),
                ("First", GlobalEvent(2)),
                ("Second", GlobalEvent(2)),
                ("Second", GlobalEvent(3)),
            ]
        );
    }

    #[crate::test(self)]
    fn test_global_events_emitted_before_subscription_in_same_update_cycle(cx: &mut AppContext) {
        let events = Rc::new(RefCell::new(Vec::new()));
        cx.update(|cx| {
            {
                let events = events.clone();
                drop(cx.subscribe_global(move |_: &(), _| {
                    events.borrow_mut().push("dropped before emit");
                }));
            }

            {
                let events = events.clone();
                cx.subscribe_global(move |_: &(), _| {
                    events.borrow_mut().push("before emit");
                })
                .detach();
            }

            cx.emit_global(());

            {
                let events = events.clone();
                cx.subscribe_global(move |_: &(), _| {
                    events.borrow_mut().push("after emit");
                })
                .detach();
            }
        });

        assert_eq!(*events.borrow(), ["before emit"]);
    }

    #[crate::test(self)]
    fn test_global_nested_events(cx: &mut AppContext) {
        #[derive(Clone, Debug, Eq, PartialEq)]
        struct GlobalEvent(u64);

        let events = Rc::new(RefCell::new(Vec::new()));

        {
            let events = events.clone();
            cx.subscribe_global(move |e: &GlobalEvent, cx| {
                events.borrow_mut().push(("Outer", e.clone()));

                if e.0 == 1 {
                    let events = events.clone();
                    cx.subscribe_global(move |e: &GlobalEvent, _| {
                        events.borrow_mut().push(("Inner", e.clone()));
                    })
                    .detach();
                }
            })
            .detach();
        }

        cx.update(|cx| {
            cx.emit_global(GlobalEvent(1));
            cx.emit_global(GlobalEvent(2));
            cx.emit_global(GlobalEvent(3));
        });
        cx.update(|cx| {
            cx.emit_global(GlobalEvent(4));
        });

        assert_eq!(
            &*events.borrow(),
            &[
                ("Outer", GlobalEvent(1)),
                ("Outer", GlobalEvent(2)),
                ("Outer", GlobalEvent(3)),
                ("Outer", GlobalEvent(4)),
                ("Inner", GlobalEvent(4)),
            ]
        );
    }

    #[crate::test(self)]
    fn test_global(cx: &mut AppContext) {
        type Global = usize;

        let observation_count = Rc::new(RefCell::new(0));
        let subscription = cx.observe_global::<Global, _>({
            let observation_count = observation_count.clone();
            move |_| {
                *observation_count.borrow_mut() += 1;
            }
        });

        assert!(!cx.has_global::<Global>());
        assert_eq!(cx.default_global::<Global>(), &0);
        assert_eq!(*observation_count.borrow(), 1);
        assert!(cx.has_global::<Global>());
        assert_eq!(
            cx.update_global::<Global, _, _>(|global, _| {
                *global = 1;
                "Update Result"
            }),
            "Update Result"
        );
        assert_eq!(*observation_count.borrow(), 2);
        assert_eq!(cx.global::<Global>(), &1);

        drop(subscription);
        cx.update_global::<Global, _, _>(|global, _| {
            *global = 2;
        });
        assert_eq!(*observation_count.borrow(), 2);

        type OtherGlobal = f32;

        let observation_count = Rc::new(RefCell::new(0));
        cx.observe_global::<OtherGlobal, _>({
            let observation_count = observation_count.clone();
            move |_| {
                *observation_count.borrow_mut() += 1;
            }
        })
        .detach();

        assert_eq!(
            cx.update_default_global::<OtherGlobal, _, _>(|global, _| {
                assert_eq!(global, &0.0);
                *global = 2.0;
                "Default update result"
            }),
            "Default update result"
        );
        assert_eq!(cx.global::<OtherGlobal>(), &2.0);
        assert_eq!(*observation_count.borrow(), 1);
    }

    #[crate::test(self)]
    fn test_dropping_subscribers(cx: &mut TestAppContext) {
        struct Model;

        impl Entity for Model {
            type Event = ();
        }

        let (window_id, _root_view) = cx.add_window(|_| TestView::default());
        let observing_view = cx.add_view(window_id, |_| TestView::default());
        let emitting_view = cx.add_view(window_id, |_| TestView::default());
        let observing_model = cx.add_model(|_| Model);
        let observed_model = cx.add_model(|_| Model);

        observing_view.update(cx, |_, cx| {
            cx.subscribe(&emitting_view, |_, _, _, _| {}).detach();
            cx.subscribe(&observed_model, |_, _, _, _| {}).detach();
        });
        observing_model.update(cx, |_, cx| {
            cx.subscribe(&observed_model, |_, _, _, _| {}).detach();
        });

        cx.update(|_| {
            drop(observing_view);
            drop(observing_model);
        });

        emitting_view.update(cx, |_, cx| cx.emit(Default::default()));
        observed_model.update(cx, |_, cx| cx.emit(()));
    }

    #[crate::test(self)]
    fn test_view_emit_before_subscribe_in_same_update_cycle(cx: &mut AppContext) {
        let (_, view) = cx.add_window::<TestView, _>(Default::default(), |cx| {
            drop(cx.subscribe(&cx.handle(), {
                move |this, _, _, _| this.events.push("dropped before flush".into())
            }));
            cx.subscribe(&cx.handle(), {
                move |this, _, _, _| this.events.push("before emit".into())
            })
            .detach();
            cx.emit("the event".into());
            cx.subscribe(&cx.handle(), {
                move |this, _, _, _| this.events.push("after emit".into())
            })
            .detach();
            TestView { events: Vec::new() }
        });

        assert_eq!(view.read(cx).events, ["before emit"]);
    }

    #[crate::test(self)]
    fn test_observe_and_notify_from_view(cx: &mut TestAppContext) {
        #[derive(Default)]
        struct Model {
            state: String,
        }

        impl Entity for Model {
            type Event = ();
        }

        let (_, view) = cx.add_window(|_| TestView::default());
        let model = cx.add_model(|_| Model {
            state: "old-state".into(),
        });

        view.update(cx, |_, c| {
            c.observe(&model, |me, observed, cx| {
                me.events.push(observed.read(cx).state.clone())
            })
            .detach();
        });

        model.update(cx, |model, cx| {
            model.state = "new-state".into();
            cx.notify();
        });
        view.read_with(cx, |view, _| assert_eq!(view.events, ["new-state"]));
    }

    #[crate::test(self)]
    fn test_view_notify_before_observe_in_same_update_cycle(cx: &mut AppContext) {
        let (_, view) = cx.add_window::<TestView, _>(Default::default(), |cx| {
            drop(cx.observe(&cx.handle(), {
                move |this, _, _| this.events.push("dropped before flush".into())
            }));
            cx.observe(&cx.handle(), {
                move |this, _, _| this.events.push("before notify".into())
            })
            .detach();
            cx.notify();
            cx.observe(&cx.handle(), {
                move |this, _, _| this.events.push("after notify".into())
            })
            .detach();
            TestView { events: Vec::new() }
        });

        assert_eq!(view.read(cx).events, ["before notify"]);
    }

    #[crate::test(self)]
    fn test_notify_and_drop_observe_subscription_in_same_update_cycle(cx: &mut TestAppContext) {
        struct Model;
        impl Entity for Model {
            type Event = ();
        }

        let model = cx.add_model(|_| Model);
        let (_, view) = cx.add_window(|_| TestView::default());

        view.update(cx, |_, cx| {
            model.update(cx, |_, cx| cx.notify());
            drop(cx.observe(&model, move |this, _, _| {
                this.events.push("model notified".into());
            }));
            model.update(cx, |_, cx| cx.notify());
        });

        for _ in 0..3 {
            model.update(cx, |_, cx| cx.notify());
        }
        view.read_with(cx, |view, _| assert_eq!(view.events, Vec::<&str>::new()));
    }

    #[crate::test(self)]
    fn test_dropping_observers(cx: &mut TestAppContext) {
        struct Model;

        impl Entity for Model {
            type Event = ();
        }

        let (window_id, _root_view) = cx.add_window(|_| TestView::default());
        let observing_view = cx.add_view(window_id, |_| TestView::default());
        let observing_model = cx.add_model(|_| Model);
        let observed_model = cx.add_model(|_| Model);

        observing_view.update(cx, |_, cx| {
            cx.observe(&observed_model, |_, _, _| {}).detach();
        });
        observing_model.update(cx, |_, cx| {
            cx.observe(&observed_model, |_, _, _| {}).detach();
        });

        cx.update(|_| {
            drop(observing_view);
            drop(observing_model);
        });

        observed_model.update(cx, |_, cx| cx.notify());
    }

    #[crate::test(self)]
    fn test_dropping_subscriptions_during_callback(cx: &mut TestAppContext) {
        struct Model;

        impl Entity for Model {
            type Event = u64;
        }

        // Events
        let observing_model = cx.add_model(|_| Model);
        let observed_model = cx.add_model(|_| Model);

        let events = Rc::new(RefCell::new(Vec::new()));

        observing_model.update(cx, |_, cx| {
            let events = events.clone();
            let subscription = Rc::new(RefCell::new(None));
            *subscription.borrow_mut() = Some(cx.subscribe(&observed_model, {
                let subscription = subscription.clone();
                move |_, _, e, _| {
                    subscription.borrow_mut().take();
                    events.borrow_mut().push(*e);
                }
            }));
        });

        observed_model.update(cx, |_, cx| {
            cx.emit(1);
            cx.emit(2);
        });

        assert_eq!(*events.borrow(), [1]);

        // Global Events
        #[derive(Clone, Debug, Eq, PartialEq)]
        struct GlobalEvent(u64);

        let events = Rc::new(RefCell::new(Vec::new()));

        {
            let events = events.clone();
            let subscription = Rc::new(RefCell::new(None));
            *subscription.borrow_mut() = Some(cx.subscribe_global({
                let subscription = subscription.clone();
                move |e: &GlobalEvent, _| {
                    subscription.borrow_mut().take();
                    events.borrow_mut().push(e.clone());
                }
            }));
        }

        cx.update(|cx| {
            cx.emit_global(GlobalEvent(1));
            cx.emit_global(GlobalEvent(2));
        });

        assert_eq!(*events.borrow(), [GlobalEvent(1)]);

        // Model Observation
        let observing_model = cx.add_model(|_| Model);
        let observed_model = cx.add_model(|_| Model);

        let observation_count = Rc::new(RefCell::new(0));

        observing_model.update(cx, |_, cx| {
            let observation_count = observation_count.clone();
            let subscription = Rc::new(RefCell::new(None));
            *subscription.borrow_mut() = Some(cx.observe(&observed_model, {
                let subscription = subscription.clone();
                move |_, _, _| {
                    subscription.borrow_mut().take();
                    *observation_count.borrow_mut() += 1;
                }
            }));
        });

        observed_model.update(cx, |_, cx| {
            cx.notify();
        });

        observed_model.update(cx, |_, cx| {
            cx.notify();
        });

        assert_eq!(*observation_count.borrow(), 1);

        // View Observation
        struct View;

        impl Entity for View {
            type Event = ();
        }

        impl super::View for View {
            fn render(&mut self, _: &mut ViewContext<Self>) -> AnyElement<Self> {
                Empty::new().into_any()
            }

            fn ui_name() -> &'static str {
                "View"
            }
        }

        let (window_id, _root_view) = cx.add_window(|_| View);
        let observing_view = cx.add_view(window_id, |_| View);
        let observed_view = cx.add_view(window_id, |_| View);

        let observation_count = Rc::new(RefCell::new(0));
        observing_view.update(cx, |_, cx| {
            let observation_count = observation_count.clone();
            let subscription = Rc::new(RefCell::new(None));
            *subscription.borrow_mut() = Some(cx.observe(&observed_view, {
                let subscription = subscription.clone();
                move |_, _, _| {
                    subscription.borrow_mut().take();
                    *observation_count.borrow_mut() += 1;
                }
            }));
        });

        observed_view.update(cx, |_, cx| {
            cx.notify();
        });

        observed_view.update(cx, |_, cx| {
            cx.notify();
        });

        assert_eq!(*observation_count.borrow(), 1);

        // Global Observation
        let observation_count = Rc::new(RefCell::new(0));
        let subscription = Rc::new(RefCell::new(None));
        *subscription.borrow_mut() = Some(cx.observe_global::<(), _>({
            let observation_count = observation_count.clone();
            let subscription = subscription.clone();
            move |_| {
                subscription.borrow_mut().take();
                *observation_count.borrow_mut() += 1;
            }
        }));

        cx.update(|cx| {
            cx.default_global::<()>();
            cx.set_global(());
        });
        assert_eq!(*observation_count.borrow(), 1);
    }

    #[crate::test(self)]
    fn test_focus(cx: &mut TestAppContext) {
        struct View {
            name: String,
            events: Arc<Mutex<Vec<String>>>,
            child: Option<AnyViewHandle>,
        }

        impl Entity for View {
            type Event = ();
        }

        impl super::View for View {
            fn render(&mut self, cx: &mut ViewContext<Self>) -> AnyElement<Self> {
                self.child
                    .as_ref()
                    .map(|child| ChildView::new(child, cx).into_any())
                    .unwrap_or(Empty::new().into_any())
            }

            fn ui_name() -> &'static str {
                "View"
            }

            fn focus_in(&mut self, focused: AnyViewHandle, cx: &mut ViewContext<Self>) {
                if cx.handle().id() == focused.id() {
                    self.events.lock().push(format!("{} focused", &self.name));
                }
            }

            fn focus_out(&mut self, blurred: AnyViewHandle, cx: &mut ViewContext<Self>) {
                if cx.handle().id() == blurred.id() {
                    self.events.lock().push(format!("{} blurred", &self.name));
                }
            }
        }

        let view_events: Arc<Mutex<Vec<String>>> = Default::default();
        let (window_id, view_1) = cx.add_window(|_| View {
            events: view_events.clone(),
            name: "view 1".to_string(),
            child: None,
        });
        let view_2 = cx
            .update_window(window_id, |cx| {
                let view_2 = cx.add_view(|_| View {
                    events: view_events.clone(),
                    name: "view 2".to_string(),
                    child: None,
                });
                view_1.update(cx, |view_1, cx| {
                    view_1.child = Some(view_2.clone().into_any());
                    cx.notify();
                });
                view_2
            })
            .unwrap();

        let observed_events: Arc<Mutex<Vec<String>>> = Default::default();
        view_1.update(cx, |_, cx| {
            cx.observe_focus(&view_2, {
                let observed_events = observed_events.clone();
                move |this, view, focused, cx| {
                    let label = if focused { "focus" } else { "blur" };
                    observed_events.lock().push(format!(
                        "{} observed {}'s {}",
                        this.name,
                        view.read(cx).name,
                        label
                    ))
                }
            })
            .detach();
        });
        view_2.update(cx, |_, cx| {
            cx.observe_focus(&view_1, {
                let observed_events = observed_events.clone();
                move |this, view, focused, cx| {
                    let label = if focused { "focus" } else { "blur" };
                    observed_events.lock().push(format!(
                        "{} observed {}'s {}",
                        this.name,
                        view.read(cx).name,
                        label
                    ))
                }
            })
            .detach();
        });
        assert_eq!(mem::take(&mut *view_events.lock()), ["view 1 focused"]);
        assert_eq!(mem::take(&mut *observed_events.lock()), Vec::<&str>::new());

        view_1.update(cx, |_, cx| {
            // Ensure only the last focus event is honored.
            cx.focus(&view_2);
            cx.focus(&view_1);
            cx.focus(&view_2);
        });

        assert_eq!(
            mem::take(&mut *view_events.lock()),
            ["view 1 blurred", "view 2 focused"],
        );
        assert_eq!(
            mem::take(&mut *observed_events.lock()),
            [
                "view 2 observed view 1's blur",
                "view 1 observed view 2's focus"
            ]
        );

        view_1.update(cx, |_, cx| cx.focus(&view_1));
        assert_eq!(
            mem::take(&mut *view_events.lock()),
            ["view 2 blurred", "view 1 focused"],
        );
        assert_eq!(
            mem::take(&mut *observed_events.lock()),
            [
                "view 1 observed view 2's blur",
                "view 2 observed view 1's focus"
            ]
        );

        view_1.update(cx, |_, cx| cx.focus(&view_2));
        assert_eq!(
            mem::take(&mut *view_events.lock()),
            ["view 1 blurred", "view 2 focused"],
        );
        assert_eq!(
            mem::take(&mut *observed_events.lock()),
            [
                "view 2 observed view 1's blur",
                "view 1 observed view 2's focus"
            ]
        );

        println!("=====================");
        view_1.update(cx, |view, _| {
            drop(view_2);
            view.child = None;
        });
        assert_eq!(mem::take(&mut *view_events.lock()), ["view 1 focused"]);
        assert_eq!(mem::take(&mut *observed_events.lock()), Vec::<&str>::new());
    }

    #[crate::test(self)]
    fn test_deserialize_actions(cx: &mut AppContext) {
        #[derive(Clone, Debug, Deserialize, PartialEq, Eq)]
        pub struct ComplexAction {
            arg: String,
            count: usize,
        }

        actions!(test::something, [SimpleAction]);
        impl_actions!(test::something, [ComplexAction]);

        cx.add_global_action(move |_: &SimpleAction, _: &mut AppContext| {});
        cx.add_global_action(move |_: &ComplexAction, _: &mut AppContext| {});

        let action1 = cx
            .deserialize_action(
                "test::something::ComplexAction",
                Some(r#"{"arg": "a", "count": 5}"#),
            )
            .unwrap();
        let action2 = cx
            .deserialize_action("test::something::SimpleAction", None)
            .unwrap();
        assert_eq!(
            action1.as_any().downcast_ref::<ComplexAction>().unwrap(),
            &ComplexAction {
                arg: "a".to_string(),
                count: 5,
            }
        );
        assert_eq!(
            action2.as_any().downcast_ref::<SimpleAction>().unwrap(),
            &SimpleAction
        );
    }

    #[crate::test(self)]
    fn test_dispatch_action(cx: &mut AppContext) {
        struct ViewA {
            id: usize,
            child: Option<AnyViewHandle>,
        }

        impl Entity for ViewA {
            type Event = ();
        }

        impl View for ViewA {
            fn render(&mut self, cx: &mut ViewContext<Self>) -> AnyElement<Self> {
                self.child
                    .as_ref()
                    .map(|child| ChildView::new(child, cx).into_any())
                    .unwrap_or(Empty::new().into_any())
            }

            fn ui_name() -> &'static str {
                "View"
            }
        }

        struct ViewB {
            id: usize,
            child: Option<AnyViewHandle>,
        }

        impl Entity for ViewB {
            type Event = ();
        }

        impl View for ViewB {
            fn render(&mut self, cx: &mut ViewContext<Self>) -> AnyElement<Self> {
                self.child
                    .as_ref()
                    .map(|child| ChildView::new(child, cx).into_any())
                    .unwrap_or(Empty::new().into_any())
            }

            fn ui_name() -> &'static str {
                "View"
            }
        }

        #[derive(Clone, Default, Deserialize, PartialEq)]
        pub struct Action(pub String);

        impl_actions!(test, [Action]);

        let actions = Rc::new(RefCell::new(Vec::new()));

        cx.add_global_action({
            let actions = actions.clone();
            move |_: &Action, _: &mut AppContext| {
                actions.borrow_mut().push("global".to_string());
            }
        });

        cx.add_action({
            let actions = actions.clone();
            move |view: &mut ViewA, action: &Action, cx| {
                assert_eq!(action.0, "bar");
                cx.propagate_action();
                actions.borrow_mut().push(format!("{} a", view.id));
            }
        });

        cx.add_action({
            let actions = actions.clone();
            move |view: &mut ViewA, _: &Action, cx| {
                if view.id != 1 {
                    cx.add_view(|cx| {
                        cx.propagate_action(); // Still works on a nested ViewContext
                        ViewB { id: 5, child: None }
                    });
                }
                actions.borrow_mut().push(format!("{} b", view.id));
            }
        });

        cx.add_action({
            let actions = actions.clone();
            move |view: &mut ViewB, _: &Action, cx| {
                cx.propagate_action();
                actions.borrow_mut().push(format!("{} c", view.id));
            }
        });

        cx.add_action({
            let actions = actions.clone();
            move |view: &mut ViewB, _: &Action, cx| {
                cx.propagate_action();
                actions.borrow_mut().push(format!("{} d", view.id));
            }
        });

        cx.capture_action({
            let actions = actions.clone();
            move |view: &mut ViewA, _: &Action, cx| {
                cx.propagate_action();
                actions.borrow_mut().push(format!("{} capture", view.id));
            }
        });

        let observed_actions = Rc::new(RefCell::new(Vec::new()));
        cx.observe_actions({
            let observed_actions = observed_actions.clone();
            move |action_id, _| observed_actions.borrow_mut().push(action_id)
        })
        .detach();

        let (window_id, view_1) =
            cx.add_window(Default::default(), |_| ViewA { id: 1, child: None });
        let view_2 = cx
            .update_window(window_id, |cx| {
                let child = cx.add_view(|_| ViewB { id: 2, child: None });
                view_1.update(cx, |view, cx| {
                    view.child = Some(child.clone().into_any());
                    cx.notify();
                });
                child
            })
            .unwrap();
        let view_3 = cx
            .update_window(window_id, |cx| {
                let child = cx.add_view(|_| ViewA { id: 3, child: None });
                view_2.update(cx, |view, cx| {
                    view.child = Some(child.clone().into_any());
                    cx.notify();
                });
                child
            })
            .unwrap();
        let view_4 = cx
            .update_window(window_id, |cx| {
                let child = cx.add_view(|_| ViewB { id: 4, child: None });
                view_3.update(cx, |view, cx| {
                    view.child = Some(child.clone().into_any());
                    cx.notify();
                });
                child
            })
            .unwrap();

        cx.update_window(window_id, |cx| {
            cx.dispatch_action(Some(view_4.id()), &Action("bar".to_string()))
        });

        assert_eq!(
            *actions.borrow(),
            vec![
                "1 capture",
                "3 capture",
                "4 d",
                "4 c",
                "3 b",
                "3 a",
                "2 d",
                "2 c",
                "1 b"
            ]
        );
        assert_eq!(*observed_actions.borrow(), [Action::default().id()]);

        // Remove view_1, which doesn't propagate the action

        let (window_id, view_2) =
            cx.add_window(Default::default(), |_| ViewB { id: 2, child: None });
        let view_3 = cx
            .update_window(window_id, |cx| {
                let child = cx.add_view(|_| ViewA { id: 3, child: None });
                view_2.update(cx, |view, cx| {
                    view.child = Some(child.clone().into_any());
                    cx.notify();
                });
                child
            })
            .unwrap();
        let view_4 = cx
            .update_window(window_id, |cx| {
                let child = cx.add_view(|_| ViewB { id: 4, child: None });
                view_3.update(cx, |view, cx| {
                    view.child = Some(child.clone().into_any());
                    cx.notify();
                });
                child
            })
            .unwrap();

        actions.borrow_mut().clear();
        cx.update_window(window_id, |cx| {
            cx.dispatch_action(Some(view_4.id()), &Action("bar".to_string()))
        });

        assert_eq!(
            *actions.borrow(),
            vec![
                "3 capture",
                "4 d",
                "4 c",
                "3 b",
                "3 a",
                "2 d",
                "2 c",
                "global"
            ]
        );
        assert_eq!(
            *observed_actions.borrow(),
            [Action::default().id(), Action::default().id()]
        );
    }

    #[crate::test(self)]
    fn test_dispatch_keystroke(cx: &mut AppContext) {
        #[derive(Clone, Deserialize, PartialEq)]
        pub struct Action(String);

        impl_actions!(test, [Action]);

        struct View {
            id: usize,
            keymap_context: KeymapContext,
            child: Option<AnyViewHandle>,
        }

        impl Entity for View {
            type Event = ();
        }

        impl super::View for View {
            fn render(&mut self, cx: &mut ViewContext<Self>) -> AnyElement<Self> {
                self.child
                    .as_ref()
                    .map(|child| ChildView::new(child, cx).into_any())
                    .unwrap_or(Empty::new().into_any())
            }

            fn ui_name() -> &'static str {
                "View"
            }

            fn update_keymap_context(&self, keymap: &mut KeymapContext, _: &AppContext) {
                *keymap = self.keymap_context.clone();
            }
        }

        impl View {
            fn new(id: usize) -> Self {
                View {
                    id,
                    keymap_context: KeymapContext::default(),
                    child: None,
                }
            }
        }

        let mut view_1 = View::new(1);
        let mut view_2 = View::new(2);
        let mut view_3 = View::new(3);
        view_1.keymap_context.add_identifier("a");
        view_2.keymap_context.add_identifier("a");
        view_2.keymap_context.add_identifier("b");
        view_3.keymap_context.add_identifier("a");
        view_3.keymap_context.add_identifier("b");
        view_3.keymap_context.add_identifier("c");

        let (window_id, _view_1) = cx.add_window(Default::default(), |cx| {
            let view_2 = cx.add_view(|cx| {
                let view_3 = cx.add_view(|cx| {
                    cx.focus_self();
                    view_3
                });
                view_2.child = Some(view_3.into_any());
                view_2
            });
            view_1.child = Some(view_2.into_any());
            view_1
        });

        // This binding only dispatches an action on view 2 because that view will have
        // "a" and "b" in its context, but not "c".
        cx.add_bindings(vec![Binding::new(
            "a",
            Action("a".to_string()),
            Some("a && b && !c"),
        )]);

        cx.add_bindings(vec![Binding::new("b", Action("b".to_string()), None)]);

        // This binding only dispatches an action on views 2 and 3, because they have
        // a parent view with a in its context
        cx.add_bindings(vec![Binding::new(
            "c",
            Action("c".to_string()),
            Some("b > c"),
        )]);

        // This binding only dispatches an action on view 2, because they have
        // a parent view with a in its context
        cx.add_bindings(vec![Binding::new(
            "d",
            Action("d".to_string()),
            Some("a && !b > b"),
        )]);

        let actions = Rc::new(RefCell::new(Vec::new()));
        cx.add_action({
            let actions = actions.clone();
            move |view: &mut View, action: &Action, cx| {
                actions
                    .borrow_mut()
                    .push(format!("{} {}", view.id, action.0));

                if action.0 == "b" {
                    cx.propagate_action();
                }
            }
        });

        cx.add_global_action({
            let actions = actions.clone();
            move |action: &Action, _| {
                actions.borrow_mut().push(format!("global {}", action.0));
            }
        });

        cx.update_window(window_id, |cx| {
            cx.dispatch_keystroke(&Keystroke::parse("a").unwrap())
        });
        assert_eq!(&*actions.borrow(), &["2 a"]);
        actions.borrow_mut().clear();

        cx.update_window(window_id, |cx| {
            cx.dispatch_keystroke(&Keystroke::parse("b").unwrap());
        });

        assert_eq!(&*actions.borrow(), &["3 b", "2 b", "1 b", "global b"]);
        actions.borrow_mut().clear();

        cx.update_window(window_id, |cx| {
            cx.dispatch_keystroke(&Keystroke::parse("c").unwrap());
        });
        assert_eq!(&*actions.borrow(), &["3 c"]);
        actions.borrow_mut().clear();

        cx.update_window(window_id, |cx| {
            cx.dispatch_keystroke(&Keystroke::parse("d").unwrap());
        });
        assert_eq!(&*actions.borrow(), &["2 d"]);
        actions.borrow_mut().clear();
    }

    #[crate::test(self)]
    fn test_keystrokes_for_action(cx: &mut TestAppContext) {
        actions!(test, [Action1, Action2, GlobalAction]);

        struct View1 {
            child: ViewHandle<View2>,
        }
        struct View2 {}

        impl Entity for View1 {
            type Event = ();
        }
        impl Entity for View2 {
            type Event = ();
        }

        impl super::View for View1 {
            fn render(&mut self, cx: &mut ViewContext<Self>) -> AnyElement<Self> {
                ChildView::new(&self.child, cx).into_any()
            }
            fn ui_name() -> &'static str {
                "View1"
            }
        }
        impl super::View for View2 {
            fn render(&mut self, _: &mut ViewContext<Self>) -> AnyElement<Self> {
                Empty::new().into_any()
            }
            fn ui_name() -> &'static str {
                "View2"
            }
        }

<<<<<<< HEAD
        let (window_id, view_1) = cx.add_window(|cx| {
            let view_2 = cx.add_view(|cx| {
                cx.focus_self();
                View2 {}
            });
            View1 { child: view_2 }
=======
        let (_, view_1) = cx.add_window(|_| View1 {});
        let view_2 = cx.add_view(&view_1, |cx| {
            cx.focus_self();
            View2 {}
>>>>>>> 7e2a4614
        });
        let view_2 = view_1.read_with(cx, |view, _| view.child.clone());

        cx.update(|cx| {
            cx.add_action(|_: &mut View1, _: &Action1, _cx| {});
            cx.add_action(|_: &mut View2, _: &Action2, _cx| {});
            cx.add_global_action(|_: &GlobalAction, _| {});
<<<<<<< HEAD
=======

>>>>>>> 7e2a4614
            cx.add_bindings(vec![
                Binding::new("a", Action1, Some("View1")),
                Binding::new("b", Action2, Some("View1 > View2")),
                Binding::new("c", GlobalAction, Some("View3")), // View 3 does not exist
            ]);
        });

<<<<<<< HEAD
        let view_1_id = view_1.id();
        view_1.update(cx, |view_1, cx| {
            // Sanity check
            let mut new_parents = Default::default();
            let mut notify_views_if_parents_change = Default::default();
            let mut layout_cx = LayoutContext::new(
                cx,
                &mut new_parents,
                &mut notify_views_if_parents_change,
                false,
            );
            assert_eq!(
                layout_cx
                    .keystrokes_for_action(view_1, view_1_id, &Action1)
                    .unwrap()
                    .as_slice(),
                &[Keystroke::parse("a").unwrap()]
            );
            assert_eq!(
                layout_cx
                    .keystrokes_for_action(view_1, view_2.id(), &Action2)
                    .unwrap()
                    .as_slice(),
                &[Keystroke::parse("b").unwrap()]
            );

            // The 'a' keystroke propagates up the view tree from view_2
            // to view_1. The action, Action1, is handled by view_1.
            assert_eq!(
                layout_cx
                    .keystrokes_for_action(view_1, view_2.id(), &Action1)
                    .unwrap()
                    .as_slice(),
                &[Keystroke::parse("a").unwrap()]
            );

            // Actions that are handled below the current view don't have bindings
            assert_eq!(
                layout_cx.keystrokes_for_action(view_1, view_1_id, &Action2),
                None
            );

            // Actions that are handled in other branches of the tree should not have a binding
            assert_eq!(
                layout_cx.keystrokes_for_action(view_1, view_2.id(), &GlobalAction),
                None
            );
=======
        // Here we update the views to ensure that, even if they are on the stack,
        // we can still retrieve keystrokes correctly.
        view_1.update(cx, |_, cx| {
            view_2.update(cx, |_, cx| {
                // Sanity check
                assert_eq!(
                    cx.keystrokes_for_action(view_1.id(), &Action1)
                        .unwrap()
                        .as_slice(),
                    &[Keystroke::parse("a").unwrap()]
                );
                assert_eq!(
                    cx.keystrokes_for_action(view_2.id(), &Action2)
                        .unwrap()
                        .as_slice(),
                    &[Keystroke::parse("b").unwrap()]
                );

                // The 'a' keystroke propagates up the view tree from view_2
                // to view_1. The action, Action1, is handled by view_1.
                assert_eq!(
                    cx.keystrokes_for_action(view_2.id(), &Action1)
                        .unwrap()
                        .as_slice(),
                    &[Keystroke::parse("a").unwrap()]
                );

                // Actions that are handled below the current view don't have bindings
                assert_eq!(cx.keystrokes_for_action(view_1.id(), &Action2), None);

                // Actions that are handled in other branches of the tree should not have a binding
                assert_eq!(cx.keystrokes_for_action(view_2.id(), &GlobalAction), None);

                // Check that global actions do not have a binding, even if a binding does exist in another view
                assert_eq!(
                    &available_actions(view_1.id(), cx),
                    &[
                        ("test::Action1", vec![Keystroke::parse("a").unwrap()]),
                        ("test::GlobalAction", vec![])
                    ],
                );

                // Check that view 1 actions and bindings are available even when called from view 2
                assert_eq!(
                    &available_actions(view_2.id(), cx),
                    &[
                        ("test::Action1", vec![Keystroke::parse("a").unwrap()]),
                        ("test::Action2", vec![Keystroke::parse("b").unwrap()]),
                        ("test::GlobalAction", vec![]),
                    ],
                );
            });
>>>>>>> 7e2a4614
        });

        // Check that global actions do not have a binding, even if a binding does exist in another view
        assert_eq!(
            &available_actions(window_id, view_1.id(), cx),
            &[
                ("test::Action1", vec![Keystroke::parse("a").unwrap()]),
                ("test::GlobalAction", vec![])
            ],
        );

        // Check that view 1 actions and bindings are available even when called from view 2
        assert_eq!(
            &available_actions(window_id, view_2.id(), cx),
            &[
                ("test::Action1", vec![Keystroke::parse("a").unwrap()]),
                ("test::Action2", vec![Keystroke::parse("b").unwrap()]),
                ("test::GlobalAction", vec![]),
            ],
        );

        // Produces a list of actions and key bindings
        fn available_actions(
            window_id: usize,
            view_id: usize,
            cx: &TestAppContext,
        ) -> Vec<(&'static str, Vec<Keystroke>)> {
            cx.available_actions(window_id, view_id)
                .into_iter()
                .map(|(action_name, _, bindings)| {
                    (
                        action_name,
                        bindings
                            .iter()
                            .map(|binding| binding.keystrokes()[0].clone())
                            .collect::<Vec<_>>(),
                    )
                })
                .sorted_by(|(name1, _), (name2, _)| name1.cmp(name2))
                .collect()
        }
    }

    #[crate::test(self)]
    async fn test_model_condition(cx: &mut TestAppContext) {
        struct Counter(usize);

        impl super::Entity for Counter {
            type Event = ();
        }

        impl Counter {
            fn inc(&mut self, cx: &mut ModelContext<Self>) {
                self.0 += 1;
                cx.notify();
            }
        }

        let model = cx.add_model(|_| Counter(0));

        let condition1 = model.condition(cx, |model, _| model.0 == 2);
        let condition2 = model.condition(cx, |model, _| model.0 == 3);
        smol::pin!(condition1, condition2);

        model.update(cx, |model, cx| model.inc(cx));
        assert_eq!(poll_once(&mut condition1).await, None);
        assert_eq!(poll_once(&mut condition2).await, None);

        model.update(cx, |model, cx| model.inc(cx));
        assert_eq!(poll_once(&mut condition1).await, Some(()));
        assert_eq!(poll_once(&mut condition2).await, None);

        model.update(cx, |model, cx| model.inc(cx));
        assert_eq!(poll_once(&mut condition2).await, Some(()));

        model.update(cx, |_, cx| cx.notify());
    }

    #[crate::test(self)]
    #[should_panic]
    async fn test_model_condition_timeout(cx: &mut TestAppContext) {
        struct Model;

        impl super::Entity for Model {
            type Event = ();
        }

        let model = cx.add_model(|_| Model);
        model.condition(cx, |_, _| false).await;
    }

    #[crate::test(self)]
    #[should_panic(expected = "model dropped with pending condition")]
    async fn test_model_condition_panic_on_drop(cx: &mut TestAppContext) {
        struct Model;

        impl super::Entity for Model {
            type Event = ();
        }

        let model = cx.add_model(|_| Model);
        let condition = model.condition(cx, |_, _| false);
        cx.update(|_| drop(model));
        condition.await;
    }

    #[crate::test(self)]
    async fn test_view_condition(cx: &mut TestAppContext) {
        struct Counter(usize);

        impl super::Entity for Counter {
            type Event = ();
        }

        impl super::View for Counter {
            fn ui_name() -> &'static str {
                "test view"
            }

            fn render(&mut self, _: &mut ViewContext<Self>) -> AnyElement<Self> {
                Empty::new().into_any()
            }
        }

        impl Counter {
            fn inc(&mut self, cx: &mut ViewContext<Self>) {
                self.0 += 1;
                cx.notify();
            }
        }

        let (_, view) = cx.add_window(|_| Counter(0));

        let condition1 = view.condition(cx, |view, _| view.0 == 2);
        let condition2 = view.condition(cx, |view, _| view.0 == 3);
        smol::pin!(condition1, condition2);

        view.update(cx, |view, cx| view.inc(cx));
        assert_eq!(poll_once(&mut condition1).await, None);
        assert_eq!(poll_once(&mut condition2).await, None);

        view.update(cx, |view, cx| view.inc(cx));
        assert_eq!(poll_once(&mut condition1).await, Some(()));
        assert_eq!(poll_once(&mut condition2).await, None);

        view.update(cx, |view, cx| view.inc(cx));
        assert_eq!(poll_once(&mut condition2).await, Some(()));
        view.update(cx, |_, cx| cx.notify());
    }

    #[crate::test(self)]
    #[should_panic]
    async fn test_view_condition_timeout(cx: &mut TestAppContext) {
        let (_, view) = cx.add_window(|_| TestView::default());
        view.condition(cx, |_, _| false).await;
    }

    #[crate::test(self)]
    #[should_panic(expected = "view dropped with pending condition")]
    async fn test_view_condition_panic_on_drop(cx: &mut TestAppContext) {
        let (window_id, _root_view) = cx.add_window(|_| TestView::default());
        let view = cx.add_view(window_id, |_| TestView::default());

        let condition = view.condition(cx, |_, _| false);
        cx.update(|_| drop(view));
        condition.await;
    }

    #[crate::test(self)]
    fn test_refresh_windows(cx: &mut AppContext) {
        struct View(usize);

        impl super::Entity for View {
            type Event = ();
        }

        impl super::View for View {
            fn ui_name() -> &'static str {
                "test view"
            }

            fn render(&mut self, _: &mut ViewContext<Self>) -> AnyElement<Self> {
                Empty::new().into_any_named(format!("render count: {}", post_inc(&mut self.0)))
            }
        }

        let (window_id, root_view) = cx.add_window(Default::default(), |_| View(0));
        cx.update_window(window_id, |cx| {
            assert_eq!(
                cx.window.rendered_views[&root_view.id()].name(),
                Some("render count: 0")
            );
        });

        let view = cx
            .update_window(window_id, |cx| {
                cx.refresh_windows();
                cx.add_view(|_| View(0))
            })
            .unwrap();

        cx.update_window(window_id, |cx| {
            assert_eq!(
                cx.window.rendered_views[&root_view.id()].name(),
                Some("render count: 1")
            );
            assert_eq!(
                cx.window.rendered_views[&view.id()].name(),
                Some("render count: 0")
            );
        });

        cx.update(|cx| cx.refresh_windows());

        cx.update_window(window_id, |cx| {
            assert_eq!(
                cx.window.rendered_views[&root_view.id()].name(),
                Some("render count: 2")
            );
            assert_eq!(
                cx.window.rendered_views[&view.id()].name(),
                Some("render count: 1")
            );
        });

        cx.update(|cx| {
            cx.refresh_windows();
            drop(view);
        });

        cx.update_window(window_id, |cx| {
            assert_eq!(
                cx.window.rendered_views[&root_view.id()].name(),
                Some("render count: 3")
            );
            assert_eq!(cx.window.rendered_views.len(), 1);
        });
    }

    #[crate::test(self)]
    async fn test_labeled_tasks(cx: &mut TestAppContext) {
        assert_eq!(None, cx.update(|cx| cx.active_labeled_tasks().next()));
        let (mut sender, mut reciever) = postage::oneshot::channel::<()>();
        let task = cx
            .update(|cx| cx.spawn_labeled("Test Label", |_| async move { reciever.recv().await }));

        assert_eq!(
            Some("Test Label"),
            cx.update(|cx| cx.active_labeled_tasks().next())
        );
        sender
            .send(())
            .await
            .expect("Could not send message to complete task");
        task.await;

        assert_eq!(None, cx.update(|cx| cx.active_labeled_tasks().next()));
    }

    #[crate::test(self)]
    async fn test_window_activation(cx: &mut TestAppContext) {
        struct View(&'static str);

        impl super::Entity for View {
            type Event = ();
        }

        impl super::View for View {
            fn ui_name() -> &'static str {
                "test view"
            }

            fn render(&mut self, _: &mut ViewContext<Self>) -> AnyElement<Self> {
                Empty::new().into_any()
            }
        }

        let events = Rc::new(RefCell::new(Vec::new()));
        let (window_1, _) = cx.add_window(|cx: &mut ViewContext<View>| {
            cx.observe_window_activation({
                let events = events.clone();
                move |this, active, _| events.borrow_mut().push((this.0, active))
            })
            .detach();
            View("window 1")
        });
        assert_eq!(mem::take(&mut *events.borrow_mut()), [("window 1", true)]);

        let (window_2, _) = cx.add_window(|cx: &mut ViewContext<View>| {
            cx.observe_window_activation({
                let events = events.clone();
                move |this, active, _| events.borrow_mut().push((this.0, active))
            })
            .detach();
            View("window 2")
        });
        assert_eq!(
            mem::take(&mut *events.borrow_mut()),
            [("window 1", false), ("window 2", true)]
        );

        let (window_3, _) = cx.add_window(|cx: &mut ViewContext<View>| {
            cx.observe_window_activation({
                let events = events.clone();
                move |this, active, _| events.borrow_mut().push((this.0, active))
            })
            .detach();
            View("window 3")
        });
        assert_eq!(
            mem::take(&mut *events.borrow_mut()),
            [("window 2", false), ("window 3", true)]
        );

        cx.simulate_window_activation(Some(window_2));
        assert_eq!(
            mem::take(&mut *events.borrow_mut()),
            [("window 3", false), ("window 2", true)]
        );

        cx.simulate_window_activation(Some(window_1));
        assert_eq!(
            mem::take(&mut *events.borrow_mut()),
            [("window 2", false), ("window 1", true)]
        );

        cx.simulate_window_activation(Some(window_3));
        assert_eq!(
            mem::take(&mut *events.borrow_mut()),
            [("window 1", false), ("window 3", true)]
        );

        cx.simulate_window_activation(Some(window_3));
        assert_eq!(mem::take(&mut *events.borrow_mut()), []);
    }

    #[crate::test(self)]
    fn test_child_view(cx: &mut TestAppContext) {
        struct Child {
            rendered: Rc<Cell<bool>>,
            dropped: Rc<Cell<bool>>,
        }

        impl super::Entity for Child {
            type Event = ();
        }

        impl super::View for Child {
            fn ui_name() -> &'static str {
                "child view"
            }

            fn render(&mut self, _: &mut ViewContext<Self>) -> AnyElement<Self> {
                self.rendered.set(true);
                Empty::new().into_any()
            }
        }

        impl Drop for Child {
            fn drop(&mut self) {
                self.dropped.set(true);
            }
        }

        struct Parent {
            child: Option<ViewHandle<Child>>,
        }

        impl super::Entity for Parent {
            type Event = ();
        }

        impl super::View for Parent {
            fn ui_name() -> &'static str {
                "parent view"
            }

            fn render(&mut self, cx: &mut ViewContext<Self>) -> AnyElement<Self> {
                if let Some(child) = self.child.as_ref() {
                    ChildView::new(child, cx).into_any()
                } else {
                    Empty::new().into_any()
                }
            }
        }

        let child_rendered = Rc::new(Cell::new(false));
        let child_dropped = Rc::new(Cell::new(false));
        let (_, root_view) = cx.add_window(|cx| Parent {
            child: Some(cx.add_view(|_| Child {
                rendered: child_rendered.clone(),
                dropped: child_dropped.clone(),
            })),
        });
        assert!(child_rendered.take());
        assert!(!child_dropped.take());

        root_view.update(cx, |view, cx| {
            view.child.take();
            cx.notify();
        });
        assert!(!child_rendered.take());
        assert!(child_dropped.take());
    }

    #[derive(Default)]
    struct TestView {
        events: Vec<String>,
    }

    impl Entity for TestView {
        type Event = String;
    }

    impl View for TestView {
        fn ui_name() -> &'static str {
            "TestView"
        }

        fn render(&mut self, _: &mut ViewContext<Self>) -> AnyElement<Self> {
            Empty::new().into_any()
        }
    }
}<|MERGE_RESOLUTION|>--- conflicted
+++ resolved
@@ -451,11 +451,7 @@
 pub struct AppContext {
     models: HashMap<usize, Box<dyn AnyModel>>,
     views: HashMap<(usize, usize), Box<dyn AnyView>>,
-<<<<<<< HEAD
-=======
     views_metadata: HashMap<(usize, usize), ViewMetadata>,
-    pub(crate) parents: HashMap<(usize, usize), ParentId>,
->>>>>>> 7e2a4614
     windows: HashMap<usize, Window>,
     globals: HashMap<TypeId, Box<dyn Any>>,
     element_states: HashMap<ElementStateId, Box<dyn Any>>,
@@ -517,11 +513,7 @@
         Self {
             models: Default::default(),
             views: Default::default(),
-<<<<<<< HEAD
-=======
             views_metadata: Default::default(),
-            parents: Default::default(),
->>>>>>> 7e2a4614
             windows: Default::default(),
             globals: Default::default(),
             element_states: Default::default(),
@@ -3256,7 +3248,6 @@
     /// Return keystrokes that would dispatch the given action on the given view.
     pub(crate) fn keystrokes_for_action(
         &mut self,
-        view: &V,
         view_id: usize,
         action: &dyn Action,
     ) -> Option<SmallVec<[Keystroke; 2]>> {
@@ -3266,21 +3257,13 @@
         let mut contexts = Vec::new();
         let mut handler_depth = None;
         for (i, view_id) in self.ancestors(view_id).enumerate() {
-            let view = if view_id == self.view_id {
-                Some(view as _)
-            } else {
-                self.views
-                    .get(&(window_id, view_id))
-                    .map(|view| view.as_ref())
-            };
-
-            if let Some(view) = view {
-                if let Some(actions) = self.actions.get(&view.as_any().type_id()) {
+            if let Some(view_metadata) = self.views_metadata.get(&(window_id, view_id)) {
+                if let Some(actions) = self.actions.get(&view_metadata.type_id) {
                     if actions.contains_key(&action.as_any().type_id()) {
                         handler_depth = Some(i);
                     }
                 }
-                contexts.push(view.keymap_context(self));
+                contexts.push(view_metadata.keymap_context.clone());
             }
         }
 
@@ -5853,19 +5836,12 @@
             }
         }
 
-<<<<<<< HEAD
         let (window_id, view_1) = cx.add_window(|cx| {
             let view_2 = cx.add_view(|cx| {
                 cx.focus_self();
                 View2 {}
             });
             View1 { child: view_2 }
-=======
-        let (_, view_1) = cx.add_window(|_| View1 {});
-        let view_2 = cx.add_view(&view_1, |cx| {
-            cx.focus_self();
-            View2 {}
->>>>>>> 7e2a4614
         });
         let view_2 = view_1.read_with(cx, |view, _| view.child.clone());
 
@@ -5873,10 +5849,6 @@
             cx.add_action(|_: &mut View1, _: &Action1, _cx| {});
             cx.add_action(|_: &mut View2, _: &Action2, _cx| {});
             cx.add_global_action(|_: &GlobalAction, _| {});
-<<<<<<< HEAD
-=======
-
->>>>>>> 7e2a4614
             cx.add_bindings(vec![
                 Binding::new("a", Action1, Some("View1")),
                 Binding::new("b", Action2, Some("View1 > View2")),
@@ -5884,68 +5856,28 @@
             ]);
         });
 
-<<<<<<< HEAD
         let view_1_id = view_1.id();
-        view_1.update(cx, |view_1, cx| {
-            // Sanity check
-            let mut new_parents = Default::default();
-            let mut notify_views_if_parents_change = Default::default();
-            let mut layout_cx = LayoutContext::new(
-                cx,
-                &mut new_parents,
-                &mut notify_views_if_parents_change,
-                false,
-            );
-            assert_eq!(
-                layout_cx
-                    .keystrokes_for_action(view_1, view_1_id, &Action1)
-                    .unwrap()
-                    .as_slice(),
-                &[Keystroke::parse("a").unwrap()]
-            );
-            assert_eq!(
-                layout_cx
-                    .keystrokes_for_action(view_1, view_2.id(), &Action2)
-                    .unwrap()
-                    .as_slice(),
-                &[Keystroke::parse("b").unwrap()]
-            );
-
-            // The 'a' keystroke propagates up the view tree from view_2
-            // to view_1. The action, Action1, is handled by view_1.
-            assert_eq!(
-                layout_cx
-                    .keystrokes_for_action(view_1, view_2.id(), &Action1)
-                    .unwrap()
-                    .as_slice(),
-                &[Keystroke::parse("a").unwrap()]
-            );
-
-            // Actions that are handled below the current view don't have bindings
-            assert_eq!(
-                layout_cx.keystrokes_for_action(view_1, view_1_id, &Action2),
-                None
-            );
-
-            // Actions that are handled in other branches of the tree should not have a binding
-            assert_eq!(
-                layout_cx.keystrokes_for_action(view_1, view_2.id(), &GlobalAction),
-                None
-            );
-=======
-        // Here we update the views to ensure that, even if they are on the stack,
-        // we can still retrieve keystrokes correctly.
         view_1.update(cx, |_, cx| {
             view_2.update(cx, |_, cx| {
                 // Sanity check
+                let mut new_parents = Default::default();
+                let mut notify_views_if_parents_change = Default::default();
+                let mut layout_cx = LayoutContext::new(
+                    cx,
+                    &mut new_parents,
+                    &mut notify_views_if_parents_change,
+                    false,
+                );
                 assert_eq!(
-                    cx.keystrokes_for_action(view_1.id(), &Action1)
+                    layout_cx
+                        .keystrokes_for_action(view_1_id, &Action1)
                         .unwrap()
                         .as_slice(),
                     &[Keystroke::parse("a").unwrap()]
                 );
                 assert_eq!(
-                    cx.keystrokes_for_action(view_2.id(), &Action2)
+                    layout_cx
+                        .keystrokes_for_action(view_2.id(), &Action2)
                         .unwrap()
                         .as_slice(),
                     &[Keystroke::parse("b").unwrap()]
@@ -5954,38 +5886,22 @@
                 // The 'a' keystroke propagates up the view tree from view_2
                 // to view_1. The action, Action1, is handled by view_1.
                 assert_eq!(
-                    cx.keystrokes_for_action(view_2.id(), &Action1)
+                    layout_cx
+                        .keystrokes_for_action(view_2.id(), &Action1)
                         .unwrap()
                         .as_slice(),
                     &[Keystroke::parse("a").unwrap()]
                 );
 
                 // Actions that are handled below the current view don't have bindings
-                assert_eq!(cx.keystrokes_for_action(view_1.id(), &Action2), None);
+                assert_eq!(layout_cx.keystrokes_for_action(view_1_id, &Action2), None);
 
                 // Actions that are handled in other branches of the tree should not have a binding
-                assert_eq!(cx.keystrokes_for_action(view_2.id(), &GlobalAction), None);
-
-                // Check that global actions do not have a binding, even if a binding does exist in another view
                 assert_eq!(
-                    &available_actions(view_1.id(), cx),
-                    &[
-                        ("test::Action1", vec![Keystroke::parse("a").unwrap()]),
-                        ("test::GlobalAction", vec![])
-                    ],
-                );
-
-                // Check that view 1 actions and bindings are available even when called from view 2
-                assert_eq!(
-                    &available_actions(view_2.id(), cx),
-                    &[
-                        ("test::Action1", vec![Keystroke::parse("a").unwrap()]),
-                        ("test::Action2", vec![Keystroke::parse("b").unwrap()]),
-                        ("test::GlobalAction", vec![]),
-                    ],
+                    layout_cx.keystrokes_for_action(view_2.id(), &GlobalAction),
+                    None
                 );
             });
->>>>>>> 7e2a4614
         });
 
         // Check that global actions do not have a binding, even if a binding does exist in another view
