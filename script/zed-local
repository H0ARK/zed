#!/usr/bin/env node

const HELP = `
USAGE
  zed-local  [options]  [zed args]

SUMMARY
  Runs 1-6 instances of Zed using a locally-running collaboration server.
  Each instance of Zed will be signed in as a different user specified in
  either \`.admins.json\` or \`.admins.default.json\`.

  All arguments after the initial options will be passed through to the first
  instance of Zed. This can be used to test SSH remoting along with collab, like
  so:

  $ script/zed-local -2 ssh://your-ssh-uri-here

OPTIONS
  --help            Print this help message
  --release         Build Zed in release mode
  -2, -3, -4, ...   Spawn multiple Zed instances, with their windows tiled.
  --top             Arrange the Zed windows so they take up the top half of the screen.
  --stable          Use stable Zed release installed on local machine for all instances (except for the first one).
  --preview         Like --stable, but uses the locally-installed preview release instead.
`.trim();

const { spawn, execSync, execFileSync } = require("child_process");
const assert = require("assert");

let users;
if (process.env.SEED_PATH) {
  users = require(process.env.SEED_PATH).admins;
} else {
  users = require("../crates/collab/seed.default.json").admins;
  try {
    const defaultUsers = users;
    const customUsers = require("../crates/collab/seed.json").admins;
    assert(customUsers.length > 0);
    users = customUsers.concat(defaultUsers.filter((user) => !customUsers.includes(user)));
  } catch (_) {}
}

const RESOLUTION_REGEX = /(\d+) x (\d+)/;
const DIGIT_FLAG_REGEX = /^--?(\d+)$/;

let instanceCount = 1;
let isReleaseMode = false;
let isTop = false;
let othersOnStable = false;
let othersOnPreview = false;
let isStateful = false;

const args = process.argv.slice(2);
while (args.length > 0) {
  const arg = args[0];

  const digitMatch = arg.match(DIGIT_FLAG_REGEX);
  if (digitMatch) {
    instanceCount = parseInt(digitMatch[1]);
  } else if (arg === "--release") {
    isReleaseMode = true;
  } else if (arg == "--stateful") {
    isStateful = true;
  } else if (arg === "--top") {
    isTop = true;
  } else if (arg === "--help") {
    console.log(HELP);
    process.exit(0);
  } else if (arg === "--stable") {
    othersOnStable = true;
  } else if (arg === "--preview") {
    othersOnPreview = true;
  } else {
    break;
  }

  args.shift();
}
const os = require("os");
const platform = os.platform();

let screenWidth, screenHeight;
const titleBarHeight = 24;

if (platform === "darwin") {
  // macOS
  const displayInfo = JSON.parse(
    execFileSync("system_profiler", ["SPDisplaysDataType", "-json"], {
      encoding: "utf8",
    }),
  );
  const mainDisplayResolution = displayInfo?.SPDisplaysDataType?.flatMap((display) => display?.spdisplays_ndrvs)
    ?.find((entry) => entry?.spdisplays_main === "spdisplays_yes")
    ?._spdisplays_resolution?.match(RESOLUTION_REGEX);
  if (!mainDisplayResolution) {
    throw new Error("Could not parse screen resolution");
  }
  screenWidth = parseInt(mainDisplayResolution[1]);
  screenHeight = parseInt(mainDisplayResolution[2]) - titleBarHeight;
} else if (platform === "linux") {
  // Linux
  try {
    const xrandrOutput = execSync('xrandr | grep "\\*" | cut -d" " -f4', {
      encoding: "utf8",
    }).trim();
    [screenWidth, screenHeight] = xrandrOutput.split("x").map(Number);
  } catch (err) {
    console.log(err);
    throw new Error("Could not get screen resolution");
  }
} else if (platform === "win32") {
  // windows
  try {
    const resolutionOutput = execSync(
      `powershell -Command "& {Add-Type -AssemblyName System.Windows.Forms; [System.Windows.Forms.Screen]::PrimaryScreen.WorkingArea.Size}"`,
      { encoding: "utf8" },
    ).trim();
    [screenWidth, screenHeight] = resolutionOutput.match(/\d+/g).map(Number);
  } catch (err) {
    console.log(err);
    throw new Error("Could not get screen resolution on Windows");
  }
}

if (platform !== "win32") {
  screenHeight -= titleBarHeight;
}

if (isTop) {
  screenHeight = Math.floor(screenHeight / 2);
}

// Determine the window size for each instance
let rows;
let columns;
switch (instanceCount) {
  case 1:
    [rows, columns] = [1, 1];
    break;
  case 2:
    [rows, columns] = [1, 2];
    break;
  case 3:
  case 4:
    [rows, columns] = [2, 2];
    break;
  case 5:
  case 6:
    [rows, columns] = [2, 3];
    break;
}

const instanceWidth = Math.floor(screenWidth / columns);
const instanceHeight = Math.floor(screenHeight / rows);

// If a user is specified, make sure it's first in the list
const user = process.env.ZED_IMPERSONATE;
if (user) {
  users = [user].concat(users.filter((u) => u !== user));
}

let buildArgs = ["build"];
let zedBinary = "target/debug/zed";
if (isReleaseMode) {
  buildArgs.push("--release");
  zedBinary = "target/release/zed";
}

try {
  execFileSync("cargo", buildArgs, {
    stdio: "inherit",
  });
} catch (e) {
  process.exit(0);
}

setTimeout(() => {
  for (let i = 0; i < instanceCount; i++) {
    const row = Math.floor(i / columns);
    const column = i % columns;
    let position;
    if (platform == "win32") {
      position = [column * instanceWidth, row * instanceHeight].join(",");
    } else {
      position = [column * instanceWidth, row * instanceHeight + titleBarHeight].join(",");
    }
    const size = [instanceWidth, instanceHeight].join(",");
    let binaryPath = zedBinary;
    if (i != 0 && othersOnStable) {
      binaryPath = "/Applications/Zed.app/Contents/MacOS/zed";
    } else if (i != 0 && othersOnPreview) {
      binaryPath = "/Applications/Zed Preview.app/Contents/MacOS/zed";
    }
    spawn(binaryPath, i == 0 ? args : [], {
      stdio: "inherit",
      env: Object.assign({}, process.env, {
        ZED_IMPERSONATE: users[i],
        ZED_WINDOW_POSITION: position,
        ZED_STATELESS: isStateful && i == 0 ? "" : "1",
        ZED_ALWAYS_ACTIVE: "1",
<<<<<<< HEAD
        ZED_SERVER_URL: platform === "win32" ? "http://127.0.0.1:3000" : "http://localhost:3000",
        ZED_RPC_URL: platform === "win32" ? "http://127.0.0.1:8080/rpc" : "http://localhost:8080/rpc",
        ZED_ADMIN_API_TOKEN: "secret",
=======
        ZED_SERVER_URL:
          platform === "win32"
            ? "http://127.0.0.1:3000"
            : "http://localhost:3000",
        ZED_RPC_URL:
          platform === "win32"
            ? "http://127.0.0.1:8080/rpc"
            : "http://localhost:8080/rpc",
        ZED_ADMIN_API_TOKEN: "internal-api-key-secret",
>>>>>>> 32f9de61
        ZED_WINDOW_SIZE: size,
        ZED_CLIENT_CHECKSUM_SEED: "development-checksum-seed",
        RUST_LOG: process.env.RUST_LOG || "info",
      }),
    });
  }
}, 0.1);<|MERGE_RESOLUTION|>--- conflicted
+++ resolved
@@ -36,7 +36,9 @@
     const defaultUsers = users;
     const customUsers = require("../crates/collab/seed.json").admins;
     assert(customUsers.length > 0);
-    users = customUsers.concat(defaultUsers.filter((user) => !customUsers.includes(user)));
+    users = customUsers.concat(
+      defaultUsers.filter((user) => !customUsers.includes(user)),
+    );
   } catch (_) {}
 }
 
@@ -89,7 +91,9 @@
       encoding: "utf8",
     }),
   );
-  const mainDisplayResolution = displayInfo?.SPDisplaysDataType?.flatMap((display) => display?.spdisplays_ndrvs)
+  const mainDisplayResolution = displayInfo?.SPDisplaysDataType?.flatMap(
+    (display) => display?.spdisplays_ndrvs,
+  )
     ?.find((entry) => entry?.spdisplays_main === "spdisplays_yes")
     ?._spdisplays_resolution?.match(RESOLUTION_REGEX);
   if (!mainDisplayResolution) {
@@ -182,7 +186,10 @@
     if (platform == "win32") {
       position = [column * instanceWidth, row * instanceHeight].join(",");
     } else {
-      position = [column * instanceWidth, row * instanceHeight + titleBarHeight].join(",");
+      position = [
+        column * instanceWidth,
+        row * instanceHeight + titleBarHeight,
+      ].join(",");
     }
     const size = [instanceWidth, instanceHeight].join(",");
     let binaryPath = zedBinary;
@@ -198,11 +205,6 @@
         ZED_WINDOW_POSITION: position,
         ZED_STATELESS: isStateful && i == 0 ? "" : "1",
         ZED_ALWAYS_ACTIVE: "1",
-<<<<<<< HEAD
-        ZED_SERVER_URL: platform === "win32" ? "http://127.0.0.1:3000" : "http://localhost:3000",
-        ZED_RPC_URL: platform === "win32" ? "http://127.0.0.1:8080/rpc" : "http://localhost:8080/rpc",
-        ZED_ADMIN_API_TOKEN: "secret",
-=======
         ZED_SERVER_URL:
           platform === "win32"
             ? "http://127.0.0.1:3000"
@@ -212,7 +214,6 @@
             ? "http://127.0.0.1:8080/rpc"
             : "http://localhost:8080/rpc",
         ZED_ADMIN_API_TOKEN: "internal-api-key-secret",
->>>>>>> 32f9de61
         ZED_WINDOW_SIZE: size,
         ZED_CLIENT_CHECKSUM_SEED: "development-checksum-seed",
         RUST_LOG: process.env.RUST_LOG || "info",
